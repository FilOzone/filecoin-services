--- conflicted
+++ resolved
@@ -758,7 +758,6 @@
   },
   {
     "type": "function",
-<<<<<<< HEAD
     "name": "topUpCDNPaymentRails",
     "inputs": [
       {
@@ -782,10 +781,7 @@
   },
   {
     "type": "function",
-    "name": "transferFilCDNController",
-=======
     "name": "transferFilBeamController",
->>>>>>> aa823189
     "inputs": [
       {
         "name": "newController",
@@ -924,6 +920,37 @@
   },
   {
     "type": "event",
+    "name": "CDNPaymentTerminated",
+    "inputs": [
+      {
+        "name": "dataSetId",
+        "type": "uint256",
+        "indexed": true,
+        "internalType": "uint256"
+      },
+      {
+        "name": "endEpoch",
+        "type": "uint256",
+        "indexed": false,
+        "internalType": "uint256"
+      },
+      {
+        "name": "cacheMissRailId",
+        "type": "uint256",
+        "indexed": false,
+        "internalType": "uint256"
+      },
+      {
+        "name": "cdnRailId",
+        "type": "uint256",
+        "indexed": false,
+        "internalType": "uint256"
+      }
+    ],
+    "anonymous": false
+  },
+  {
+    "type": "event",
     "name": "CDNServiceTerminated",
     "inputs": [
       {
@@ -1583,22 +1610,7 @@
   },
   {
     "type": "error",
-<<<<<<< HEAD
-    "name": "FilCDNServiceNotConfigured",
-=======
-    "name": "FilBeamPaymentAlreadyTerminated",
-    "inputs": [
-      {
-        "name": "dataSetId",
-        "type": "uint256",
-        "internalType": "uint256"
-      }
-    ]
-  },
-  {
-    "type": "error",
     "name": "FilBeamServiceNotConfigured",
->>>>>>> aa823189
     "inputs": [
       {
         "name": "dataSetId",
