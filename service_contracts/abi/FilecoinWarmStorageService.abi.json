--- conflicted
+++ resolved
@@ -23,15 +23,14 @@
         "internalType": "address"
       },
       {
-<<<<<<< HEAD
+        "name": "_serviceProviderRegistry",
+        "type": "address",
+        "internalType": "contract ServiceProviderRegistry"
+      },
+      {
         "name": "_sessionKeyRegistry",
         "type": "address",
         "internalType": "contract SessionKeyRegistry"
-=======
-        "name": "_serviceProviderRegistryAddress",
-        "type": "address",
-        "internalType": "address"
->>>>>>> 982b5a6e
       }
     ],
     "stateMutability": "nonpayable"
@@ -615,21 +614,26 @@
   },
   {
     "type": "function",
-<<<<<<< HEAD
+    "name": "serviceProviderRegistry",
+    "inputs": [],
+    "outputs": [
+      {
+        "name": "",
+        "type": "address",
+        "internalType": "contract ServiceProviderRegistry"
+      }
+    ],
+    "stateMutability": "view"
+  },
+  {
+    "type": "function",
     "name": "sessionKeyRegistry",
-=======
-    "name": "serviceProviderRegistry",
->>>>>>> 982b5a6e
     "inputs": [],
     "outputs": [
       {
         "name": "",
         "type": "address",
-<<<<<<< HEAD
         "internalType": "contract SessionKeyRegistry"
-=======
-        "internalType": "contract ServiceProviderRegistry"
->>>>>>> 982b5a6e
       }
     ],
     "stateMutability": "view"
