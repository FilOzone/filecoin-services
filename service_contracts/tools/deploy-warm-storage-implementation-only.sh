#!/bin/bash
# deploy-warm-storage-implementation-only.sh - Deploy only FilecoinWarmStorageService implementation (no proxy)
# This allows updating an existing proxy to point to the new implementation
# Assumption: KEYSTORE, PASSWORD, RPC_URL env vars are set
# Optional: WARM_STORAGE_PROXY_ADDRESS to automatically upgrade the proxy
# Optional: DEPLOY_VIEW_CONTRACT=true to deploy a new view contract during upgrade
# Optional: VIEW_CONTRACT_ADDRESS=0x... to use an existing view contract during upgrade
# Assumption: forge, cast are in the PATH
# Assumption: called from service_contracts directory so forge paths work out

echo "Deploying FilecoinWarmStorageService Implementation Only (no proxy)"

if [ -z "$RPC_URL" ]; then
  echo "Error: RPC_URL is not set"
  exit 1
fi

if [ -z "$KEYSTORE" ]; then
  echo "Error: KEYSTORE is not set"
  exit 1
fi

# Get deployer address
ADDR=$(cast wallet address --keystore "$KEYSTORE" --password "$PASSWORD")
echo "Deploying from address: $ADDR"

# Get current nonce
NONCE="$(cast nonce --rpc-url "$RPC_URL" "$ADDR")"

# Get required addresses from environment or use defaults
if [ -z "$PDP_VERIFIER_ADDRESS" ]; then
  echo "Error: PDP_VERIFIER_ADDRESS is not set"
  exit 1
fi

if [ -z "$PAYMENTS_CONTRACT_ADDRESS" ]; then
  echo "Error: PAYMENTS_CONTRACT_ADDRESS is not set"
  exit 1
fi

if [ -z "$FILCDN_ADDRESS" ]; then
  echo "Warning: FILCDN_ADDRESS not set, using default"
  FILCDN_ADDRESS="0xff0000000000000000000000000000000002870c"
fi

<<<<<<< HEAD
if [ -z "$SESSION_KEY_REGISTRY_ADDRESS" ]; then
  echo "Error: SESSION_KEY_REGISTRY_ADDRESS is not set"
=======
if [ -z "$REGISTRY_PROXY_ADDRESS" ]; then
  echo "Error: REGISTRY_PROXY_ADDRESS is not set"
>>>>>>> 982b5a6e
  exit 1
fi

USDFC_TOKEN_ADDRESS="0xb3042734b608a1B16e9e86B374A3f3e389B4cDf0"    # USDFC token address on calibnet

# Deploy FilecoinWarmStorageService implementation
echo "Deploying FilecoinWarmStorageService implementation..."
echo "Constructor arguments:"
echo "  PDPVerifier: $PDP_VERIFIER_ADDRESS"
echo "  Payments: $PAYMENTS_CONTRACT_ADDRESS"
echo "  USDFC Token: $USDFC_TOKEN_ADDRESS"
echo "  FilCDN: $FILCDN_ADDRESS"
<<<<<<< HEAD
echo "  SessionKeyRegistry: $SESSION_KEY_REGISTRY_ADDRESS"

WARM_STORAGE_IMPLEMENTATION_ADDRESS=$(forge create --rpc-url "$RPC_URL" --keystore "$KEYSTORE" --password "$PASSWORD" --broadcast --nonce $NONCE --chain-id 314159 src/FilecoinWarmStorageService.sol:FilecoinWarmStorageService --constructor-args $PDP_VERIFIER_ADDRESS $PAYMENTS_CONTRACT_ADDRESS $USDFC_TOKEN_ADDRESS $FILCDN_ADDRESS $SESSION_KEY_REGISTRY_ADDRESS | grep "Deployed to" | awk '{print $3}')
=======
echo "  ServiceProviderRegistry: $REGISTRY_PROXY_ADDRESS"

WARM_STORAGE_IMPLEMENTATION_ADDRESS=$(forge create --rpc-url "$RPC_URL" --keystore "$KEYSTORE" --password "$PASSWORD" --broadcast --nonce $NONCE --chain-id 314159 src/FilecoinWarmStorageService.sol:FilecoinWarmStorageService --constructor-args $PDP_VERIFIER_ADDRESS $PAYMENTS_CONTRACT_ADDRESS $USDFC_TOKEN_ADDRESS $FILCDN_ADDRESS $REGISTRY_PROXY_ADDRESS | grep "Deployed to" | awk '{print $3}')
>>>>>>> 982b5a6e

if [ -z "$WARM_STORAGE_IMPLEMENTATION_ADDRESS" ]; then
    echo "Error: Failed to deploy FilecoinWarmStorageService implementation"
    exit 1
fi

echo ""
echo "=== DEPLOYMENT COMPLETE ==="
echo "FilecoinWarmStorageService Implementation deployed at: $WARM_STORAGE_IMPLEMENTATION_ADDRESS"
echo ""

# If proxy address is provided, perform the upgrade
if [ -n "$WARM_STORAGE_PROXY_ADDRESS" ]; then
    echo "Proxy address provided: $WARM_STORAGE_PROXY_ADDRESS"

    # First check if we're the owner
    echo "Checking proxy ownership..."
    PROXY_OWNER=$(cast call "$WARM_STORAGE_PROXY_ADDRESS" "owner()(address)" --rpc-url "$RPC_URL" 2>/dev/null || echo "")

    if [ -z "$PROXY_OWNER" ]; then
        echo "Warning: Could not determine proxy owner. Attempting upgrade anyway..."
    else
        echo "Proxy owner: $PROXY_OWNER"
        echo "Your address: $ADDR"

        if [ "$PROXY_OWNER" != "$ADDR" ]; then
            echo ""
            echo "⚠️  WARNING: You are not the owner of this proxy!"
            echo "Only the owner ($PROXY_OWNER) can upgrade this proxy."
            echo ""
            echo "If you need to upgrade, you have these options:"
            echo "1. Have the owner run this script"
            echo "2. Have the owner transfer ownership to you first"
            echo "3. If the owner is a multisig, create a proposal"
            echo ""
            echo "To manually upgrade (as owner):"
            echo "cast send $WARM_STORAGE_PROXY_ADDRESS \"upgradeTo(address)\" $WARM_STORAGE_IMPLEMENTATION_ADDRESS --rpc-url \$RPC_URL"
            exit 1
        fi
    fi

    echo "Performing proxy upgrade..."

    # Check if we should deploy and set a new view contract
    if [ -n "$DEPLOY_VIEW_CONTRACT" ] && [ "$DEPLOY_VIEW_CONTRACT" = "true" ]; then
        echo "Deploying new view contract for upgraded proxy..."
        NONCE=$(expr $NONCE + "1")
        export WARM_STORAGE_SERVICE_ADDRESS=$WARM_STORAGE_PROXY_ADDRESS
        source tools/deploy-warm-storage-view.sh
        echo "New view contract deployed at: $WARM_STORAGE_VIEW_ADDRESS"

        # Prepare migrate call with view contract address
        MIGRATE_DATA=$(cast calldata "migrate(address)" "$WARM_STORAGE_VIEW_ADDRESS")
    else
        # Check if a view contract address was provided
        if [ -n "$VIEW_CONTRACT_ADDRESS" ]; then
            echo "Using provided view contract address: $VIEW_CONTRACT_ADDRESS"
            MIGRATE_DATA=$(cast calldata "migrate(address)" "$VIEW_CONTRACT_ADDRESS")
        else
            echo "No view contract address provided, using address(0) in migrate"
            MIGRATE_DATA=$(cast calldata "migrate(address)" "0x0000000000000000000000000000000000000000")
        fi
    fi

    # Increment nonce for next transaction
    NONCE=$(expr $NONCE + "1")

    # Call upgradeToAndCall on the proxy with migrate function
    echo "Upgrading proxy and calling migrate..."
    TX_HASH=$(cast send "$WARM_STORAGE_PROXY_ADDRESS" "upgradeToAndCall(address,bytes)" "$WARM_STORAGE_IMPLEMENTATION_ADDRESS" "$MIGRATE_DATA" \
        --rpc-url "$RPC_URL" \
        --keystore "$KEYSTORE" \
        --password "$PASSWORD" \
        --nonce "$NONCE" \
        --chain-id 314159 \
        --json | jq -r '.transactionHash')

    if [ -z "$TX_HASH" ]; then
        echo "Error: Failed to send upgrade transaction"
        echo "The transaction may have failed due to:"
        echo "- Insufficient permissions (not owner)"
        echo "- Proxy is paused or locked"
        echo "- Implementation address is invalid"
        exit 1
    fi

    echo "Upgrade transaction sent: $TX_HASH"
    echo "Waiting for confirmation..."

    # Wait for transaction receipt
    cast receipt --rpc-url "$RPC_URL" "$TX_HASH" --confirmations 1 > /dev/null

    # Verify the upgrade by checking the implementation address
    echo "Verifying upgrade (waiting for Filecoin 30s block time)..."
    sleep 35
    NEW_IMPL=$(cast rpc eth_getStorageAt "$WARM_STORAGE_PROXY_ADDRESS" 0x360894a13ba1a3210667c828492db98dca3e2076cc3735a920a3ca505d382bbc latest --rpc-url "$RPC_URL" | sed 's/"//g' | sed 's/0x000000000000000000000000/0x/')

    if [ "$NEW_IMPL" = "$WARM_STORAGE_IMPLEMENTATION_ADDRESS" ]; then
        echo "✅ Upgrade successful! Proxy now points to: $WARM_STORAGE_IMPLEMENTATION_ADDRESS"
    else
        echo "⚠️  Warning: Could not verify upgrade. Please check manually."
        echo "Expected: $WARM_STORAGE_IMPLEMENTATION_ADDRESS"
        echo "Got: $NEW_IMPL"
    fi
else
    echo "No WARM_STORAGE_PROXY_ADDRESS provided. Skipping automatic upgrade."
    echo ""
    echo "To upgrade an existing proxy manually:"
    echo "1. Export the proxy address: export WARM_STORAGE_PROXY_ADDRESS=<your_proxy_address>"
    echo "2. Run this script again, or"
    echo "3. Run manually:"
    echo "   cast send <PROXY_ADDRESS> \"upgradeTo(address)\" $WARM_STORAGE_IMPLEMENTATION_ADDRESS --rpc-url \$RPC_URL --keystore \$KEYSTORE --password \$PASSWORD"
fi<|MERGE_RESOLUTION|>--- conflicted
+++ resolved
@@ -43,13 +43,13 @@
   FILCDN_ADDRESS="0xff0000000000000000000000000000000002870c"
 fi
 
-<<<<<<< HEAD
+if [ -z "$SERVICE_PROVIDER_REGISTRY_PROXY_ADDRESS" ]; then
+  echo "Error: SERVICE_PROVIDER_REGISTRY_PROXY_ADDRESS is not set"
+  exit 1
+fi
+
 if [ -z "$SESSION_KEY_REGISTRY_ADDRESS" ]; then
   echo "Error: SESSION_KEY_REGISTRY_ADDRESS is not set"
-=======
-if [ -z "$REGISTRY_PROXY_ADDRESS" ]; then
-  echo "Error: REGISTRY_PROXY_ADDRESS is not set"
->>>>>>> 982b5a6e
   exit 1
 fi
 
@@ -62,15 +62,10 @@
 echo "  Payments: $PAYMENTS_CONTRACT_ADDRESS"
 echo "  USDFC Token: $USDFC_TOKEN_ADDRESS"
 echo "  FilCDN: $FILCDN_ADDRESS"
-<<<<<<< HEAD
+echo "  ServiceProviderRegistry: $SERVICE_PROVIDER_REGISTRY_PROXY_ADDRESS"
 echo "  SessionKeyRegistry: $SESSION_KEY_REGISTRY_ADDRESS"
 
-WARM_STORAGE_IMPLEMENTATION_ADDRESS=$(forge create --rpc-url "$RPC_URL" --keystore "$KEYSTORE" --password "$PASSWORD" --broadcast --nonce $NONCE --chain-id 314159 src/FilecoinWarmStorageService.sol:FilecoinWarmStorageService --constructor-args $PDP_VERIFIER_ADDRESS $PAYMENTS_CONTRACT_ADDRESS $USDFC_TOKEN_ADDRESS $FILCDN_ADDRESS $SESSION_KEY_REGISTRY_ADDRESS | grep "Deployed to" | awk '{print $3}')
-=======
-echo "  ServiceProviderRegistry: $REGISTRY_PROXY_ADDRESS"
-
-WARM_STORAGE_IMPLEMENTATION_ADDRESS=$(forge create --rpc-url "$RPC_URL" --keystore "$KEYSTORE" --password "$PASSWORD" --broadcast --nonce $NONCE --chain-id 314159 src/FilecoinWarmStorageService.sol:FilecoinWarmStorageService --constructor-args $PDP_VERIFIER_ADDRESS $PAYMENTS_CONTRACT_ADDRESS $USDFC_TOKEN_ADDRESS $FILCDN_ADDRESS $REGISTRY_PROXY_ADDRESS | grep "Deployed to" | awk '{print $3}')
->>>>>>> 982b5a6e
+WARM_STORAGE_IMPLEMENTATION_ADDRESS=$(forge create --rpc-url "$RPC_URL" --keystore "$KEYSTORE" --password "$PASSWORD" --broadcast --nonce $NONCE --chain-id 314159 src/FilecoinWarmStorageService.sol:FilecoinWarmStorageService --constructor-args $PDP_VERIFIER_ADDRESS $PAYMENTS_CONTRACT_ADDRESS $USDFC_TOKEN_ADDRESS $FILCDN_ADDRESS $SERVICE_PROVIDER_REGISTRY_PROXY_ADDRESS $SESSION_KEY_REGISTRY_ADDRESS | grep "Deployed to" | awk '{print $3}')
 
 if [ -z "$WARM_STORAGE_IMPLEMENTATION_ADDRESS" ]; then
     echo "Error: Failed to deploy FilecoinWarmStorageService implementation"
@@ -78,7 +73,7 @@
 fi
 
 echo ""
-echo "=== DEPLOYMENT COMPLETE ==="
+echo "# DEPLOYMENT COMPLETE"
 echo "FilecoinWarmStorageService Implementation deployed at: $WARM_STORAGE_IMPLEMENTATION_ADDRESS"
 echo ""
 
@@ -97,15 +92,15 @@
         echo "Your address: $ADDR"
 
         if [ "$PROXY_OWNER" != "$ADDR" ]; then
-            echo ""
+            echo
             echo "⚠️  WARNING: You are not the owner of this proxy!"
             echo "Only the owner ($PROXY_OWNER) can upgrade this proxy."
-            echo ""
+            echo
             echo "If you need to upgrade, you have these options:"
             echo "1. Have the owner run this script"
             echo "2. Have the owner transfer ownership to you first"
             echo "3. If the owner is a multisig, create a proposal"
-            echo ""
+            echo
             echo "To manually upgrade (as owner):"
             echo "cast send $WARM_STORAGE_PROXY_ADDRESS \"upgradeTo(address)\" $WARM_STORAGE_IMPLEMENTATION_ADDRESS --rpc-url \$RPC_URL"
             exit 1
