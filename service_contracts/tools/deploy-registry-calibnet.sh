--- conflicted
+++ resolved
@@ -63,11 +63,7 @@
 # Verify deployment by calling version() on the proxy
 echo ""
 echo "=== STEP 3: Verifying Deployment ==="
-<<<<<<< HEAD
 VERSION=$(cast call $REGISTRY_PROXY_ADDRESS "version()(string)")
-=======
-VERSION=$(cast call --rpc-url "$RPC_URL" $REGISTRY_PROXY_ADDRESS "VERSION()(string)")
->>>>>>> dc2c8ab5
 if [ -z "$VERSION" ]; then
   echo "Warning: Could not verify contract version"
 else
@@ -75,11 +71,7 @@
 fi
 
 # Get registration fee
-<<<<<<< HEAD
 FEE=$(cast call $REGISTRY_PROXY_ADDRESS "REGISTRATION_FEE()(uint256)")
-=======
-FEE=$(cast call --rpc-url "$RPC_URL" $REGISTRY_PROXY_ADDRESS "REGISTRATION_FEE()(uint256)")
->>>>>>> dc2c8ab5
 if [ -z "$FEE" ]; then
     echo "Warning: Could not retrieve registration fee"
     FEE_IN_FIL="unknown"
