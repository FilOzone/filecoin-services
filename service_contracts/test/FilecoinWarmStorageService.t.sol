// SPDX-License-Identifier: UNLICENSED
pragma solidity ^0.8.13;

import {Test, console, Vm} from "forge-std/Test.sol";
import {IERC20Metadata} from "@openzeppelin/contracts/token/ERC20/extensions/IERC20Metadata.sol";
import {SafeERC20} from "@openzeppelin/contracts/token/ERC20/utils/SafeERC20.sol";
import {Strings} from "@openzeppelin/contracts/utils/Strings.sol";
import {Cids} from "@pdp/Cids.sol";
import {MyERC1967Proxy} from "@pdp/ERC1967Proxy.sol";
import {SessionKeyRegistry} from "@session-key-registry/SessionKeyRegistry.sol";

import {FilecoinWarmStorageService} from "../src/FilecoinWarmStorageService.sol";
import {FilecoinWarmStorageServiceStateView} from "../src/FilecoinWarmStorageServiceStateView.sol";
import {Payments} from "@fws-payments/Payments.sol";
import {MockERC20, MockPDPVerifier} from "./mocks/SharedMocks.sol";
import {IERC20} from "@openzeppelin/contracts/token/ERC20/IERC20.sol";
import {Errors} from "../src/Errors.sol";

import {ServiceProviderRegistryStorage} from "../src/ServiceProviderRegistryStorage.sol";
import {ServiceProviderRegistry} from "../src/ServiceProviderRegistry.sol";

contract FilecoinWarmStorageServiceTest is Test {
    using SafeERC20 for MockERC20;
    // Testing Constants

    bytes constant FAKE_SIGNATURE = abi.encodePacked(
        bytes32(0xc0ffee7890abcdef1234567890abcdef1234567890abcdef1234567890abcdef), // r
        bytes32(0x9999997890abcdef1234567890abcdef1234567890abcdef1234567890abcdef), // s
        uint8(27) // v
    );

    // Contracts
    FilecoinWarmStorageService public pdpServiceWithPayments;
    FilecoinWarmStorageServiceStateView public viewContract;
    MockPDPVerifier public mockPDPVerifier;
    Payments public payments;
    MockERC20 public mockUSDFC;
    ServiceProviderRegistry public serviceProviderRegistry;
    SessionKeyRegistry public sessionKeyRegistry = new SessionKeyRegistry();

    // Test accounts
    address public deployer;
    address public client;
    address public serviceProvider;
    address public filBeamController;
    address public filBeamBeneficiary;
    address public session;

    address public sp1;
    address public sp2;
    address public sp3;

    address public sessionKey1;
    address public sessionKey2;

    // Test parameters
    bytes public extraData;

    // Metadata size and count limits
    uint256 private constant MAX_KEY_LENGTH = 32;
    uint256 private constant MAX_VALUE_LENGTH = 128;
    uint256 private constant MAX_KEYS_PER_DATASET = 10;
    uint256 private constant MAX_KEYS_PER_PIECE = 5;

    bytes32 private constant CREATE_DATA_SET_TYPEHASH = keccak256(
        "CreateDataSet(uint256 clientDataSetId,address payee,MetadataEntry[] metadata)"
        "MetadataEntry(string key,string value)"
    );
    bytes32 private constant ADD_PIECES_TYPEHASH = keccak256(
        "AddPieces(uint256 clientDataSetId,uint256 firstAdded,Cid[] pieceData,PieceMetadata[] pieceMetadata)"
        "Cid(bytes data)" "MetadataEntry(string key,string value)"
        "PieceMetadata(uint256 pieceIndex,MetadataEntry[] metadata)"
    );
    bytes32 private constant SCHEDULE_PIECE_REMOVALS_TYPEHASH =
        keccak256("SchedulePieceRemovals(uint256 clientDataSetId,uint256[] pieceIds)");

    bytes32 private constant DELETE_DATA_SET_TYPEHASH = keccak256("DeleteDataSet(uint256 clientDataSetId)");

    // Structs
    struct PieceMetadataSetup {
        uint256 dataSetId;
        uint256 pieceId;
        Cids.Cid[] pieceData;
        bytes extraData;
    }

    // Events from Payments contract to verify
    event RailCreated(
        uint256 indexed railId,
        address indexed payer,
        address indexed payee,
        address token,
        address operator,
        address validator,
        address serviceFeeRecipient,
        uint256 commissionRateBps
    );

    // Service provider change event to verify
    event DataSetServiceProviderChanged(
        uint256 indexed dataSetId, address indexed oldServiceProvider, address indexed newServiceProvider
    );

    function setUp() public {
        // Setup test accounts
        deployer = address(this);
        client = address(0xf1);
        serviceProvider = address(0xf2);
        filBeamController = address(0xf3);
        filBeamBeneficiary = address(0xf4);

        // Additional accounts for serviceProviderRegistry tests
        sp1 = address(0xf5);
        sp2 = address(0xf6);
        sp3 = address(0xf7);

        // Session keys
        sessionKey1 = address(0xa1);
        sessionKey2 = address(0xa2);

        // Fund test accounts
        vm.deal(deployer, 100 ether);
        vm.deal(client, 100 ether);
        vm.deal(serviceProvider, 100 ether);
        vm.deal(sp1, 100 ether);
        vm.deal(sp2, 100 ether);
        vm.deal(sp3, 100 ether);
        vm.deal(address(0xf10), 100 ether);
        vm.deal(address(0xf11), 100 ether);
        vm.deal(address(0xf12), 100 ether);
        vm.deal(address(0xf13), 100 ether);
        vm.deal(address(0xf14), 100 ether);

        // Deploy mock contracts
        mockUSDFC = new MockERC20();
        mockPDPVerifier = new MockPDPVerifier();

        // Deploy actual ServiceProviderRegistry
        ServiceProviderRegistry registryImpl = new ServiceProviderRegistry();
        bytes memory registryInitData = abi.encodeWithSelector(ServiceProviderRegistry.initialize.selector);
        MyERC1967Proxy registryProxy = new MyERC1967Proxy(address(registryImpl), registryInitData);
        serviceProviderRegistry = ServiceProviderRegistry(address(registryProxy));

        // Register service providers in the serviceProviderRegistry
        vm.prank(serviceProvider);
        serviceProviderRegistry.registerProvider{value: 5 ether}(
            serviceProvider, // payee
            "Service Provider",
            "Service Provider Description",
            ServiceProviderRegistryStorage.ProductType.PDP,
            abi.encode(
                ServiceProviderRegistryStorage.PDPOffering({
                    serviceURL: "https://provider.com",
                    minPieceSizeInBytes: 1024,
                    maxPieceSizeInBytes: 1024 * 1024,
                    ipniPiece: true,
                    ipniIpfs: false,
                    storagePricePerTibPerMonth: 1 ether,
                    minProvingPeriodInEpochs: 2880,
                    location: "US-Central",
                    paymentTokenAddress: IERC20(address(0)) // Payment in FIL
                })
            ),
            new string[](0),
            new string[](0)
        );

        vm.prank(sp1);
        serviceProviderRegistry.registerProvider{value: 5 ether}(
            sp1, // payee
            "SP1",
            "Storage Provider 1",
            ServiceProviderRegistryStorage.ProductType.PDP,
            abi.encode(
                ServiceProviderRegistryStorage.PDPOffering({
                    serviceURL: "https://sp1.com",
                    minPieceSizeInBytes: 1024,
                    maxPieceSizeInBytes: 1024 * 1024,
                    ipniPiece: true,
                    ipniIpfs: false,
                    storagePricePerTibPerMonth: 1 ether,
                    minProvingPeriodInEpochs: 2880,
                    location: "US-Central",
                    paymentTokenAddress: IERC20(address(0)) // Payment in FIL
                })
            ),
            new string[](0),
            new string[](0)
        );

        vm.prank(sp2);
        serviceProviderRegistry.registerProvider{value: 5 ether}(
            sp2, // payee
            "SP2",
            "Storage Provider 2",
            ServiceProviderRegistryStorage.ProductType.PDP,
            abi.encode(
                ServiceProviderRegistryStorage.PDPOffering({
                    serviceURL: "https://sp2.com",
                    minPieceSizeInBytes: 1024,
                    maxPieceSizeInBytes: 1024 * 1024,
                    ipniPiece: true,
                    ipniIpfs: false,
                    storagePricePerTibPerMonth: 1 ether,
                    minProvingPeriodInEpochs: 2880,
                    location: "US-Central",
                    paymentTokenAddress: IERC20(address(0)) // Payment in FIL
                })
            ),
            new string[](0),
            new string[](0)
        );

        vm.prank(sp3);
        serviceProviderRegistry.registerProvider{value: 5 ether}(
            sp3, // payee
            "SP3",
            "Storage Provider 3",
            ServiceProviderRegistryStorage.ProductType.PDP,
            abi.encode(
                ServiceProviderRegistryStorage.PDPOffering({
                    serviceURL: "https://sp3.com",
                    minPieceSizeInBytes: 1024,
                    maxPieceSizeInBytes: 1024 * 1024,
                    ipniPiece: true,
                    ipniIpfs: false,
                    storagePricePerTibPerMonth: 1 ether,
                    minProvingPeriodInEpochs: 2880,
                    location: "US-Central",
                    paymentTokenAddress: IERC20(address(0)) // Payment in FIL
                })
            ),
            new string[](0),
            new string[](0)
        );

        // Deploy Payments contract (no longer upgradeable)
        payments = new Payments();

        // Transfer tokens to client for payment
        mockUSDFC.safeTransfer(client, 10000 * 10 ** mockUSDFC.decimals());

        // Deploy FilecoinWarmStorageService with proxy
        FilecoinWarmStorageService pdpServiceImpl = new FilecoinWarmStorageService(
            address(mockPDPVerifier),
            address(payments),
            mockUSDFC,
            filBeamBeneficiary,
            serviceProviderRegistry,
            sessionKeyRegistry
        );
        bytes memory initializeData = abi.encodeWithSelector(
            FilecoinWarmStorageService.initialize.selector,
            uint64(2880), // maxProvingPeriod
            uint256(60), // challengeWindowSize
            filBeamController, // filBeamControllerAddress
            "Filecoin Warm Storage Service", // service name
            "A decentralized storage service with proof-of-data-possession and payment integration" // service description
        );

        MyERC1967Proxy pdpServiceProxy = new MyERC1967Proxy(address(pdpServiceImpl), initializeData);
        pdpServiceWithPayments = FilecoinWarmStorageService(address(pdpServiceProxy));

        // Add providers to approved list
        pdpServiceWithPayments.addApprovedProvider(1); // serviceProvider
        pdpServiceWithPayments.addApprovedProvider(2); // sp1
        pdpServiceWithPayments.addApprovedProvider(3); // sp2
        pdpServiceWithPayments.addApprovedProvider(4); // sp3

        viewContract = new FilecoinWarmStorageServiceStateView(pdpServiceWithPayments);
        pdpServiceWithPayments.setViewContract(address(viewContract));
    }

    function makeSignaturePass(address signer) public {
        vm.mockCall(
            address(0x01), // ecrecover precompile address
            bytes(hex""), // wildcard matching of all inputs requires precisely no bytes
            abi.encode(signer)
        );
    }

    function testInitialState() public view {
        assertEq(
            pdpServiceWithPayments.pdpVerifierAddress(),
            address(mockPDPVerifier),
            "PDP verifier address should be set correctly"
        );
        assertEq(
            pdpServiceWithPayments.paymentsContractAddress(),
            address(payments),
            "Payments contract address should be set correctly"
        );
        assertEq(
            address(pdpServiceWithPayments.usdfcTokenAddress()),
            address(mockUSDFC),
            "USDFC token address should be set correctly"
        );
        assertEq(viewContract.filBeamControllerAddress(), filBeamController, "FilBeam address should be set correctly");
        assertEq(
            pdpServiceWithPayments.serviceCommissionBps(),
            0, // 0%
            "Service commission should be set correctly"
        );
        (uint64 maxProvingPeriod, uint256 challengeWindow, uint256 challengesPerProof,) = viewContract.getPDPConfig();
        assertEq(maxProvingPeriod, 2880, "Max proving period should be set correctly");
        assertEq(challengeWindow, 60, "Challenge window size should be set correctly");
        assertEq(challengesPerProof, 5, "Challenges per proof should be 5");
    }

    function testFilecoinServiceDeployedEvent() public {
        // Deploy a new service instance to test the event
        FilecoinWarmStorageService newServiceImpl = new FilecoinWarmStorageService(
            address(mockPDPVerifier),
            address(payments),
            mockUSDFC,
            filBeamBeneficiary,
            serviceProviderRegistry,
            sessionKeyRegistry
        );

        // Expected event parameters
        string memory expectedName = "Test Event Service";
        string memory expectedDescription = "Service for testing events";

        bytes memory initData = abi.encodeWithSelector(
            FilecoinWarmStorageService.initialize.selector,
            uint64(2880),
            uint256(60),
            filBeamController,
            expectedName,
            expectedDescription
        );

        // Expect the FilecoinServiceDeployed event
        vm.expectEmit(true, true, true, true);
        emit FilecoinWarmStorageService.FilecoinServiceDeployed(expectedName, expectedDescription);

        // Deploy the proxy which triggers the initialize function
        MyERC1967Proxy newServiceProxy = new MyERC1967Proxy(address(newServiceImpl), initData);
        FilecoinWarmStorageService newService = FilecoinWarmStorageService(address(newServiceProxy));
    }

    function testServiceNameAndDescriptionValidation() public {
        // Test empty name validation
        FilecoinWarmStorageService serviceImpl1 = new FilecoinWarmStorageService(
            address(mockPDPVerifier),
            address(payments),
            mockUSDFC,
            filBeamBeneficiary,
            serviceProviderRegistry,
            sessionKeyRegistry
        );

        bytes memory initDataEmptyName = abi.encodeWithSelector(
            FilecoinWarmStorageService.initialize.selector,
            uint64(2880),
            uint256(60),
            filBeamController,
            "", // empty name
            "Valid description"
        );

        vm.expectRevert("Service name cannot be empty");
        new MyERC1967Proxy(address(serviceImpl1), initDataEmptyName);

        // Test empty description validation
        FilecoinWarmStorageService serviceImpl2 = new FilecoinWarmStorageService(
            address(mockPDPVerifier),
            address(payments),
            mockUSDFC,
            filBeamBeneficiary,
            serviceProviderRegistry,
            sessionKeyRegistry
        );

        bytes memory initDataEmptyDesc = abi.encodeWithSelector(
            FilecoinWarmStorageService.initialize.selector,
            uint64(2880),
            uint256(60),
            filBeamController,
            "Valid name",
            "" // empty description
        );

        vm.expectRevert("Service description cannot be empty");
        new MyERC1967Proxy(address(serviceImpl2), initDataEmptyDesc);

        // Test name exceeding 256 characters
        FilecoinWarmStorageService serviceImpl3 = new FilecoinWarmStorageService(
            address(mockPDPVerifier),
            address(payments),
            mockUSDFC,
            filBeamBeneficiary,
            serviceProviderRegistry,
            sessionKeyRegistry
        );

        string memory longName = string(
            abi.encodePacked(
                "This is a very long name that exceeds the maximum allowed length of 256 characters. ",
                "It needs to be long enough to trigger the validation error in the contract. ",
                "Adding more text here to ensure we go past the limit. ",
                "Still need more characters to exceed 256 total length for this test case to work properly. ",
                "Almost there, just a bit more text needed to push us over the limit."
            )
        );

        bytes memory initDataLongName = abi.encodeWithSelector(
            FilecoinWarmStorageService.initialize.selector,
            uint64(2880),
            uint256(60),
            filBeamController,
            longName,
            "Valid description"
        );

        vm.expectRevert("Service name exceeds 256 characters");
        new MyERC1967Proxy(address(serviceImpl3), initDataLongName);

        // Test description exceeding 256 characters
        FilecoinWarmStorageService serviceImpl4 = new FilecoinWarmStorageService(
            address(mockPDPVerifier),
            address(payments),
            mockUSDFC,
            filBeamBeneficiary,
            serviceProviderRegistry,
            sessionKeyRegistry
        );

        string memory longDesc = string(
            abi.encodePacked(
                "This is a very long description that exceeds the maximum allowed length of 256 characters. ",
                "It needs to be long enough to trigger the validation error in the contract. ",
                "Adding more text here to ensure we go past the limit. ",
                "Still need more characters to exceed 256 total length for this test case to work properly. ",
                "Almost there, just a bit more text needed to push us over the limit."
            )
        );

        bytes memory initDataLongDesc = abi.encodeWithSelector(
            FilecoinWarmStorageService.initialize.selector,
            uint64(2880),
            uint256(60),
            filBeamController,
            "Valid name",
            longDesc
        );

        vm.expectRevert("Service description exceeds 256 characters");
        new MyERC1967Proxy(address(serviceImpl4), initDataLongDesc);
    }

    function _getSingleMetadataKV(string memory key, string memory value)
        internal
        pure
        returns (string[] memory, string[] memory)
    {
        string[] memory keys = new string[](1);
        string[] memory values = new string[](1);
        keys[0] = key;
        values[0] = value;
        return (keys, values);
    }

    function testCreateDataSetCreatesRailAndChargesFee() public {
        // Prepare ExtraData - withCDN key presence means CDN is enabled
        (string[] memory metadataKeys, string[] memory metadataValues) = _getSingleMetadataKV("withCDN", "true");

        // Prepare ExtraData
        FilecoinWarmStorageService.DataSetCreateData memory createData = FilecoinWarmStorageService.DataSetCreateData({
            payer: client,
            metadataKeys: metadataKeys,
            metadataValues: metadataValues,
            signature: FAKE_SIGNATURE
        });

        // Encode the extra data
        extraData =
            abi.encode(createData.payer, createData.metadataKeys, createData.metadataValues, createData.signature);

        // Client needs to approve the PDP Service to create a payment rail
        vm.startPrank(client);
        // Set operator approval for the PDP service in the Payments contract
        payments.setOperatorApproval(
            mockUSDFC,
            address(pdpServiceWithPayments),
            true, // approved
            1000e6, // rate allowance (1000 USDFC)
            1000e6, // lockup allowance (1000 USDFC)
            365 days // max lockup period
        );

        // Client deposits funds to the Payments contract for the one-time fee
        uint256 depositAmount = 1e6; // 10x the required fee
        mockUSDFC.approve(address(payments), depositAmount);
        payments.deposit(mockUSDFC, client, depositAmount);
        vm.stopPrank();

        // Get account balances before creating data set
        (uint256 clientFundsBefore,) = getAccountInfo(mockUSDFC, client);
        (uint256 spFundsBefore,) = getAccountInfo(mockUSDFC, serviceProvider);

        // Expect DataSetCreated event when creating the data set
        vm.expectEmit(true, true, true, true);
        emit FilecoinWarmStorageService.DataSetCreated(
            1, 1, 1, 2, 3, client, serviceProvider, serviceProvider, createData.metadataKeys, createData.metadataValues
        );

        // Create a data set as the service provider
        makeSignaturePass(client);
        vm.startPrank(serviceProvider);
        uint256 newDataSetId = mockPDPVerifier.createDataSet(pdpServiceWithPayments, extraData);
        vm.stopPrank();

        // Get data set info
        FilecoinWarmStorageService.DataSetInfoView memory dataSet = viewContract.getDataSet(newDataSetId);
        uint256 pdpRailId = dataSet.pdpRailId;
        uint256 cacheMissRailId = dataSet.cacheMissRailId;
        uint256 cdnRailId = dataSet.cdnRailId;

        // Verify valid rail IDs were created
        assertTrue(pdpRailId > 0, "PDP Rail ID should be non-zero");
        assertTrue(cacheMissRailId > 0, "Cache Miss Rail ID should be non-zero");
        assertTrue(cdnRailId > 0, "CDN Rail ID should be non-zero");

        // Verify data set info was stored correctly
        assertEq(dataSet.payer, client, "Payer should be set to client");
        assertEq(dataSet.payee, serviceProvider, "Payee should be set to service provider");

        // Verify metadata was stored correctly
        (bool exists, string memory metadata) = viewContract.getDataSetMetadata(newDataSetId, metadataKeys[0]);
        assertTrue(exists, "Metadata key should exist");
        assertEq(metadata, "true", "Metadata should be stored correctly");

        // Verify client data set ids
        uint256[] memory clientDataSetIds = viewContract.clientDataSets(client);
        assertEq(clientDataSetIds.length, 1);
        assertEq(clientDataSetIds[0], newDataSetId);

        assertEq(viewContract.railToDataSet(pdpRailId), newDataSetId);
        assertEq(viewContract.railToDataSet(cdnRailId), newDataSetId);

        // Verify data set info
        FilecoinWarmStorageService.DataSetInfoView memory dataSetInfo = viewContract.getDataSet(newDataSetId);
        assertEq(dataSetInfo.pdpRailId, pdpRailId, "PDP rail ID should match");
        assertNotEq(dataSetInfo.cacheMissRailId, 0, "Cache miss rail ID should be set");
        assertNotEq(dataSetInfo.cdnRailId, 0, "CDN rail ID should be set");
        assertEq(dataSetInfo.payer, client, "Payer should match");
        assertEq(dataSetInfo.payee, serviceProvider, "Payee should match");

        // Verify the rails in the actual Payments contract
        Payments.RailView memory pdpRail = payments.getRail(pdpRailId);
        assertEq(address(pdpRail.token), address(mockUSDFC), "Token should be USDFC");
        assertEq(pdpRail.from, client, "From address should be client");
        assertEq(pdpRail.to, serviceProvider, "To address should be service provider");
        assertEq(pdpRail.operator, address(pdpServiceWithPayments), "Operator should be the PDP service");
        assertEq(pdpRail.validator, address(pdpServiceWithPayments), "Validator should be the PDP service");
        assertEq(pdpRail.commissionRateBps, 0, "No commission");
        assertEq(pdpRail.lockupFixed, 0, "Lockup fixed should be 0 after one-time payment");
        assertEq(pdpRail.paymentRate, 0, "Initial payment rate should be 0");

        Payments.RailView memory cacheMissRail = payments.getRail(cacheMissRailId);
        assertEq(address(cacheMissRail.token), address(mockUSDFC), "Token should be USDFC");
        assertEq(cacheMissRail.from, client, "From address should be client");
        assertEq(cacheMissRail.to, serviceProvider, "To address should be service provider");
        assertEq(cacheMissRail.operator, address(pdpServiceWithPayments), "Operator should be the PDP service");
        assertEq(cacheMissRail.validator, address(pdpServiceWithPayments), "Validator should be the PDP service");
        assertEq(cacheMissRail.commissionRateBps, 0, "No commission");
        assertEq(cacheMissRail.lockupFixed, 0, "Lockup fixed should be 0 after one-time payment");
        assertEq(cacheMissRail.paymentRate, 0, "Initial payment rate should be 0");

        Payments.RailView memory cdnRail = payments.getRail(cdnRailId);
        assertEq(address(cdnRail.token), address(mockUSDFC), "Token should be USDFC");
        assertEq(cdnRail.from, client, "From address should be client");
        assertEq(cdnRail.to, filBeamBeneficiary, "To address should be FilBeamBeneficiary");
        assertEq(cdnRail.operator, address(pdpServiceWithPayments), "Operator should be the PDP service");
        assertEq(cdnRail.validator, address(pdpServiceWithPayments), "Validator should be the PDP service");
        assertEq(cdnRail.commissionRateBps, 0, "No commission");
        assertEq(cdnRail.lockupFixed, 0, "Lockup fixed should be 0 after one-time payment");
        assertEq(cdnRail.paymentRate, 0, "Initial payment rate should be 0");

        // Get account balances after creating data set
        (uint256 clientFundsAfter,) = getAccountInfo(mockUSDFC, client);
        (uint256 spFundsAfter,) = getAccountInfo(mockUSDFC, serviceProvider);

        // Calculate expected client balance
        uint256 expectedClientFundsAfter = clientFundsBefore - 1e5;

        // Verify balances changed correctly (one-time fee transferred)
        assertEq(
            clientFundsAfter, expectedClientFundsAfter, "Client funds should decrease by the data set creation fee"
        );
        assertTrue(spFundsAfter > spFundsBefore, "Service provider funds should increase");
    }

    function testCreateDataSetNoCDN() public {
        // Prepare ExtraData - no withCDN key means CDN is disabled
        string[] memory metadataKeys = new string[](0);
        string[] memory metadataValues = new string[](0);

        FilecoinWarmStorageService.DataSetCreateData memory createData = FilecoinWarmStorageService.DataSetCreateData({
            payer: client,
            metadataKeys: metadataKeys,
            metadataValues: metadataValues,
            signature: FAKE_SIGNATURE
        });

        // Encode the extra data
        extraData =
            abi.encode(createData.payer, createData.metadataKeys, createData.metadataValues, createData.signature);

        // Client needs to approve the PDP Service to create a payment rail
        vm.startPrank(client);
        // Set operator approval for the PDP service in the Payments contract
        payments.setOperatorApproval(
            mockUSDFC,
            address(pdpServiceWithPayments),
            true, // approved
            1000e6, // rate allowance (1000 USDFC)
            1000e6, // lockup allowance (1000 USDFC)
            365 days // max lockup period
        );

        // Client deposits funds to the Payments contract for the one-time fee
        uint256 depositAmount = 1e6; // 10x the required fee
        mockUSDFC.approve(address(payments), depositAmount);
        payments.deposit(mockUSDFC, client, depositAmount);
        vm.stopPrank();

        // Expect DataSetCreated event when creating the data set
        vm.expectEmit(true, true, true, true);
        emit FilecoinWarmStorageService.DataSetCreated(
            1, 1, 1, 0, 0, client, serviceProvider, serviceProvider, createData.metadataKeys, createData.metadataValues
        );

        // Create a data set as the service provider
        makeSignaturePass(client);
        vm.startPrank(serviceProvider);
        uint256 newDataSetId = mockPDPVerifier.createDataSet(pdpServiceWithPayments, extraData);
        vm.stopPrank();

        // Get data set info
        FilecoinWarmStorageService.DataSetInfoView memory dataSet = viewContract.getDataSet(newDataSetId);
        assertEq(dataSet.payer, client);
        assertEq(dataSet.payee, serviceProvider);
        // Verify the commission rate was set correctly for basic service (no CDN)
        Payments.RailView memory pdpRail = payments.getRail(dataSet.pdpRailId);
        assertEq(pdpRail.commissionRateBps, 0, "Commission rate should be 0% for basic service (no CDN)");

        assertEq(dataSet.cacheMissRailId, 0, "Cache miss rail ID should be 0 for basic service (no CDN)");
        assertEq(dataSet.cdnRailId, 0, "CDN rail ID should be 0 for basic service (no CDN)");

        // now with session key
        vm.prank(client);
        bytes32[] memory permissions = new bytes32[](1);
        permissions[0] = CREATE_DATA_SET_TYPEHASH;
        sessionKeyRegistry.login(sessionKey1, block.timestamp, permissions);
        makeSignaturePass(sessionKey1);

        vm.prank(serviceProvider);
        uint256 newDataSetId2 = mockPDPVerifier.createDataSet(pdpServiceWithPayments, extraData);

        FilecoinWarmStorageService.DataSetInfoView memory dataSet2 = viewContract.getDataSet(newDataSetId2);
        assertEq(dataSet2.payer, client);
        assertEq(dataSet2.payee, serviceProvider);

        // ensure another session key would be denied
        makeSignaturePass(sessionKey2);
        vm.prank(serviceProvider);
        vm.expectRevert(abi.encodeWithSelector(Errors.InvalidSignature.selector, client, sessionKey2));
        mockPDPVerifier.createDataSet(pdpServiceWithPayments, extraData);

        // session key expires
        vm.warp(block.timestamp + 1);
        makeSignaturePass(sessionKey1);
        vm.prank(serviceProvider);
        vm.expectRevert(abi.encodeWithSelector(Errors.InvalidSignature.selector, client, sessionKey1));
        mockPDPVerifier.createDataSet(pdpServiceWithPayments, extraData);
    }

    function testCreateDataSetAddPieces() public {
        // Create dataset with metadataKeys/metadataValues
        (string[] memory dsKeys, string[] memory dsValues) = _getSingleMetadataKV("label", "Test Data Set");
        FilecoinWarmStorageService.DataSetCreateData memory createData = FilecoinWarmStorageService.DataSetCreateData({
            payer: client,
            metadataKeys: dsKeys,
            metadataValues: dsValues,
            signature: FAKE_SIGNATURE
        });
        bytes memory encodedCreateData =
            abi.encode(createData.payer, createData.metadataKeys, createData.metadataValues, createData.signature);

        // Approvals and deposit
        vm.startPrank(client);
        payments.setOperatorApproval(
            mockUSDFC,
            address(pdpServiceWithPayments),
            true, // approved
            1000e6, // rate allowance (1000 USDFC)
            1000e6, // lockup allowance (1000 USDFC)
            365 days // max lockup period
        );
        uint256 depositAmount = 1e6; // 10x the required fee
        mockUSDFC.approve(address(payments), depositAmount);
        payments.deposit(mockUSDFC, client, depositAmount);
        vm.stopPrank();

        // Create dataset
        makeSignaturePass(client);
        vm.prank(serviceProvider); // Create dataset as service provider
        uint256 dataSetId = mockPDPVerifier.createDataSet(pdpServiceWithPayments, encodedCreateData);

        // Prepare piece batches
        uint256 firstAdded = 0;
        string memory metadataShort = "metadata";
        string memory metadataLong = "metadatAmetadaTametadAtametaDatametAdatameTadatamEtadataMetadata";

        // First batch (3 pieces) with key "meta" => metadataShort
        Cids.Cid[] memory pieceData1 = new Cids.Cid[](3);
        pieceData1[0].data = bytes("1_0:1111");
        pieceData1[1].data = bytes("1_1:111100000");
        pieceData1[2].data = bytes("1_2:11110000000000");
        string[] memory keys1 = new string[](1);
        string[] memory values1 = new string[](1);
        keys1[0] = "meta";
        values1[0] = metadataShort;
        mockPDPVerifier.addPieces(
            pdpServiceWithPayments, dataSetId, firstAdded, pieceData1, FAKE_SIGNATURE, keys1, values1
        );
        firstAdded += pieceData1.length;

        // Second batch (2 pieces) with key "meta" => metadataLong
        Cids.Cid[] memory pieceData2 = new Cids.Cid[](2);
        pieceData2[0].data = bytes("2_0:22222222222222222222");
        pieceData2[1].data = bytes("2_1:222222222222222222220000000000000000000000000000000000000000");
        string[] memory keys2 = new string[](1);
        string[] memory values2 = new string[](1);
        keys2[0] = "meta";
        values2[0] = metadataLong;
        mockPDPVerifier.addPieces(
            pdpServiceWithPayments, dataSetId, firstAdded, pieceData2, FAKE_SIGNATURE, keys2, values2
        );
        firstAdded += pieceData2.length;

        // Assert per-piece metadata
        (bool e0, string memory v0) = viewContract.getPieceMetadata(dataSetId, 0, "meta");
        assertTrue(e0);
        assertEq(v0, metadataShort);
        (bool e1, string memory v1) = viewContract.getPieceMetadata(dataSetId, 1, "meta");
        assertTrue(e1);
        assertEq(v1, metadataShort);
        (bool e2, string memory v2) = viewContract.getPieceMetadata(dataSetId, 2, "meta");
        assertTrue(e2);
        assertEq(v2, metadataShort);
        (bool e3, string memory v3) = viewContract.getPieceMetadata(dataSetId, 3, "meta");
        assertTrue(e3);
        assertEq(v3, metadataLong);
        (bool e4, string memory v4) = viewContract.getPieceMetadata(dataSetId, 4, "meta");
        assertTrue(e4);
        assertEq(v4, metadataLong);

        // now with session keys
        bytes32[] memory permissions = new bytes32[](1);
        permissions[0] = ADD_PIECES_TYPEHASH;
        vm.prank(client);
        sessionKeyRegistry.login(sessionKey1, block.timestamp, permissions);

        makeSignaturePass(sessionKey1);
        mockPDPVerifier.addPieces(
            pdpServiceWithPayments, dataSetId, firstAdded, pieceData2, FAKE_SIGNATURE, keys2, values2
        );
        firstAdded += pieceData2.length;

        // unauthorized session key reverts
        makeSignaturePass(sessionKey2);
        vm.expectRevert(abi.encodeWithSelector(Errors.InvalidSignature.selector, client, sessionKey2));
        mockPDPVerifier.addPieces(
            pdpServiceWithPayments, dataSetId, firstAdded, pieceData2, FAKE_SIGNATURE, keys2, values2
        );

        // expired session key reverts
        vm.warp(block.timestamp + 1);
        makeSignaturePass(sessionKey1);
        vm.expectRevert(abi.encodeWithSelector(Errors.InvalidSignature.selector, client, sessionKey1));
        mockPDPVerifier.addPieces(
            pdpServiceWithPayments, dataSetId, firstAdded, pieceData2, FAKE_SIGNATURE, keys2, values2
        );
    }

    // Helper function to get account info from the Payments contract
    function getAccountInfo(IERC20 token, address owner) internal view returns (uint256 funds, uint256 lockupCurrent) {
        (funds, lockupCurrent,,) = payments.accounts(token, owner);
        return (funds, lockupCurrent);
    }

    // Constants for calculations
    uint256 constant COMMISSION_MAX_BPS = 10000;

    function testGlobalParameters() public view {
        // These parameters should be the same as in SimplePDPService
        (uint64 maxProvingPeriod, uint256 challengeWindow, uint256 challengesPerProof,) = viewContract.getPDPConfig();
        assertEq(maxProvingPeriod, 2880, "Max proving period should be 2880 epochs");
        assertEq(challengeWindow, 60, "Challenge window should be 60 epochs");
        assertEq(challengesPerProof, 5, "Challenges per proof should be 5");
    }

    // Pricing Tests

    function testGetServicePriceValues() public view {
        // Test the values returned by getServicePrice
        FilecoinWarmStorageService.ServicePricing memory pricing = pdpServiceWithPayments.getServicePrice();

        uint256 decimals = 6; // MockUSDFC uses 6 decimals in tests
        uint256 expectedNoCDN = 25 * 10 ** (decimals - 1); // 2.5 USDFC with 6 decimals
        uint256 expectedWithCDN = 3 * 10 ** decimals; // 3 USDFC with 6 decimals (2.5 + 0.5 CDN)

        assertEq(pricing.pricePerTiBPerMonthNoCDN, expectedNoCDN, "No CDN price should be 2.5 * 10^decimals");
        assertEq(pricing.pricePerTiBPerMonthWithCDN, expectedWithCDN, "With CDN price should be 3 * 10^decimals");
        assertEq(address(pricing.tokenAddress), address(mockUSDFC), "Token address should match USDFC");
        assertEq(pricing.epochsPerMonth, 86400, "Epochs per month should be 86400");

        // Verify the values are in expected range
        assert(pricing.pricePerTiBPerMonthNoCDN < 10 ** 8); // Less than 10^8
        assert(pricing.pricePerTiBPerMonthWithCDN < 10 ** 8); // Less than 10^8
    }

    function testGetEffectiveRatesValues() public view {
        // Test the values returned by getEffectiveRates
        (uint256 serviceFee, uint256 spPayment) = pdpServiceWithPayments.getEffectiveRates();

        uint256 decimals = 6; // MockUSDFC uses 6 decimals in tests
        // Total is 2.5 USDFC with 6 decimals
        uint256 expectedTotal = 25 * 10 ** (decimals - 1);

        // Test setup uses 0% commission
        uint256 expectedServiceFee = 0; // 0% commission
        uint256 expectedSpPayment = expectedTotal; // 100% goes to SP

        assertEq(serviceFee, expectedServiceFee, "Service fee should be 0 with 0% commission");
        assertEq(spPayment, expectedSpPayment, "SP payment should be 2.5 * 10^6");
        assertEq(serviceFee + spPayment, expectedTotal, "Total should equal 2.5 * 10^6");

        // Verify the values are in expected range
        assert(serviceFee + spPayment < 10 ** 8); // Less than 10^8
    }

    // Client-Data Set Tracking Tests
    function prepareDataSetForClient(
        address, /*provider*/
        address clientAddress,
        string[] memory metadataKeys,
        string[] memory metadataValues
    ) internal returns (bytes memory) {
        // Prepare extra data
        FilecoinWarmStorageService.DataSetCreateData memory createData = FilecoinWarmStorageService.DataSetCreateData({
            metadataKeys: metadataKeys,
            metadataValues: metadataValues,
            payer: clientAddress,
            signature: FAKE_SIGNATURE
        });

        bytes memory encodedData =
            abi.encode(createData.payer, createData.metadataKeys, createData.metadataValues, createData.signature);

        // Setup client payment approval if not already done
        vm.startPrank(clientAddress);
        payments.setOperatorApproval(mockUSDFC, address(pdpServiceWithPayments), true, 1000e6, 1000e6, 365 days);
        mockUSDFC.approve(address(payments), 100e6);
        payments.deposit(mockUSDFC, clientAddress, 100e6);
        vm.stopPrank();

        // Create data set as approved provider
        makeSignaturePass(clientAddress);

        return encodedData;
    }

    function createDataSetForClient(
        address provider,
        address clientAddress,
        string[] memory metadataKeys,
        string[] memory metadataValues
    ) internal returns (uint256) {
        bytes memory encodedData = prepareDataSetForClient(provider, clientAddress, metadataKeys, metadataValues);
        vm.prank(provider);
        return mockPDPVerifier.createDataSet(pdpServiceWithPayments, encodedData);
    }

    /**
     * @notice Helper function to delete a data set for a client
     * @dev This function creates the necessary delete signature and calls the PDP verifier
     * @param provider The service provider address who owns the data set
     * @param clientAddress The client address who should sign the deletion
     * @param dataSetId The ID of the data set to delete
     */
    function deleteDataSetForClient(address provider, address clientAddress, uint256 dataSetId) internal {
        bytes memory signature = abi.encode(FAKE_SIGNATURE);

        makeSignaturePass(clientAddress);
        // Delete the data set as the provider
        vm.prank(provider);
        mockPDPVerifier.deleteDataSet(address(pdpServiceWithPayments), dataSetId, signature);
    }

    function testGetClientDataSets_EmptyClient() public view {
        // Test with a client that has no data sets
        FilecoinWarmStorageService.DataSetInfoView[] memory dataSets = viewContract.getClientDataSets(client);

        assertEq(dataSets.length, 0, "Should return empty array for client with no data sets");
    }

    function testGetClientDataSets_SingleDataSet() public {
        // Create a single data set for the client
        (string[] memory metadataKeys, string[] memory metadataValues) = _getSingleMetadataKV("label", "Test Data Set");

        createDataSetForClient(sp1, client, metadataKeys, metadataValues);

        // Get data sets
        FilecoinWarmStorageService.DataSetInfoView[] memory dataSets = viewContract.getClientDataSets(client);

        // Verify results
        assertEq(dataSets.length, 1, "Should return one data set");
        assertEq(dataSets[0].payer, client, "Payer should match");
        assertEq(dataSets[0].payee, sp1, "Payee should match");
        assertEq(dataSets[0].clientDataSetId, 0, "First data set ID should be 0");
        assertGt(dataSets[0].pdpRailId, 0, "Rail ID should be set");
    }

    function testGetClientDataSets_MultipleDataSets() public {
        // Create multiple data sets for the client
        (string[] memory metadataKeys1, string[] memory metadataValues1) = _getSingleMetadataKV("label", "Metadata 1");
        (string[] memory metadataKeys2, string[] memory metadataValues2) = _getSingleMetadataKV("label", "Metadata 2");

        createDataSetForClient(sp1, client, metadataKeys1, metadataValues1);
        createDataSetForClient(sp2, client, metadataKeys2, metadataValues2);

        // Get data sets
        FilecoinWarmStorageService.DataSetInfoView[] memory dataSets = viewContract.getClientDataSets(client);

        // Verify results
        assertEq(dataSets.length, 2, "Should return two data sets");

        // Check first data set
        assertEq(dataSets[0].payer, client, "First data set payer should match");
        assertEq(dataSets[0].payee, sp1, "First data set payee should match");
        assertEq(dataSets[0].clientDataSetId, 0, "First data set ID should be 0");

        // Check second data set
        assertEq(dataSets[1].payer, client, "Second data set payer should match");
        assertEq(dataSets[1].payee, sp2, "Second data set payee should match");
        assertEq(dataSets[1].clientDataSetId, 1, "Second data set ID should be 1");
    }

    function testGetClientDataSets_TerminatedDataSets() public {
        (string[] memory metadataKeys1, string[] memory metadataValues1) = _getSingleMetadataKV("label", "Metadata 1");
        (string[] memory metadataKeys2, string[] memory metadataValues2) = _getSingleMetadataKV("label", "Metadata 2");
        (string[] memory metadataKeys3, string[] memory metadataValues3) = _getSingleMetadataKV("label", "Metadata 3");

        // Create multiple data sets for the client
        createDataSetForClient(sp1, client, metadataKeys1, metadataValues1);
        uint256 dataSet2 = createDataSetForClient(sp2, client, metadataKeys2, metadataValues2);
        createDataSetForClient(sp1, client, metadataKeys3, metadataValues3);

        // Verify we have 3 datasets initially
        FilecoinWarmStorageService.DataSetInfoView[] memory dataSets = viewContract.getClientDataSets(client);
        assertEq(dataSets.length, 3, "Should return three data sets initially");

        // Terminate the second dataset (dataSet2) - client terminates
        vm.prank(client);
        pdpServiceWithPayments.terminateService(dataSet2);

        // Verify the dataset is now terminated (paymentEndEpoch > 0)
        FilecoinWarmStorageService.DataSetInfoView memory terminatedInfo = viewContract.getDataSet(dataSet2);
        assertTrue(terminatedInfo.pdpEndEpoch > 0, "Dataset 2 should have paymentEndEpoch set after termination");

        // Verify getClientDataSets still returns all 3 datasets (termination doesn't exclude from list)
        dataSets = viewContract.getClientDataSets(client);
        assertEq(dataSets.length, 3, "Should return all three data sets after termination");

        // Verify the terminated dataset has correct status
        assertTrue(dataSets[1].pdpEndEpoch > 0, "Dataset 2 should have paymentEndEpoch > 0");
    }

    function testGetClientDataSets_ExcludesDeletedDataSets() public {
        // Create multiple data sets for the client
        (string[] memory metadataKeys1, string[] memory metadataValues1) = _getSingleMetadataKV("label", "Metadata 1");
        (string[] memory metadataKeys2, string[] memory metadataValues2) = _getSingleMetadataKV("label", "Metadata 2");
        (string[] memory metadataKeys3, string[] memory metadataValues3) = _getSingleMetadataKV("label", "Metadata 3");

        createDataSetForClient(sp1, client, metadataKeys1, metadataValues1);
        uint256 dataSet2 = createDataSetForClient(sp2, client, metadataKeys2, metadataValues2);
        createDataSetForClient(sp1, client, metadataKeys3, metadataValues3);

        // Verify we have 3 datasets initially
        FilecoinWarmStorageService.DataSetInfoView[] memory dataSets = viewContract.getClientDataSets(client);
        assertEq(dataSets.length, 3, "Should return three data sets initially");

        // Terminate the second dataset (dataSet2)
        vm.prank(client);
        pdpServiceWithPayments.terminateService(dataSet2);

        // Verify termination status
        FilecoinWarmStorageService.DataSetInfoView memory terminatedInfo = viewContract.getDataSet(dataSet2);
        assertTrue(terminatedInfo.pdpEndEpoch > 0, "Dataset 2 should be terminated");

        // Advance block number to be greater than the end epoch to allow deletion
        vm.roll(terminatedInfo.pdpEndEpoch + 1);

        // Delete the second dataset (dataSet2) - this should completely remove it
        deleteDataSetForClient(sp2, client, dataSet2);

        // Verify getClientDataSets now only returns 2 datasets (the deleted one is completely gone)
        dataSets = viewContract.getClientDataSets(client);
        assertEq(dataSets.length, 2, "Should return only 2 data sets after deletion");

        // Verify the deleted dataset is completely gone
        for (uint256 i = 0; i < dataSets.length; i++) {
            assertTrue(dataSets[i].clientDataSetId != 1, "Deleted dataset should not be in returned array");
        }
    }

    // ===== Data Set Service Provider Change Tests =====

    /**
     * @notice Helper function to create a data set and return its ID
     * @dev This function sets up the necessary state for service provider change testing
     * @param provider The service provider address
     * @param clientAddress The client address
     * @return The created data set ID
     */
    function createDataSetForServiceProviderTest(address provider, address clientAddress, string memory /*metadata*/ )
        internal
        returns (uint256)
    {
        (string[] memory metadataKeys, string[] memory metadataValues) = _getSingleMetadataKV("label", "Test Data Set");

        // Prepare extra data
        FilecoinWarmStorageService.DataSetCreateData memory createData = FilecoinWarmStorageService.DataSetCreateData({
            metadataKeys: metadataKeys,
            metadataValues: metadataValues,
            payer: clientAddress,
            signature: FAKE_SIGNATURE
        });

        bytes memory encodedData =
            abi.encode(createData.payer, createData.metadataKeys, createData.metadataValues, createData.signature);

        // Setup client payment approval if not already done
        vm.startPrank(clientAddress);
        payments.setOperatorApproval(mockUSDFC, address(pdpServiceWithPayments), true, 1000e6, 1000e6, 365 days);
        mockUSDFC.approve(address(payments), 100e6);
        payments.deposit(mockUSDFC, clientAddress, 100e6);
        vm.stopPrank();

        // Create data set as approved provider
        makeSignaturePass(clientAddress);
        vm.prank(provider);
        return mockPDPVerifier.createDataSet(pdpServiceWithPayments, encodedData);
    }

    /**
     * @notice Test successful service provider change between two approved providers
     * @dev Verifies only the data set's payee is updated, event is emitted, and serviceProviderRegistry state is unchanged.
     */
    function testServiceProviderChangedSuccessDecoupled() public {
        // Create a data set with sp1 as the service provider
        uint256 testDataSetId = createDataSetForServiceProviderTest(sp1, client, "Test Data Set");

        // Change service provider from sp1 to sp2
        bytes memory testExtraData = new bytes(0);
        vm.expectEmit(true, true, true, true);
        emit DataSetServiceProviderChanged(testDataSetId, sp1, sp2);
        vm.prank(sp2);
        mockPDPVerifier.changeDataSetServiceProvider(testDataSetId, sp2, address(pdpServiceWithPayments), testExtraData);

        // Only the data set's service provider is updated
        FilecoinWarmStorageService.DataSetInfoView memory dataSet = viewContract.getDataSet(testDataSetId);
        assertEq(dataSet.serviceProvider, sp2, "Service provider should be updated to new service provider");
        // Payee should remain unchanged (still sp1's beneficiary)
        assertEq(dataSet.payee, sp1, "Payee should remain unchanged");
    }

    /**
     * @notice Test service provider change reverts if new service provider is not an approved provider
     */
    function testServiceProviderChangedNoLongerChecksApproval() public {
        // Create a data set with sp1 as the service provider
        uint256 testDataSetId = createDataSetForServiceProviderTest(sp1, client, "Test Data Set");
        address newProvider = address(0x9999);
        bytes memory testExtraData = new bytes(0);

        // The change should now fail because the new provider is not registered
        vm.prank(newProvider);
        vm.expectRevert(abi.encodeWithSelector(Errors.ProviderNotRegistered.selector, newProvider));
        mockPDPVerifier.changeDataSetServiceProvider(
            testDataSetId, newProvider, address(pdpServiceWithPayments), testExtraData
        );
    }

    /**
     * @notice Test service provider change reverts if new service provider is zero address
     */
    function testServiceProviderChangedRevertsIfNewServiceProviderZeroAddress() public {
        uint256 testDataSetId = createDataSetForServiceProviderTest(sp1, client, "Test Data Set");
        bytes memory testExtraData = new bytes(0);
        vm.prank(sp1);
        vm.expectRevert("New service provider cannot be zero address");
        mockPDPVerifier.changeDataSetServiceProvider(
            testDataSetId, address(0), address(pdpServiceWithPayments), testExtraData
        );
    }

    /**
     * @notice Test service provider change reverts if old service provider mismatch
     */
    function testServiceProviderChangedRevertsIfOldServiceProviderMismatch() public {
        uint256 testDataSetId = createDataSetForServiceProviderTest(sp1, client, "Test Data Set");
        bytes memory testExtraData = new bytes(0);
        // Call directly as PDPVerifier with wrong old service provider
        vm.prank(address(mockPDPVerifier));
        vm.expectRevert(abi.encodeWithSelector(Errors.OldServiceProviderMismatch.selector, 1, sp1, sp2));
        pdpServiceWithPayments.storageProviderChanged(testDataSetId, sp2, sp2, testExtraData);
    }

    /**
     * @notice Test service provider change reverts if called by unauthorized address
     */
    function testServiceProviderChangedRevertsIfUnauthorizedCaller() public {
        uint256 testDataSetId = createDataSetForServiceProviderTest(sp1, client, "Test Data Set");
        bytes memory testExtraData = new bytes(0);
        // Call directly as sp2 (not PDPVerifier)
        vm.prank(sp2);
        vm.expectRevert(abi.encodeWithSelector(Errors.OnlyPDPVerifierAllowed.selector, address(mockPDPVerifier), sp2));
        pdpServiceWithPayments.storageProviderChanged(testDataSetId, sp1, sp2, testExtraData);
    }

    /**
     * @notice Test multiple data sets per provider: only the targeted data set's payee is updated
     */
    function testMultipleDataSetsPerProviderServiceProviderChange() public {
        // Create two data sets for sp1
        uint256 ps1 = createDataSetForServiceProviderTest(sp1, client, "Data Set 1");
        uint256 ps2 = createDataSetForServiceProviderTest(sp1, client, "Data Set 2");
        // Change service provider of ps1 to sp2
        bytes memory testExtraData = new bytes(0);
        vm.expectEmit(true, true, true, true);
        emit DataSetServiceProviderChanged(ps1, sp1, sp2);
        vm.prank(sp2);
        mockPDPVerifier.changeDataSetServiceProvider(ps1, sp2, address(pdpServiceWithPayments), testExtraData);
        // ps1 service provider updated, ps2 service provider unchanged
        FilecoinWarmStorageService.DataSetInfoView memory dataSet1 = viewContract.getDataSet(ps1);
        FilecoinWarmStorageService.DataSetInfoView memory dataSet2 = viewContract.getDataSet(ps2);
        assertEq(dataSet1.serviceProvider, sp2, "ps1 service provider should be sp2");
        assertEq(dataSet1.payee, sp1, "ps1 payee should remain sp1");
        assertEq(dataSet2.serviceProvider, sp1, "ps2 service provider should remain sp1");
        assertEq(dataSet2.payee, sp1, "ps2 payee should remain sp1");
    }

    /**
     * @notice Test service provider change works with arbitrary extra data
     */
    function testServiceProviderChangedWithArbitraryExtraData() public {
        uint256 testDataSetId = createDataSetForServiceProviderTest(sp1, client, "Test Data Set");
        // Use arbitrary extra data
        bytes memory testExtraData = abi.encode("arbitrary", 123, address(this));
        vm.expectEmit(true, true, true, true);
        emit DataSetServiceProviderChanged(testDataSetId, sp1, sp2);
        vm.prank(sp2);
        mockPDPVerifier.changeDataSetServiceProvider(testDataSetId, sp2, address(pdpServiceWithPayments), testExtraData);
        FilecoinWarmStorageService.DataSetInfoView memory dataSet = viewContract.getDataSet(testDataSetId);
        assertEq(dataSet.serviceProvider, sp2, "Service provider should be updated to new service provider");
        assertEq(dataSet.payee, sp1, "Payee should remain unchanged");
    }

    // Data Set Payment Termination Tests

    function testTerminateServiceLifecycle() public {
        console.log("=== Test: Data Set Payment Termination Lifecycle ===");

        // 1. Setup: Create a dataset with CDN enabled.
        console.log("1. Setting up: Creating dataset with service provider");

        (string[] memory metadataKeys, string[] memory metadataValues) = _getSingleMetadataKV("withCDN", "");

        // Prepare data set creation data
        FilecoinWarmStorageService.DataSetCreateData memory createData = FilecoinWarmStorageService.DataSetCreateData({
            metadataKeys: metadataKeys,
            metadataValues: metadataValues,
            payer: client,
            signature: FAKE_SIGNATURE
        });

        bytes memory encodedData =
            abi.encode(createData.payer, createData.metadataKeys, createData.metadataValues, createData.signature);

        // Setup client payment approval and deposit
        vm.startPrank(client);
        payments.setOperatorApproval(
            mockUSDFC,
            address(pdpServiceWithPayments),
            true,
            1000e6, // rate allowance
            1000e6, // lockup allowance
            365 days // max lockup period
        );
        uint256 depositAmount = 100e6;
        mockUSDFC.approve(address(payments), depositAmount);
        payments.deposit(mockUSDFC, client, depositAmount);
        vm.stopPrank();

        // Create data set
        makeSignaturePass(client);
        vm.prank(serviceProvider);
        uint256 dataSetId = mockPDPVerifier.createDataSet(pdpServiceWithPayments, encodedData);
        console.log("Created data set with ID:", dataSetId);

        // 2. Submit a valid proof.
        console.log("\n2. Starting proving period and submitting proof");
        // Start proving period
        (uint64 maxProvingPeriod, uint256 challengeWindow,,) = viewContract.getPDPConfig();
        uint256 challengeEpoch = block.number + maxProvingPeriod - (challengeWindow / 2);

        vm.prank(address(mockPDPVerifier));
        pdpServiceWithPayments.nextProvingPeriod(dataSetId, challengeEpoch, 100, "");

        assertEq(viewContract.provingActivationEpoch(dataSetId), block.number);

        // Warp to challenge window
        uint256 provingDeadline = viewContract.provingDeadline(dataSetId);
        vm.roll(provingDeadline - (challengeWindow / 2));

        assertFalse(
            viewContract.provenPeriods(
                dataSetId, pdpServiceWithPayments.getProvingPeriodForEpoch(dataSetId, block.number)
            )
        );

        // Submit proof
        vm.prank(address(mockPDPVerifier));
        pdpServiceWithPayments.possessionProven(dataSetId, 100, 12345, 5);
        assertTrue(
            viewContract.provenPeriods(
                dataSetId, pdpServiceWithPayments.getProvingPeriodForEpoch(dataSetId, block.number)
            )
        );
        console.log("Proof submitted successfully");

        // 3. Terminate payment
        console.log("\n3. Terminating payment rails");
        console.log("Current block:", block.number);
        vm.prank(client); // client terminates
        pdpServiceWithPayments.terminateService(dataSetId);

        // 4. Assertions
        // Check pdpEndEpoch is set
        FilecoinWarmStorageService.DataSetInfoView memory info = viewContract.getDataSet(dataSetId);
        assertTrue(info.pdpEndEpoch > 0, "pdpEndEpoch should be set after termination");
        console.log("PDP termination successful. PDP end epoch:", info.pdpEndEpoch);
        // Check cdnEndEpoch is set
        assertTrue(info.cdnEndEpoch > 0, "cdnEndEpoch should be set after termination");
        console.log("CDN termination successful. CDN end epoch:", info.cdnEndEpoch);
        // Check withCDN metadata is cleared
        (bool exists, string memory withCDN) = viewContract.getDataSetMetadata(dataSetId, "withCDN");
        assertFalse(exists, "withCDN metadata should not exist after termination");
        assertEq(withCDN, "", "withCDN value should be cleared for dataset");

        // Ensure piecesAdded reverts
        console.log("\n4. Testing operations after termination");
        console.log("Testing piecesAdded - should revert (payment terminated)");
        vm.prank(address(mockPDPVerifier));
        Cids.Cid[] memory pieces = new Cids.Cid[](1);
        bytes32 pieceData = hex"010203";
        pieces[0] = Cids.CommPv2FromDigest(0, 4, pieceData);

        bytes memory addPiecesExtraData = abi.encode(FAKE_SIGNATURE, metadataKeys, metadataValues);
        makeSignaturePass(client);
        vm.expectRevert(abi.encodeWithSelector(Errors.DataSetPaymentAlreadyTerminated.selector, dataSetId));
        pdpServiceWithPayments.piecesAdded(dataSetId, 0, pieces, addPiecesExtraData);
        console.log("[OK] piecesAdded correctly reverted after termination");

        // Wait for payment end epoch to elapse
        console.log("\n5. Rolling past payment end epoch");
        console.log("Current block:", block.number);
        console.log("Rolling to block:", info.pdpEndEpoch + 1);
        vm.roll(info.pdpEndEpoch + 1);

        // Ensure other functions also revert now
        console.log("\n6. Testing operations after payment end epoch");
        // piecesScheduledRemove
        console.log("Testing piecesScheduledRemove - should revert (beyond payment end epoch)");
        vm.prank(address(mockPDPVerifier));
        uint256[] memory pieceIds = new uint256[](1);
        pieceIds[0] = 0;
        bytes memory scheduleRemoveData = abi.encode(FAKE_SIGNATURE);
        makeSignaturePass(client);
        vm.expectRevert(
            abi.encodeWithSelector(
                Errors.DataSetPaymentBeyondEndEpoch.selector, dataSetId, info.pdpEndEpoch, block.number
            )
        );
        mockPDPVerifier.piecesScheduledRemove(dataSetId, pieceIds, address(pdpServiceWithPayments), scheduleRemoveData);
        console.log("[OK] piecesScheduledRemove correctly reverted");

        // possessionProven
        console.log("Testing possessionProven - should revert (beyond payment end epoch)");
        vm.prank(address(mockPDPVerifier));
        vm.expectRevert(
            abi.encodeWithSelector(
                Errors.DataSetPaymentBeyondEndEpoch.selector, dataSetId, info.pdpEndEpoch, block.number
            )
        );
        pdpServiceWithPayments.possessionProven(dataSetId, 100, 12345, 5);
        console.log("[OK] possessionProven correctly reverted");

        // nextProvingPeriod
        console.log("Testing nextProvingPeriod - should revert (beyond payment end epoch)");
        vm.prank(address(mockPDPVerifier));
        vm.expectRevert(
            abi.encodeWithSelector(
                Errors.DataSetPaymentBeyondEndEpoch.selector, dataSetId, info.pdpEndEpoch, block.number
            )
        );
        pdpServiceWithPayments.nextProvingPeriod(dataSetId, block.number + maxProvingPeriod, 100, "");
        console.log("[OK] nextProvingPeriod correctly reverted");

        console.log("\n=== Test completed successfully! ===");
    }

    // CDN Service Termination Tests
    function testTerminateCDNServiceLifecycle() public {
        console.log("=== Test: CDN Payment Termination Lifecycle ===");

        // 1. Setup: Create a dataset with CDN enabled.
        console.log("1. Setting up: Creating dataset with service provider");

        (string[] memory metadataKeys, string[] memory metadataValues) = _getSingleMetadataKV("withCDN", "");

        // Prepare data set creation data
        FilecoinWarmStorageService.DataSetCreateData memory createData = FilecoinWarmStorageService.DataSetCreateData({
            metadataKeys: metadataKeys,
            metadataValues: metadataValues,
            payer: client,
            signature: FAKE_SIGNATURE
        });

        bytes memory encodedData =
            abi.encode(createData.payer, createData.metadataKeys, createData.metadataValues, createData.signature);

        // Setup client payment approval and deposit
        vm.startPrank(client);
        payments.setOperatorApproval(
            mockUSDFC,
            address(pdpServiceWithPayments),
            true,
            1000e6, // rate allowance
            1000e6, // lockup allowance
            365 days // max lockup period
        );
        uint256 depositAmount = 100e6;
        mockUSDFC.approve(address(payments), depositAmount);
        payments.deposit(mockUSDFC, client, depositAmount);
        vm.stopPrank();

        // Create data set
        makeSignaturePass(client);
        vm.prank(serviceProvider);
        uint256 dataSetId = mockPDPVerifier.createDataSet(pdpServiceWithPayments, encodedData);
        console.log("Created data set with ID:", dataSetId);

        // 2. Submit a valid proof.
        console.log("\n2. Starting proving period and submitting proof");
        // Start proving period
        (uint64 maxProvingPeriod, uint256 challengeWindow,,) = viewContract.getPDPConfig();
        uint256 challengeEpoch = block.number + maxProvingPeriod - (challengeWindow / 2);

        vm.prank(address(mockPDPVerifier));
        pdpServiceWithPayments.nextProvingPeriod(dataSetId, challengeEpoch, 100, "");

        assertEq(viewContract.provingActivationEpoch(dataSetId), block.number);

        // Warp to challenge window
        uint256 provingDeadline = viewContract.provingDeadline(dataSetId);
        vm.roll(provingDeadline - (challengeWindow / 2));

        assertFalse(
            viewContract.provenPeriods(
                dataSetId, pdpServiceWithPayments.getProvingPeriodForEpoch(dataSetId, block.number)
            )
        );

        // Submit proof
        vm.prank(address(mockPDPVerifier));
        pdpServiceWithPayments.possessionProven(dataSetId, 100, 12345, 5);
        assertTrue(
            viewContract.provenPeriods(
                dataSetId, pdpServiceWithPayments.getProvingPeriodForEpoch(dataSetId, block.number)
            )
        );
        console.log("Proof submitted successfully");

        // 3. Try to terminate payment from client address
        console.log("\n3. Terminating CDN payment rails from client address -- should revert");
        console.log("Current block:", block.number);
        vm.prank(client); // client terminates
        vm.expectRevert(
            abi.encodeWithSelector(
                Errors.OnlyFilBeamControllerAllowed.selector, address(filBeamController), address(client)
            )
        );
        pdpServiceWithPayments.terminateCDNService(dataSetId);

        // 4. Try to terminate payment from FilBeam address
        console.log("\n4. Terminating CDN payment rails from FilBeam address -- should pass");
        console.log("Current block:", block.number);
<<<<<<< HEAD
        FilecoinWarmStorageService.DataSetInfo memory info = viewContract.getDataSet(dataSetId);
        vm.prank(viewContract.filBeamControllerAddress()); // FilBeam terminates
=======
        FilecoinWarmStorageService.DataSetInfoView memory info = viewContract.getDataSet(dataSetId);
        vm.prank(viewContract.filCDNControllerAddress()); // FilCDN terminates
>>>>>>> 2ff41ac2
        vm.expectEmit(true, true, true, true);
        emit FilecoinWarmStorageService.CDNServiceTerminated(
            filBeamController, dataSetId, info.cacheMissRailId, info.cdnRailId
        );
        pdpServiceWithPayments.terminateCDNService(dataSetId);

        // 5. Assertions
        // Check if CDN data is cleared
        info = viewContract.getDataSet(dataSetId);
        (bool exists, string memory withCDN) = viewContract.getDataSetMetadata(dataSetId, "withCDN");
        assertFalse(exists, "withCDN metadata should not exist after termination");
        assertEq(withCDN, "", "withCDN value should be cleared for dataset");
        assertTrue(info.cdnEndEpoch > 0, "cdnEndEpoch should be set after termination");
        console.log("CDN service termination successful. Flag `withCDN` is cleared");

        (metadataKeys, metadataValues) = viewContract.getAllDataSetMetadata(dataSetId);
        assertTrue(metadataKeys.length == 0, "Metadata keys should be empty after termination");
        assertTrue(metadataValues.length == 0, "Metadata values should be empty after termination");

        Payments.RailView memory pdpRail = payments.getRail(info.pdpRailId);
        Payments.RailView memory cacheMissRail = payments.getRail(info.cacheMissRailId);
        Payments.RailView memory cdnRail = payments.getRail(info.cdnRailId);

        assertEq(pdpRail.endEpoch, 0, "PDP rail should NOT be terminated");
        assertTrue(cacheMissRail.endEpoch > 0, "Cache miss rail should be terminated");
        assertTrue(cdnRail.endEpoch > 0, "CDN rail should be terminated");

        // Ensure future CDN service termination reverts
        vm.prank(filBeamController);
        vm.expectRevert(abi.encodeWithSelector(Errors.FilBeamPaymentAlreadyTerminated.selector, dataSetId));
        pdpServiceWithPayments.terminateCDNService(dataSetId);

        console.log("\n=== Test completed successfully! ===");
    }

    function testTerminateCDNService_checkPDPPaymentRate() public {
        // 1. Setup: Create a dataset with CDN enabled.
        console.log("1. Setting up: Creating dataset with service provider");

        (string[] memory metadataKeys, string[] memory metadataValues) = _getSingleMetadataKV("withCDN", "");

        // Prepare data set creation data
        FilecoinWarmStorageService.DataSetCreateData memory createData = FilecoinWarmStorageService.DataSetCreateData({
            metadataKeys: metadataKeys,
            metadataValues: metadataValues,
            payer: client,
            signature: FAKE_SIGNATURE
        });

        bytes memory encodedData =
            abi.encode(createData.payer, createData.metadataKeys, createData.metadataValues, createData.signature);

        // Setup client payment approval and deposit
        vm.startPrank(client);
        payments.setOperatorApproval(
            mockUSDFC,
            address(pdpServiceWithPayments),
            true,
            1000e6, // rate allowance
            1000e6, // lockup allowance
            365 days // max lockup period
        );
        uint256 depositAmount = 100e6;
        mockUSDFC.approve(address(payments), depositAmount);
        payments.deposit(mockUSDFC, client, depositAmount);
        vm.stopPrank();

        // Create data set
        makeSignaturePass(client);
        vm.prank(serviceProvider);
        uint256 dataSetId = mockPDPVerifier.createDataSet(pdpServiceWithPayments, encodedData);
        console.log("Created data set with ID:", dataSetId);

        // 2. Submit a valid proof.
        console.log("\n2. Starting proving period and submitting proof");
        // Start proving period
        (uint64 maxProvingPeriod, uint256 challengeWindow,,) = viewContract.getPDPConfig();
        uint256 challengeEpoch = block.number + maxProvingPeriod - (challengeWindow / 2);

        vm.prank(address(mockPDPVerifier));
        pdpServiceWithPayments.nextProvingPeriod(dataSetId, challengeEpoch, 100, "");

        assertEq(viewContract.provingActivationEpoch(dataSetId), block.number);

        // Warp to challenge window
        uint256 provingDeadline = viewContract.provingDeadline(dataSetId);
        vm.roll(provingDeadline - (challengeWindow / 2));

        assertFalse(
            viewContract.provenPeriods(
                dataSetId, pdpServiceWithPayments.getProvingPeriodForEpoch(dataSetId, block.number)
            )
        );

        // Submit proof
        vm.prank(address(mockPDPVerifier));
        pdpServiceWithPayments.possessionProven(dataSetId, 100, 12345, 5);
        assertTrue(
            viewContract.provenPeriods(
                dataSetId, pdpServiceWithPayments.getProvingPeriodForEpoch(dataSetId, block.number)
            )
        );
        console.log("Proof submitted successfully");

        FilecoinWarmStorageService.DataSetInfoView memory info = viewContract.getDataSet(dataSetId);
        Payments.RailView memory pdpRailPreTermination = payments.getRail(info.pdpRailId);

        // 3. Try to terminate payment from FilBeam address
        console.log("\n4. Terminating CDN payment rails from FilBeam address -- should pass");
        console.log("Current block:", block.number);
        vm.prank(viewContract.filBeamControllerAddress()); // FilBeam terminates
        vm.expectEmit(true, true, true, true);
        emit FilecoinWarmStorageService.CDNServiceTerminated(
            filBeamController, dataSetId, info.cacheMissRailId, info.cdnRailId
        );
        pdpServiceWithPayments.terminateCDNService(dataSetId);

        // 4. Start new proving period and submit new proof
        console.log("\n4. Starting proving period and submitting proof");
        challengeEpoch = block.number + maxProvingPeriod - (challengeWindow / 2);
        vm.prank(address(mockPDPVerifier));
        pdpServiceWithPayments.nextProvingPeriod(dataSetId, challengeEpoch, 100, "");

        // Warp to challenge window
        provingDeadline = viewContract.provingDeadline(dataSetId);
        vm.roll(provingDeadline - (challengeWindow / 2));

        assertFalse(
            viewContract.provenPeriods(
                dataSetId, pdpServiceWithPayments.getProvingPeriodForEpoch(dataSetId, block.number)
            )
        );

        // Submit proof
        vm.prank(address(mockPDPVerifier));
        pdpServiceWithPayments.possessionProven(dataSetId, 100, 12345, 5);
        assertTrue(
            viewContract.provenPeriods(
                dataSetId, pdpServiceWithPayments.getProvingPeriodForEpoch(dataSetId, block.number)
            )
        );

        // 5. Assert that payment rate has remained unchanged
        console.log("\n5. Assert that payment rate has remained unchanged");
        Payments.RailView memory pdpRail = payments.getRail(info.pdpRailId);
        assertEq(pdpRailPreTermination.paymentRate, pdpRail.paymentRate, "Payments rate should remain unchanged");

        console.log("\n=== Test completed successfully! ===");
    }

    function testTerminateCDNService_dataSetHasNoCDNEnabled() public {
        string[] memory metadataKeys = new string[](0);
        string[] memory metadataValues = new string[](0);
        uint256 dataSetId = createDataSetForClient(sp1, client, metadataKeys, metadataValues);

        // Try to terminate CDN service
        console.log("Terminating CDN service for data set with -- should revert");
        console.log("Current block:", block.number);
        vm.prank(filBeamController);
        vm.expectRevert(abi.encodeWithSelector(Errors.FilBeamServiceNotConfigured.selector, dataSetId));
        pdpServiceWithPayments.terminateCDNService(dataSetId);
    }

    function testTransferCDNController() public {
        address newController = address(0xDEADBEEF);
        vm.prank(filBeamController);
        pdpServiceWithPayments.transferFilBeamController(newController);
        assertEq(viewContract.filBeamControllerAddress(), newController, "CDN controller should be updated");

        // Attempt transfer from old controller should revert
        vm.prank(filBeamController);
        vm.expectRevert(
            abi.encodeWithSelector(Errors.OnlyFilBeamControllerAllowed.selector, newController, filBeamController)
        );
        pdpServiceWithPayments.transferFilBeamController(address(0x1234));

        // Restore the original state
        vm.prank(newController);
        pdpServiceWithPayments.transferFilBeamController(filBeamController);
    }

    function testTransferCDNController_revertsIfZeroAddress() public {
        vm.prank(filBeamController);
        vm.expectRevert(abi.encodeWithSelector(Errors.ZeroAddress.selector, Errors.AddressField.FilBeamController));
        pdpServiceWithPayments.transferFilBeamController(address(0));
    }

    // Data Set Metadata Storage Tests
    function testDataSetMetadataStorage() public {
        // Create a data set with metadata
        (string[] memory metadataKeys, string[] memory metadataValues) = _getSingleMetadataKV("label", "Test Metadata");
        uint256 dataSetId = createDataSetForClient(sp1, client, metadataKeys, metadataValues);

        // read metadata key and value from contract
        (bool exists, string memory storedMetadata) = viewContract.getDataSetMetadata(dataSetId, metadataKeys[0]);
        (string[] memory storedKeys,) = viewContract.getAllDataSetMetadata(dataSetId);

        // Verify the stored metadata matches what we set
        assertTrue(exists, "Metadata key should exist");
        assertEq(storedMetadata, string(metadataValues[0]), "Stored metadata value should match");
        assertEq(storedKeys.length, 1, "Should have one metadata key");
        assertEq(storedKeys[0], metadataKeys[0], "Stored metadata key should match");
    }

    function testDataSetMetadataEmpty() public {
        string[] memory metadataKeys = new string[](0);
        string[] memory metadataValues = new string[](0);
        uint256 dataSetId = createDataSetForClient(sp1, client, metadataKeys, metadataValues);

        // Verify no metadata is stored
        (string[] memory storedKeys,) = viewContract.getAllDataSetMetadata(dataSetId);
        assertEq(storedKeys.length, 0, "Should have no metadata keys");
    }

    function testDataSetMetadataStorageMultipleKeys() public {
        // Create a data set with multiple metadata entries
        string[] memory metadataKeys = new string[](3);
        string[] memory metadataValues = new string[](3);

        metadataKeys[0] = "label";
        metadataValues[0] = "Test Metadata 1";

        metadataKeys[1] = "description";
        metadataValues[1] = "Test Description";

        metadataKeys[2] = "version";
        metadataValues[2] = "1.0.0";

        uint256 dataSetId = createDataSetForClient(sp1, client, metadataKeys, metadataValues);

        // Verify all metadata keys and values
        for (uint256 i = 0; i < metadataKeys.length; i++) {
            (bool exists, string memory storedMetadata) = viewContract.getDataSetMetadata(dataSetId, metadataKeys[i]);
            assertTrue(exists, "Metadata key should exist");
            assertEq(
                storedMetadata,
                metadataValues[i],
                string(abi.encodePacked("Stored metadata for ", metadataKeys[i], " should match"))
            );
        }
        (string[] memory storedKeys,) = viewContract.getAllDataSetMetadata(dataSetId);
        assertEq(storedKeys.length, metadataKeys.length, "Should have correct number of metadata keys");
        for (uint256 i = 0; i < metadataKeys.length; i++) {
            bool found = false;
            for (uint256 j = 0; j < storedKeys.length; j++) {
                if (keccak256(abi.encodePacked(storedKeys[j])) == keccak256(abi.encodePacked(metadataKeys[i]))) {
                    found = true;
                    break;
                }
            }
            assertTrue(found, string(abi.encodePacked("Metadata key ", metadataKeys[i], " should be stored")));
        }
    }

    function testMetadataQueries() public {
        // Test 1: Dataset with no metadata
        string[] memory emptyKeys = new string[](0);
        string[] memory emptyValues = new string[](0);
        uint256 dataSetId1 = createDataSetForClient(sp1, client, emptyKeys, emptyValues);

        // Test 2: Dataset with CDN metadata
        string[] memory cdnKeys = new string[](1);
        string[] memory cdnValues = new string[](1);
        cdnKeys[0] = "withCDN";
        cdnValues[0] = "true";
        uint256 dataSetId2 = createDataSetForClient(sp1, client, cdnKeys, cdnValues);

        // Test 3: Dataset with regular metadata
        string[] memory metaKeys = new string[](1);
        string[] memory metaValues = new string[](1);
        metaKeys[0] = "label";
        metaValues[0] = "test";
        uint256 dataSetId3 = createDataSetForClient(sp1, client, metaKeys, metaValues);

        // Test 4: Dataset with multiple metadata including CDN
        string[] memory bothKeys = new string[](2);
        string[] memory bothValues = new string[](2);
        bothKeys[0] = "label";
        bothValues[0] = "test";
        bothKeys[1] = "withCDN";
        bothValues[1] = "true";
        uint256 dataSetId4 = createDataSetForClient(sp1, client, bothKeys, bothValues);

        // Verify dataset with multiple metadata keys
        (bool exists1, string memory value) = viewContract.getDataSetMetadata(dataSetId4, "label");
        assertTrue(exists1, "label key should exist");
        assertEq(value, "test", "label value should be 'test' for dataset 4");
        (bool exists2,) = viewContract.getDataSetMetadata(dataSetId4, "withCDN");
        (, value) = viewContract.getDataSetMetadata(dataSetId4, "withCDN");
        assertTrue(exists2, "withCDN key should exist");
        assertEq(value, "true", "withCDN value should be 'true' for dataset 4");

        // Verify CDN metadata queries work correctly
        (bool exists3,) = viewContract.getDataSetMetadata(dataSetId2, "withCDN");
        (, value) = viewContract.getDataSetMetadata(dataSetId2, "withCDN");
        assertTrue(exists3, "withCDN key should exist");
        assertEq(value, "true", "withCDN value should be 'true' for dataset 2");

        (bool exists4,) = viewContract.getDataSetMetadata(dataSetId1, "withCDN");
        (, value) = viewContract.getDataSetMetadata(dataSetId1, "withCDN");
        assertFalse(exists4, "withCDN key should not exist");
        assertEq(value, "", "withCDN key should not exist in dataset 1");

        // Test getAllDataSetMetadata with no metadata
        (string[] memory keys, string[] memory values) = viewContract.getAllDataSetMetadata(dataSetId1);
        assertEq(keys.length, 0, "Should return empty arrays for no metadata");
        assertEq(values.length, 0, "Should return empty arrays for no metadata");

        // Test getAllDataSetMetadata with metadata
        (keys, values) = viewContract.getAllDataSetMetadata(dataSetId3);
        assertEq(keys.length, 1, "Should have one key");
        assertEq(keys[0], "label", "Key should be label");
        assertEq(values[0], "test", "Value should be test");
    }

    function testDataSetMetadataStorageMultipleDataSets() public {
        // Create multiple proof sets with metadata
        (string[] memory metadataKeys1, string[] memory metadataValues1) = _getSingleMetadataKV("label", "Data Set 1");
        (string[] memory metadataKeys2, string[] memory metadataValues2) = _getSingleMetadataKV("label", "Data Set 2");

        uint256 dataSetId1 = createDataSetForClient(sp1, client, metadataKeys1, metadataValues1);
        uint256 dataSetId2 = createDataSetForClient(sp2, client, metadataKeys2, metadataValues2);

        // Verify metadata for first data set
        (bool exists1, string memory storedMetadata1) = viewContract.getDataSetMetadata(dataSetId1, metadataKeys1[0]);
        assertTrue(exists1, "First dataset metadata key should exist");
        assertEq(storedMetadata1, string(metadataValues1[0]), "Stored metadata for first data set should match");

        // Verify metadata for second data set
        (bool exists2, string memory storedMetadata2) = viewContract.getDataSetMetadata(dataSetId2, metadataKeys2[0]);
        assertTrue(exists2, "Second dataset metadata key should exist");
        assertEq(storedMetadata2, string(metadataValues2[0]), "Stored metadata for second data set should match");
    }

    function testDataSetMetadataKeyLengthBoundaries() public {
        // Test key lengths: just below max (31), at max (32), and exceeding max (33)
        uint256[] memory keyLengths = new uint256[](3);
        keyLengths[0] = 31; // Just below max
        keyLengths[1] = 32; // At max
        keyLengths[2] = 33; // Exceeds max

        for (uint256 i = 0; i < keyLengths.length; i++) {
            uint256 keyLength = keyLengths[i];
            (string[] memory metadataKeys, string[] memory metadataValues) =
                _getSingleMetadataKV(_makeStringOfLength(keyLength), "Test Metadata");

            if (keyLength <= 32) {
                // Should succeed for valid lengths
                uint256 dataSetId = createDataSetForClient(sp1, client, metadataKeys, metadataValues);

                // Verify the metadata is stored correctly
                (bool exists, string memory storedMetadata) =
                    viewContract.getDataSetMetadata(dataSetId, metadataKeys[0]);
                assertTrue(exists, "Metadata key should exist");
                assertEq(
                    storedMetadata,
                    string(metadataValues[0]),
                    string.concat("Stored metadata value should match for key length ", Strings.toString(keyLength))
                );

                // Verify the metadata key is stored
                (string[] memory storedKeys,) = viewContract.getAllDataSetMetadata(dataSetId);
                assertEq(storedKeys.length, 1, "Should have one metadata key");
                assertEq(
                    storedKeys[0],
                    metadataKeys[0],
                    string.concat("Stored metadata key should match for key length ", Strings.toString(keyLength))
                );
            } else {
                // Should fail for exceeding max
                bytes memory encodedData = prepareDataSetForClient(sp1, client, metadataKeys, metadataValues);
                vm.prank(sp1);
                vm.expectRevert(abi.encodeWithSelector(Errors.MetadataKeyExceedsMaxLength.selector, 0, 32, keyLength));
                mockPDPVerifier.createDataSet(pdpServiceWithPayments, encodedData);
            }
        }
    }

    function testDataSetMetadataValueLengthBoundaries() public {
        // Test value lengths: just below max (127), at max (128), and exceeding max (129)
        uint256[] memory valueLengths = new uint256[](3);
        valueLengths[0] = 127; // Just below max
        valueLengths[1] = 128; // At max
        valueLengths[2] = 129; // Exceeds max

        for (uint256 i = 0; i < valueLengths.length; i++) {
            uint256 valueLength = valueLengths[i];
            string[] memory metadataKeys = new string[](1);
            string[] memory metadataValues = new string[](1);
            metadataKeys[0] = "key";
            metadataValues[0] = _makeStringOfLength(valueLength);

            if (valueLength <= 128) {
                // Should succeed for valid lengths
                uint256 dataSetId = createDataSetForClient(sp1, client, metadataKeys, metadataValues);

                // Verify the metadata is stored correctly
                (bool exists, string memory storedMetadata) =
                    viewContract.getDataSetMetadata(dataSetId, metadataKeys[0]);
                assertTrue(exists, "Metadata key should exist");
                assertEq(
                    storedMetadata,
                    metadataValues[0],
                    string.concat("Stored metadata value should match for value length ", Strings.toString(valueLength))
                );

                // Verify the metadata key is stored
                (string[] memory storedKeys,) = viewContract.getAllDataSetMetadata(dataSetId);
                assertEq(storedKeys.length, 1, "Should have one metadata key");
                assertEq(
                    storedKeys[0],
                    metadataKeys[0],
                    string.concat("Stored metadata key should match for value length ", Strings.toString(valueLength))
                );
            } else {
                // Should fail for exceeding max
                bytes memory encodedData = prepareDataSetForClient(sp1, client, metadataKeys, metadataValues);
                vm.prank(sp1);
                vm.expectRevert(
                    abi.encodeWithSelector(Errors.MetadataValueExceedsMaxLength.selector, 0, 128, valueLength)
                );
                mockPDPVerifier.createDataSet(pdpServiceWithPayments, encodedData);
            }
        }
    }

    function testDataSetMetadataKeyCountBoundaries() public {
        // Test key counts: just below max (MAX_KEYS_PER_DATASET - 1), at max, and exceeding max
        uint256[] memory keyCounts = new uint256[](3);
        keyCounts[0] = MAX_KEYS_PER_DATASET - 1; // Just below max
        keyCounts[1] = MAX_KEYS_PER_DATASET; // At max
        keyCounts[2] = MAX_KEYS_PER_DATASET + 1; // Exceeds max

        for (uint256 testIdx = 0; testIdx < keyCounts.length; testIdx++) {
            uint256 keyCount = keyCounts[testIdx];
            string[] memory metadataKeys = new string[](keyCount);
            string[] memory metadataValues = new string[](keyCount);

            for (uint256 i = 0; i < keyCount; i++) {
                metadataKeys[i] = string.concat("key", Strings.toString(i));
                metadataValues[i] = _makeStringOfLength(32);
            }

            if (keyCount <= MAX_KEYS_PER_DATASET) {
                // Should succeed for valid counts
                uint256 dataSetId = createDataSetForClient(sp1, client, metadataKeys, metadataValues);

                // Verify all metadata keys and values
                for (uint256 i = 0; i < metadataKeys.length; i++) {
                    (bool exists, string memory storedMetadata) =
                        viewContract.getDataSetMetadata(dataSetId, metadataKeys[i]);
                    assertTrue(exists, string.concat("Key ", metadataKeys[i], " should exist"));
                    assertEq(
                        storedMetadata,
                        metadataValues[i],
                        string.concat("Stored metadata for ", metadataKeys[i], " should match")
                    );
                }

                (string[] memory storedKeys,) = viewContract.getAllDataSetMetadata(dataSetId);
                assertEq(
                    storedKeys.length,
                    metadataKeys.length,
                    string.concat("Should have ", Strings.toString(keyCount), " metadata keys")
                );

                // Verify all keys are stored
                for (uint256 i = 0; i < metadataKeys.length; i++) {
                    bool found = false;
                    for (uint256 j = 0; j < storedKeys.length; j++) {
                        if (keccak256(bytes(storedKeys[j])) == keccak256(bytes(metadataKeys[i]))) {
                            found = true;
                            break;
                        }
                    }
                    assertTrue(found, string.concat("Metadata key ", metadataKeys[i], " should be stored"));
                }
            } else {
                // Should fail for exceeding max
                bytes memory encodedData = prepareDataSetForClient(sp1, client, metadataKeys, metadataValues);
                vm.prank(sp1);
                vm.expectRevert(
                    abi.encodeWithSelector(Errors.TooManyMetadataKeys.selector, MAX_KEYS_PER_DATASET, keyCount)
                );
                mockPDPVerifier.createDataSet(pdpServiceWithPayments, encodedData);
            }
        }
    }

    function setupDataSetWithPieceMetadata(
        uint256 pieceId,
        string[] memory keys,
        string[] memory values,
        bytes memory signature,
        address caller
    ) internal returns (PieceMetadataSetup memory setup) {
        (string[] memory metadataKeys, string[] memory metadataValues) =
            _getSingleMetadataKV("label", "Test Root Metadata");
        uint256 dataSetId = createDataSetForClient(sp1, client, metadataKeys, metadataValues);

        Cids.Cid[] memory pieceData = new Cids.Cid[](1);
        pieceData[0] = Cids.CommPv2FromDigest(0, 4, keccak256(abi.encodePacked("file")));

        // Convert to per-piece format: each piece gets same metadata
        string[][] memory allKeys = new string[][](1);
        string[][] memory allValues = new string[][](1);
        allKeys[0] = keys;
        allValues[0] = values;

        // Encode extraData: (signature, metadataKeys, metadataValues)
        extraData = abi.encode(signature, allKeys, allValues);

        if (caller == address(mockPDPVerifier)) {
            vm.expectEmit(true, false, false, true);
            emit FilecoinWarmStorageService.PieceAdded(dataSetId, pieceId, pieceData[0], keys, values);
        } else {
            // Handle case where caller is not the PDP verifier
            vm.expectRevert(
                abi.encodeWithSelector(Errors.OnlyPDPVerifierAllowed.selector, address(mockPDPVerifier), caller)
            );
        }
        vm.prank(caller);
        pdpServiceWithPayments.piecesAdded(dataSetId, pieceId, pieceData, extraData);

        setup = PieceMetadataSetup({dataSetId: dataSetId, pieceId: pieceId, pieceData: pieceData, extraData: extraData});
    }

    function testPieceMetadataStorageAndRetrieval() public {
        // Test storing and retrieving piece metadata
        uint256 pieceId = 42;

        // Set metadata for the piece
        string[] memory keys = new string[](2);
        string[] memory values = new string[](2);
        keys[0] = "filename";
        values[0] = "dog.jpg";
        keys[1] = "contentType";
        values[1] = "image/jpeg";

        PieceMetadataSetup memory setup =
            setupDataSetWithPieceMetadata(pieceId, keys, values, FAKE_SIGNATURE, address(mockPDPVerifier));

        // Verify piece metadata storage

        (string[] memory storedKeys, string[] memory storedValues) =
            viewContract.getAllPieceMetadata(setup.dataSetId, setup.pieceId);
        for (uint256 i = 0; i < values.length; i++) {
            assertEq(storedKeys[i], keys[i], string.concat("Stored key should match: ", keys[i]));
            assertEq(storedValues[i], values[i], string.concat("Stored value should match for key: ", keys[i]));
        }
    }

    function testPieceMetadataKeyLengthBoundaries() public {
        uint256 pieceId = 42;

        // Test key lengths: just below max (31), at max (32), and exceeding max (33)
        uint256[] memory keyLengths = new uint256[](3);
        keyLengths[0] = 31; // Just below max
        keyLengths[1] = 32; // At max
        keyLengths[2] = 33; // Exceeds max

        for (uint256 i = 0; i < keyLengths.length; i++) {
            uint256 keyLength = keyLengths[i];
            string[] memory keys = new string[](1);
            string[] memory values = new string[](1);
            keys[0] = _makeStringOfLength(keyLength);
            values[0] = "dog.jpg";

            // Create dataset
            (string[] memory metadataKeys, string[] memory metadataValues) =
                _getSingleMetadataKV("label", "Test Root Metadata");
            uint256 dataSetId = createDataSetForClient(sp1, client, metadataKeys, metadataValues);

            Cids.Cid[] memory pieceData = new Cids.Cid[](1);
            pieceData[0] = Cids.CommPv2FromDigest(0, 4, keccak256(abi.encodePacked("file")));

            // Convert to per-piece format
            string[][] memory allKeys = new string[][](1);
            string[][] memory allValues = new string[][](1);
            allKeys[0] = keys;
            allValues[0] = values;
            bytes memory encodedData = abi.encode(FAKE_SIGNATURE, allKeys, allValues);

            if (keyLength <= 32) {
                // Should succeed for valid lengths
                vm.expectEmit(true, false, false, true);
                emit FilecoinWarmStorageService.PieceAdded(dataSetId, pieceId + i, pieceData[0], keys, values);

                vm.prank(address(mockPDPVerifier));
                pdpServiceWithPayments.piecesAdded(dataSetId, pieceId + i, pieceData, encodedData);

                // Verify piece metadata storage
                (bool exists, string memory storedMetadata) =
                    viewContract.getPieceMetadata(dataSetId, pieceId + i, keys[0]);
                assertTrue(exists, "Piece metadata key should exist");
                assertEq(
                    storedMetadata,
                    string(values[0]),
                    string.concat("Stored metadata should match for key length ", Strings.toString(keyLength))
                );

                (string[] memory storedKeys,) = viewContract.getAllPieceMetadata(dataSetId, pieceId + i);
                assertEq(storedKeys.length, 1, "Should have one metadata key");
                assertEq(
                    storedKeys[0],
                    keys[0],
                    string.concat("Stored key should match for key length ", Strings.toString(keyLength))
                );
            } else {
                // Should fail for exceeding max
                vm.expectRevert(abi.encodeWithSelector(Errors.MetadataKeyExceedsMaxLength.selector, 0, 32, keyLength));
                vm.prank(address(mockPDPVerifier));
                pdpServiceWithPayments.piecesAdded(dataSetId, pieceId + i, pieceData, encodedData);
            }
        }
    }

    function testPieceMetadataValueLengthBoundaries() public {
        uint256 pieceId = 42;

        // Test value lengths: just below max (127), at max (128), and exceeding max (129)
        uint256[] memory valueLengths = new uint256[](3);
        valueLengths[0] = 127; // Just below max
        valueLengths[1] = 128; // At max
        valueLengths[2] = 129; // Exceeds max

        for (uint256 i = 0; i < valueLengths.length; i++) {
            uint256 valueLength = valueLengths[i];
            string[] memory keys = new string[](1);
            string[] memory values = new string[](1);
            keys[0] = "filename";
            values[0] = _makeStringOfLength(valueLength);

            // Create dataset
            (string[] memory metadataKeys, string[] memory metadataValues) =
                _getSingleMetadataKV("label", "Test Root Metadata");
            uint256 dataSetId = createDataSetForClient(sp1, client, metadataKeys, metadataValues);

            Cids.Cid[] memory pieceData = new Cids.Cid[](1);
            pieceData[0] = Cids.CommPv2FromDigest(0, 4, keccak256(abi.encodePacked("file")));

            // Convert to per-piece format
            string[][] memory allKeys = new string[][](1);
            string[][] memory allValues = new string[][](1);
            allKeys[0] = keys;
            allValues[0] = values;
            bytes memory encodedData = abi.encode(FAKE_SIGNATURE, allKeys, allValues);

            if (valueLength <= 128) {
                // Should succeed for valid lengths
                vm.expectEmit(true, false, false, true);
                emit FilecoinWarmStorageService.PieceAdded(dataSetId, pieceId + i, pieceData[0], keys, values);

                vm.prank(address(mockPDPVerifier));
                pdpServiceWithPayments.piecesAdded(dataSetId, pieceId + i, pieceData, encodedData);

                // Verify piece metadata storage
                (bool exists, string memory storedMetadata) =
                    viewContract.getPieceMetadata(dataSetId, pieceId + i, keys[0]);
                assertTrue(exists, "Piece metadata key should exist");
                assertEq(
                    storedMetadata,
                    string(values[0]),
                    string.concat("Stored metadata should match for value length ", Strings.toString(valueLength))
                );

                (string[] memory storedKeys,) = viewContract.getAllPieceMetadata(dataSetId, pieceId + i);
                assertEq(storedKeys.length, 1, "Should have one metadata key");
                assertEq(storedKeys[0], keys[0], "Stored key should match 'filename'");
            } else {
                // Should fail for exceeding max
                vm.expectRevert(
                    abi.encodeWithSelector(Errors.MetadataValueExceedsMaxLength.selector, 0, 128, valueLength)
                );
                vm.prank(address(mockPDPVerifier));
                pdpServiceWithPayments.piecesAdded(dataSetId, pieceId + i, pieceData, encodedData);
            }
        }
    }

    function testPieceMetadataKeyCountBoundaries() public {
        uint256 pieceId = 42;

        // Test key counts: just below max, at max, and exceeding max
        uint256[] memory keyCounts = new uint256[](3);
        keyCounts[0] = MAX_KEYS_PER_PIECE - 1; // Just below max (4)
        keyCounts[1] = MAX_KEYS_PER_PIECE; // At max (5)
        keyCounts[2] = MAX_KEYS_PER_PIECE + 1; // Exceeds max (6)

        for (uint256 testIdx = 0; testIdx < keyCounts.length; testIdx++) {
            uint256 keyCount = keyCounts[testIdx];
            string[] memory keys = new string[](keyCount);
            string[] memory values = new string[](keyCount);

            for (uint256 i = 0; i < keyCount; i++) {
                keys[i] = string.concat("key", Strings.toString(i));
                values[i] = string.concat("value", Strings.toString(i));
            }

            // Create dataset
            (string[] memory metadataKeys, string[] memory metadataValues) =
                _getSingleMetadataKV("label", "Test Root Metadata");
            uint256 dataSetId = createDataSetForClient(sp1, client, metadataKeys, metadataValues);

            Cids.Cid[] memory pieceData = new Cids.Cid[](1);
            pieceData[0] = Cids.CommPv2FromDigest(0, 4, keccak256(abi.encodePacked("file")));

            // Convert to per-piece format
            string[][] memory allKeys = new string[][](1);
            string[][] memory allValues = new string[][](1);
            allKeys[0] = keys;
            allValues[0] = values;
            bytes memory encodedData = abi.encode(FAKE_SIGNATURE, allKeys, allValues);

            if (keyCount <= MAX_KEYS_PER_PIECE) {
                // Should succeed for valid counts
                vm.expectEmit(true, false, false, true);
                emit FilecoinWarmStorageService.PieceAdded(dataSetId, pieceId + testIdx, pieceData[0], keys, values);

                vm.prank(address(mockPDPVerifier));
                pdpServiceWithPayments.piecesAdded(dataSetId, pieceId + testIdx, pieceData, encodedData);

                // Verify piece metadata storage
                for (uint256 i = 0; i < keys.length; i++) {
                    (bool exists, string memory storedMetadata) =
                        viewContract.getPieceMetadata(dataSetId, pieceId + testIdx, keys[i]);
                    assertTrue(exists, string.concat("Key ", keys[i], " should exist"));
                    assertEq(
                        storedMetadata, values[i], string.concat("Stored metadata should match for key: ", keys[i])
                    );
                }

                (string[] memory storedKeys,) = viewContract.getAllPieceMetadata(dataSetId, pieceId + testIdx);
                assertEq(
                    storedKeys.length,
                    keys.length,
                    string.concat("Should have ", Strings.toString(keyCount), " metadata keys")
                );
            } else {
                // Should fail for exceeding max
                vm.expectRevert(
                    abi.encodeWithSelector(Errors.TooManyMetadataKeys.selector, MAX_KEYS_PER_PIECE, keyCount)
                );
                vm.prank(address(mockPDPVerifier));
                pdpServiceWithPayments.piecesAdded(dataSetId, pieceId + testIdx, pieceData, encodedData);
            }
        }
    }

    function testPieceMetadataForSameKeyCannotRewrite() public {
        uint256 pieceId = 42;

        // Set metadata for the piece
        string[] memory keys = new string[](2);
        string[] memory values = new string[](2);
        keys[0] = "filename";
        values[0] = "dog.jpg";
        keys[1] = "contentType";
        values[1] = "image/jpeg";

        PieceMetadataSetup memory setup =
            setupDataSetWithPieceMetadata(pieceId, keys, values, FAKE_SIGNATURE, address(mockPDPVerifier));

        vm.expectRevert(abi.encodeWithSelector(Errors.DuplicateMetadataKey.selector, setup.dataSetId, keys[0]));
        vm.prank(address(mockPDPVerifier));
        pdpServiceWithPayments.piecesAdded(setup.dataSetId, setup.pieceId, setup.pieceData, setup.extraData);
    }

    function testPieceMetadataCannotBeAddedByNonPDPVerifier() public {
        uint256 pieceId = 42;

        // Set metadata for the piece
        string[] memory keys = new string[](2);
        string[] memory values = new string[](2);
        keys[0] = "filename";
        values[0] = "dog.jpg";
        keys[1] = "contentType";
        values[1] = "image/jpeg";

        setupDataSetWithPieceMetadata(pieceId, keys, values, FAKE_SIGNATURE, address(this));
    }

    function testPieceMetadataCannotBeCalledWithMoreValues() public {
        uint256 pieceId = 42;

        // Set metadata for the piece with more values than keys
        string[] memory keys = new string[](2);
        string[] memory values = new string[](3); // One extra value

        keys[0] = "filename";
        values[0] = "dog.jpg";
        keys[1] = "contentType";
        values[1] = "image/jpeg";
        values[2] = "extraValue"; // Extra value

        // Create dataset first
        (string[] memory metadataKeys, string[] memory metadataValues) =
            _getSingleMetadataKV("label", "Test Root Metadata");
        uint256 dataSetId = createDataSetForClient(sp1, client, metadataKeys, metadataValues);

        Cids.Cid[] memory pieceData = new Cids.Cid[](1);
        pieceData[0] = Cids.CommPv2FromDigest(0, 4, keccak256(abi.encodePacked("file")));

        // Convert to per-piece format with mismatched arrays
        string[][] memory allKeys = new string[][](1);
        string[][] memory allValues = new string[][](1);
        allKeys[0] = keys;
        allValues[0] = values;

        // Encode extraData with mismatched keys/values
        bytes memory encodedData = abi.encode(FAKE_SIGNATURE, allKeys, allValues);

        // Expect revert due to key/value mismatch
        vm.expectRevert(
            abi.encodeWithSelector(Errors.MetadataKeyAndValueLengthMismatch.selector, keys.length, values.length)
        );
        vm.prank(address(mockPDPVerifier));
        pdpServiceWithPayments.piecesAdded(dataSetId, pieceId, pieceData, encodedData);
    }

    function testPieceMetadataCannotBeCalledWithMoreKeys() public {
        uint256 pieceId = 42;

        // Set metadata for the piece with more keys than values
        string[] memory keys = new string[](3); // One extra key
        string[] memory values = new string[](2);

        keys[0] = "filename";
        values[0] = "dog.jpg";
        keys[1] = "contentType";
        values[1] = "image/jpeg";
        keys[2] = "extraKey"; // Extra key

        // Create dataset first
        (string[] memory metadataKeys, string[] memory metadataValues) =
            _getSingleMetadataKV("label", "Test Root Metadata");
        uint256 dataSetId = createDataSetForClient(sp1, client, metadataKeys, metadataValues);

        Cids.Cid[] memory pieceData = new Cids.Cid[](1);
        pieceData[0] = Cids.CommPv2FromDigest(0, 4, keccak256(abi.encodePacked("file")));

        // Convert to per-piece format with mismatched arrays
        string[][] memory allKeys = new string[][](1);
        string[][] memory allValues = new string[][](1);
        allKeys[0] = keys;
        allValues[0] = values;

        // Encode extraData with mismatched keys/values
        bytes memory encodedData = abi.encode(FAKE_SIGNATURE, allKeys, allValues);

        // Expect revert due to key/value mismatch
        vm.expectRevert(
            abi.encodeWithSelector(Errors.MetadataKeyAndValueLengthMismatch.selector, keys.length, values.length)
        );
        vm.prank(address(mockPDPVerifier));
        pdpServiceWithPayments.piecesAdded(dataSetId, pieceId, pieceData, encodedData);
    }

    function testGetPieceMetadata() public {
        uint256 pieceId = 42;

        // Set metadata for the piece
        string[] memory keys = new string[](2);
        string[] memory values = new string[](2);
        keys[0] = "filename";
        values[0] = "dog.jpg";
        keys[1] = "contentType";
        values[1] = "image/jpeg";

        PieceMetadataSetup memory setup =
            setupDataSetWithPieceMetadata(pieceId, keys, values, FAKE_SIGNATURE, address(mockPDPVerifier));

        // Test getPieceMetadata for existing keys
        (bool exists1, string memory filename) =
            viewContract.getPieceMetadata(setup.dataSetId, setup.pieceId, "filename");
        assertTrue(exists1, "filename key should exist");
        assertEq(filename, "dog.jpg", "Filename metadata should match");

        (bool exists2, string memory contentType) =
            viewContract.getPieceMetadata(setup.dataSetId, setup.pieceId, "contentType");
        assertTrue(exists2, "contentType key should exist");
        assertEq(contentType, "image/jpeg", "Content type metadata should match");

        // Test getPieceMetadata for non-existent key - this is the important false case!
        (bool exists3, string memory nonExistentKey) =
            viewContract.getPieceMetadata(setup.dataSetId, setup.pieceId, "nonExistentKey");
        assertFalse(exists3, "Non-existent key should not exist");
        assertEq(bytes(nonExistentKey).length, 0, "Should return empty string for non-existent key");
    }

    function testGetPieceMetdataAllKeys() public {
        uint256 pieceId = 42;

        // Set metadata for the piece
        string[] memory keys = new string[](2);
        string[] memory values = new string[](2);
        keys[0] = "filename";
        values[0] = "dog.jpg";
        keys[1] = "contentType";
        values[1] = "image/jpeg";

        PieceMetadataSetup memory setup =
            setupDataSetWithPieceMetadata(pieceId, keys, values, FAKE_SIGNATURE, address(mockPDPVerifier));

        // Test getPieceMetadataKeys
        (string[] memory storedKeys, string[] memory storedValues) =
            viewContract.getAllPieceMetadata(setup.dataSetId, setup.pieceId);
        assertEq(storedKeys.length, keys.length, "Should return correct number of metadata keys");
        for (uint256 i = 0; i < keys.length; i++) {
            assertEq(storedKeys[i], keys[i], string.concat("Stored key should match: ", keys[i]));
            assertEq(storedValues[i], values[i], string.concat("Stored value should match for key: ", keys[i]));
        }
    }

    function testGetPieceMetadata_NonExistentDataSet() public view {
        uint256 nonExistentDataSetId = 999;
        uint256 nonExistentPieceId = 43;

        // Attempt to get metadata for a non-existent proof set
        (bool exists, string memory filename) =
            viewContract.getPieceMetadata(nonExistentDataSetId, nonExistentPieceId, "filename");
        assertFalse(exists, "Key should not exist for non-existent data set");
        assertTrue(bytes(filename).length == 0, "Should return empty string");
        assertEq(bytes(filename).length, 0, "Should return empty string for non-existent proof set");
    }

    function testGetPieceMetadata_NonExistentKey() public {
        uint256 pieceId = 42;

        // Set metadata for the piece
        string[] memory keys = new string[](1);
        string[] memory values = new string[](1);
        keys[0] = "filename";
        values[0] = "dog.jpg";

        PieceMetadataSetup memory setup =
            setupDataSetWithPieceMetadata(pieceId, keys, values, FAKE_SIGNATURE, address(mockPDPVerifier));

        // Attempt to get metadata for a non-existent key
        (bool exists, string memory nonExistentMetadata) =
            viewContract.getPieceMetadata(setup.dataSetId, setup.pieceId, "nonExistentKey");
        assertFalse(exists, "Non-existent key should not exist");
        assertTrue(bytes(nonExistentMetadata).length == 0, "Should return empty string");
        assertEq(bytes(nonExistentMetadata).length, 0, "Should return empty string for non-existent key");
    }

    function testPieceMetadataPerPieceDifferentMetadata() public {
        // Test different metadata for multiple pieces
        uint256 firstPieceId = 100;
        uint256 numPieces = 3;

        // Create dataset
        (string[] memory metadataKeys, string[] memory metadataValues) =
            _getSingleMetadataKV("label", "Test Root Metadata");
        uint256 dataSetId = createDataSetForClient(sp1, client, metadataKeys, metadataValues);

        // Create multiple pieces with different metadata
        Cids.Cid[] memory pieceData = new Cids.Cid[](numPieces);
        for (uint256 i = 0; i < numPieces; i++) {
            pieceData[i] = Cids.CommPv2FromDigest(0, 4, keccak256(abi.encodePacked("file", i)));
        }

        // Prepare different metadata for each piece
        string[][] memory allKeys = new string[][](numPieces);
        string[][] memory allValues = new string[][](numPieces);

        // Piece 0: filename and contentType
        allKeys[0] = new string[](2);
        allValues[0] = new string[](2);
        allKeys[0][0] = "filename";
        allValues[0][0] = "document.pdf";
        allKeys[0][1] = "contentType";
        allValues[0][1] = "application/pdf";

        // Piece 1: filename, size, and compression
        allKeys[1] = new string[](3);
        allValues[1] = new string[](3);
        allKeys[1][0] = "filename";
        allValues[1][0] = "image.jpg";
        allKeys[1][1] = "size";
        allValues[1][1] = "1024000";
        allKeys[1][2] = "compression";
        allValues[1][2] = "jpeg";

        // Piece 2: just filename
        allKeys[2] = new string[](1);
        allValues[2] = new string[](1);
        allKeys[2][0] = "filename";
        allValues[2][0] = "data.json";

        bytes memory encodedData = abi.encode(FAKE_SIGNATURE, allKeys, allValues);

        // Expect events for each piece with their specific metadata
        vm.expectEmit(true, false, false, true);
        emit FilecoinWarmStorageService.PieceAdded(dataSetId, firstPieceId, pieceData[0], allKeys[0], allValues[0]);
        vm.expectEmit(true, false, false, true);
        emit FilecoinWarmStorageService.PieceAdded(dataSetId, firstPieceId + 1, pieceData[1], allKeys[1], allValues[1]);
        vm.expectEmit(true, false, false, true);
        emit FilecoinWarmStorageService.PieceAdded(dataSetId, firstPieceId + 2, pieceData[2], allKeys[2], allValues[2]);

        vm.prank(address(mockPDPVerifier));
        pdpServiceWithPayments.piecesAdded(dataSetId, firstPieceId, pieceData, encodedData);

        // Verify metadata for piece 0
        (bool e0, string memory v0) = viewContract.getPieceMetadata(dataSetId, firstPieceId, "filename");
        assertTrue(e0, "filename key should exist");
        assertEq(v0, "document.pdf", "Piece 0 filename should match");

        (bool e1, string memory v1) = viewContract.getPieceMetadata(dataSetId, firstPieceId, "contentType");
        assertTrue(e1, "contentType key should exist");
        assertEq(v1, "application/pdf", "Piece 0 contentType should match");

        // Verify metadata for piece 1
        (bool e2, string memory v2) = viewContract.getPieceMetadata(dataSetId, firstPieceId + 1, "filename");
        assertTrue(e2, "filename key should exist");
        assertEq(v2, "image.jpg", "Piece 1 filename should match");

        (bool e3, string memory v3) = viewContract.getPieceMetadata(dataSetId, firstPieceId + 1, "size");
        assertTrue(e3, "size key should exist");
        assertEq(v3, "1024000", "Piece 1 size should match");

        (bool e4, string memory v4) = viewContract.getPieceMetadata(dataSetId, firstPieceId + 1, "compression");
        assertTrue(e4, "compression key should exist");
        assertEq(v4, "jpeg", "Piece 1 compression should match");

        // Verify metadata for piece 2
        (bool e5, string memory v5) = viewContract.getPieceMetadata(dataSetId, firstPieceId + 2, "filename");
        assertTrue(e5, "filename key should exist");
        assertEq(v5, "data.json", "Piece 2 filename should match");

        // Verify getAllPieceMetadata returns correct data for each piece
        (string[] memory keys0, string[] memory values0) = viewContract.getAllPieceMetadata(dataSetId, firstPieceId);
        assertEq(keys0.length, 2, "Piece 0 should have 2 metadata keys");

        (string[] memory keys1, string[] memory values1) = viewContract.getAllPieceMetadata(dataSetId, firstPieceId + 1);
        assertEq(keys1.length, 3, "Piece 1 should have 3 metadata keys");

        (string[] memory keys2, string[] memory values2) = viewContract.getAllPieceMetadata(dataSetId, firstPieceId + 2);
        assertEq(keys2.length, 1, "Piece 2 should have 1 metadata key");
    }

    function testEmptyStringMetadata() public {
        // Create data set with empty string metadata
        string[] memory metadataKeys = new string[](2);
        metadataKeys[0] = "withCDN";
        metadataKeys[1] = "description";

        string[] memory metadataValues = new string[](2);
        metadataValues[0] = ""; // Empty string for withCDN
        metadataValues[1] = "Test dataset"; // Non-empty for description

        // Create dataset using the helper function
        uint256 dataSetId = createDataSetForClient(sp1, client, metadataKeys, metadataValues);

        // Test that empty string is stored and retrievable
        (bool existsCDN, string memory withCDN) = viewContract.getDataSetMetadata(dataSetId, "withCDN");
        assertTrue(existsCDN, "withCDN key should exist");
        assertEq(withCDN, "", "Empty string should be stored and retrievable");

        // Test that non-existent key returns false
        (bool existsNonExistent, string memory nonExistent) =
            viewContract.getDataSetMetadata(dataSetId, "nonExistentKey");
        assertFalse(existsNonExistent, "Non-existent key should not exist");
        assertEq(nonExistent, "", "Non-existent key returns empty string");

        // Distinguish between these two cases:
        // - Empty value: exists=true, value=""
        // - Non-existent: exists=false, value=""

        // Also test for piece metadata with empty strings
        Cids.Cid[] memory pieces = new Cids.Cid[](1);
        pieces[0] = Cids.CommPv2FromDigest(0, 4, keccak256(abi.encodePacked("test_piece_1")));

        string[] memory pieceKeys = new string[](2);
        pieceKeys[0] = "filename";
        pieceKeys[1] = "contentType";

        string[] memory pieceValues = new string[](2);
        pieceValues[0] = ""; // Empty filename
        pieceValues[1] = "application/octet-stream";

        makeSignaturePass(client);
        uint256 pieceId = 0; // First piece in this dataset
        mockPDPVerifier.addPieces(
            pdpServiceWithPayments, dataSetId, pieceId, pieces, FAKE_SIGNATURE, pieceKeys, pieceValues
        );

        // Test empty string in piece metadata
        (bool existsFilename, string memory filename) = viewContract.getPieceMetadata(dataSetId, pieceId, "filename");
        assertTrue(existsFilename, "filename key should exist");
        assertEq(filename, "", "Empty filename should be stored");

        (bool existsSize, string memory nonExistentPieceMeta) =
            viewContract.getPieceMetadata(dataSetId, pieceId, "size");
        assertFalse(existsSize, "size key should not exist");
        assertEq(nonExistentPieceMeta, "", "Non-existent piece metadata key returns empty string");
    }

    function testPieceMetadataArrayMismatchErrors() public {
        uint256 pieceId = 42;

        // Create dataset
        (string[] memory metadataKeys, string[] memory metadataValues) =
            _getSingleMetadataKV("label", "Test Root Metadata");
        uint256 dataSetId = createDataSetForClient(sp1, client, metadataKeys, metadataValues);

        // Create 2 pieces
        Cids.Cid[] memory pieceData = new Cids.Cid[](2);
        pieceData[0] = Cids.CommPv2FromDigest(0, 4, keccak256(abi.encodePacked("file1")));
        pieceData[1] = Cids.CommPv2FromDigest(0, 4, keccak256(abi.encodePacked("file2")));

        // Test case 1: Wrong number of key arrays (only 1 for 2 pieces)
        string[][] memory wrongKeys = new string[][](1);
        string[][] memory correctValues = new string[][](2);
        wrongKeys[0] = new string[](1);
        wrongKeys[0][0] = "filename";
        correctValues[0] = new string[](1);
        correctValues[0][0] = "file1.txt";
        correctValues[1] = new string[](1);
        correctValues[1][0] = "file2.txt";

        bytes memory encodedData1 = abi.encode(FAKE_SIGNATURE, wrongKeys, correctValues);

        vm.expectRevert(abi.encodeWithSelector(Errors.MetadataArrayCountMismatch.selector, 1, 2));
        vm.prank(address(mockPDPVerifier));
        pdpServiceWithPayments.piecesAdded(dataSetId, pieceId, pieceData, encodedData1);

        // Test case 2: Wrong number of value arrays (only 1 for 2 pieces)
        string[][] memory correctKeys = new string[][](2);
        string[][] memory wrongValues = new string[][](1);
        correctKeys[0] = new string[](1);
        correctKeys[0][0] = "filename";
        correctKeys[1] = new string[](1);
        correctKeys[1][0] = "filename";
        wrongValues[0] = new string[](1);
        wrongValues[0][0] = "file1.txt";

        bytes memory encodedData2 = abi.encode(FAKE_SIGNATURE, correctKeys, wrongValues);

        vm.expectRevert(abi.encodeWithSelector(Errors.MetadataArrayCountMismatch.selector, 1, 2));
        vm.prank(address(mockPDPVerifier));
        pdpServiceWithPayments.piecesAdded(dataSetId, pieceId, pieceData, encodedData2);
    }

    function testPieceMetadataEmptyMetadataForAllPieces() public {
        uint256 firstPieceId = 200;
        uint256 numPieces = 2;

        // Create dataset
        (string[] memory metadataKeys, string[] memory metadataValues) =
            _getSingleMetadataKV("label", "Test Root Metadata");
        uint256 dataSetId = createDataSetForClient(sp1, client, metadataKeys, metadataValues);

        // Create multiple pieces with no metadata
        Cids.Cid[] memory pieceData = new Cids.Cid[](numPieces);
        pieceData[0] = Cids.CommPv2FromDigest(0, 4, keccak256(abi.encodePacked("file1")));
        pieceData[1] = Cids.CommPv2FromDigest(0, 4, keccak256(abi.encodePacked("file2")));

        // Create empty metadata arrays for each piece
        string[][] memory allKeys = new string[][](numPieces); // Empty arrays
        string[][] memory allValues = new string[][](numPieces); // Empty arrays

        bytes memory encodedData = abi.encode(FAKE_SIGNATURE, allKeys, allValues);

        // Expect events with empty metadata arrays
        vm.expectEmit(true, false, false, true);
        emit FilecoinWarmStorageService.PieceAdded(dataSetId, firstPieceId, pieceData[0], allKeys[0], allValues[0]);
        vm.expectEmit(true, false, false, true);
        emit FilecoinWarmStorageService.PieceAdded(dataSetId, firstPieceId + 1, pieceData[1], allKeys[1], allValues[1]);

        vm.prank(address(mockPDPVerifier));
        pdpServiceWithPayments.piecesAdded(dataSetId, firstPieceId, pieceData, encodedData);

        // Verify no metadata is stored
        (string[] memory keys0, string[] memory values0) = viewContract.getAllPieceMetadata(dataSetId, firstPieceId);
        assertEq(keys0.length, 0, "Piece 0 should have no metadata keys");
        assertEq(values0.length, 0, "Piece 0 should have no metadata values");

        (string[] memory keys1, string[] memory values1) = viewContract.getAllPieceMetadata(dataSetId, firstPieceId + 1);
        assertEq(keys1.length, 0, "Piece 1 should have no metadata keys");
        assertEq(values1.length, 0, "Piece 1 should have no metadata values");

        // Verify getting non-existent keys returns empty strings
        (bool exists, string memory nonExistentValue) = viewContract.getPieceMetadata(dataSetId, firstPieceId, "anykey");
        assertFalse(exists, "Non-existent key should return false");
        assertEq(bytes(nonExistentValue).length, 0, "Non-existent key should return empty string");
    }

    function testRailTerminated_RevertsIfCallerNotPaymentsContract() public {
        string[] memory metadataKeys = new string[](0);
        string[] memory metadataValues = new string[](0);
        uint256 dataSetId = createDataSetForClient(sp1, client, metadataKeys, metadataValues);
        FilecoinWarmStorageService.DataSetInfoView memory info = viewContract.getDataSet(dataSetId);

        vm.expectRevert(abi.encodeWithSelector(Errors.CallerNotPayments.selector, address(payments), address(sp1)));
        vm.prank(sp1);
        pdpServiceWithPayments.railTerminated(info.pdpRailId, address(pdpServiceWithPayments), 123);
    }

    function testRailTerminated_RevertsIfTerminatorNotServiceContract() public {
        string[] memory metadataKeys = new string[](0);
        string[] memory metadataValues = new string[](0);
        uint256 dataSetId = createDataSetForClient(sp1, client, metadataKeys, metadataValues);
        FilecoinWarmStorageService.DataSetInfoView memory info = viewContract.getDataSet(dataSetId);

        vm.expectRevert(abi.encodeWithSelector(Errors.ServiceContractMustTerminateRail.selector));
        vm.prank(address(payments));
        pdpServiceWithPayments.railTerminated(info.pdpRailId, address(0xdead), 123);
    }

    function testRailTerminated_RevertsIfRailNotAssociated() public {
        vm.expectRevert(abi.encodeWithSelector(Errors.DataSetNotFoundForRail.selector, 1337));
        vm.prank(address(payments));
        pdpServiceWithPayments.railTerminated(1337, address(pdpServiceWithPayments), 123);
    }

    function testRailTerminated_SetsPdpEndEpochAndEmitsEvent() public {
        (string[] memory metadataKeys, string[] memory metadataValues) = _getSingleMetadataKV("withCDN", "true");
        uint256 dataSetId = createDataSetForClient(sp1, client, metadataKeys, metadataValues);
        FilecoinWarmStorageService.DataSetInfoView memory info = viewContract.getDataSet(dataSetId);

        vm.expectEmit(true, true, true, true);
        emit FilecoinWarmStorageService.PDPPaymentTerminated(dataSetId, 123, info.pdpRailId);
        vm.prank(address(payments));
        pdpServiceWithPayments.railTerminated(info.pdpRailId, address(pdpServiceWithPayments), 123);

        info = viewContract.getDataSet(dataSetId);
        assertEq(info.pdpEndEpoch, 123);
        assertEq(info.cdnEndEpoch, 0);
    }

    function testRailTerminated_SetsCdnEndEpochAndEmitsEvent_CdnRail() public {
        (string[] memory metadataKeys, string[] memory metadataValues) = _getSingleMetadataKV("withCDN", "true");
        uint256 dataSetId = createDataSetForClient(sp1, client, metadataKeys, metadataValues);
        FilecoinWarmStorageService.DataSetInfoView memory info = viewContract.getDataSet(dataSetId);

        vm.expectEmit(true, true, true, true);
        emit FilecoinWarmStorageService.CDNPaymentTerminated(dataSetId, 123, info.cacheMissRailId, info.cdnRailId);
        vm.prank(address(payments));
        pdpServiceWithPayments.railTerminated(info.cdnRailId, address(pdpServiceWithPayments), 123);

        info = viewContract.getDataSet(dataSetId);
        assertEq(info.pdpEndEpoch, 0);
        assertEq(info.cdnEndEpoch, 123);
    }

    function testRailTerminated_SetsCdnEndEpochAndEmitsEvent_CacheMissRail() public {
        (string[] memory metadataKeys, string[] memory metadataValues) = _getSingleMetadataKV("withCDN", "true");
        uint256 dataSetId = createDataSetForClient(sp1, client, metadataKeys, metadataValues);
        FilecoinWarmStorageService.DataSetInfoView memory info = viewContract.getDataSet(dataSetId);

        vm.expectEmit(true, true, true, true);
        emit FilecoinWarmStorageService.CDNPaymentTerminated(dataSetId, 123, info.cacheMissRailId, info.cdnRailId);
        vm.prank(address(payments));
        pdpServiceWithPayments.railTerminated(info.cacheMissRailId, address(pdpServiceWithPayments), 123);

        info = viewContract.getDataSet(dataSetId);
        assertEq(info.pdpEndEpoch, 0);
        assertEq(info.cdnEndEpoch, 123);
    }

    function testRailTerminated_DoesNotOverwritePdpEndEpoch() public {
        (string[] memory metadataKeys, string[] memory metadataValues) = _getSingleMetadataKV("withCDN", "true");
        uint256 dataSetId = createDataSetForClient(sp1, client, metadataKeys, metadataValues);
        FilecoinWarmStorageService.DataSetInfoView memory info = viewContract.getDataSet(dataSetId);

        vm.expectEmit(true, true, true, true);
        emit FilecoinWarmStorageService.PDPPaymentTerminated(dataSetId, 123, info.pdpRailId);
        vm.prank(address(payments));
        pdpServiceWithPayments.railTerminated(info.pdpRailId, address(pdpServiceWithPayments), 123);

        info = viewContract.getDataSet(dataSetId);
        assertEq(info.pdpEndEpoch, 123);
        assertEq(info.cdnEndEpoch, 0);

        vm.expectEmit(true, true, true, true);
        emit FilecoinWarmStorageService.CDNPaymentTerminated(dataSetId, 321, info.cacheMissRailId, info.cdnRailId);
        vm.prank(address(payments));
        pdpServiceWithPayments.railTerminated(info.cacheMissRailId, address(pdpServiceWithPayments), 321);

        info = viewContract.getDataSet(dataSetId);
        assertEq(info.pdpEndEpoch, 123);
        assertEq(info.cdnEndEpoch, 321);
    }

    function testRailTerminated_DoesNotOverwriteCdnEndEpoch() public {
        (string[] memory metadataKeys, string[] memory metadataValues) = _getSingleMetadataKV("withCDN", "true");
        uint256 dataSetId = createDataSetForClient(sp1, client, metadataKeys, metadataValues);
        FilecoinWarmStorageService.DataSetInfoView memory info = viewContract.getDataSet(dataSetId);

        vm.expectEmit(true, true, true, true);
        emit FilecoinWarmStorageService.CDNPaymentTerminated(dataSetId, 321, info.cacheMissRailId, info.cdnRailId);
        vm.prank(address(payments));
        pdpServiceWithPayments.railTerminated(info.cacheMissRailId, address(pdpServiceWithPayments), 321);

        info = viewContract.getDataSet(dataSetId);
        assertEq(info.pdpEndEpoch, 0);
        assertEq(info.cdnEndEpoch, 321);

        vm.expectEmit(true, true, true, true);
        emit FilecoinWarmStorageService.PDPPaymentTerminated(dataSetId, 123, info.pdpRailId);
        vm.prank(address(payments));
        pdpServiceWithPayments.railTerminated(info.pdpRailId, address(pdpServiceWithPayments), 123);

        info = viewContract.getDataSet(dataSetId);
        assertEq(info.pdpEndEpoch, 123);
        assertEq(info.cdnEndEpoch, 321);
    }

    // Utility
    function _makeStringOfLength(uint256 len) internal pure returns (string memory s) {
        s = string(_makeBytesOfLength(len));
    }

    function _makeBytesOfLength(uint256 len) internal pure returns (bytes memory b) {
        b = new bytes(len);
        for (uint256 i = 0; i < len; i++) {
            b[i] = "a";
        }
    }
}

contract SignatureCheckingService is FilecoinWarmStorageService {
    constructor(
        address _pdpVerifierAddress,
        address _paymentsContractAddress,
        IERC20Metadata _usdfcTokenAddress,
        address _filBeamAddressBeneficiary,
        ServiceProviderRegistry _serviceProviderRegistry,
        SessionKeyRegistry _sessionKeyRegistry
    )
        FilecoinWarmStorageService(
            _pdpVerifierAddress,
            _paymentsContractAddress,
            _usdfcTokenAddress,
            _filBeamAddressBeneficiary,
            _serviceProviderRegistry,
            _sessionKeyRegistry
        )
    {}

    function doRecoverSigner(bytes32 messageHash, bytes memory signature) public pure returns (address) {
        return recoverSigner(messageHash, signature);
    }
}

contract FilecoinWarmStorageServiceSignatureTest is Test {
    using SafeERC20 for MockERC20;

    // Contracts
    SignatureCheckingService public pdpService;
    MockPDPVerifier public mockPDPVerifier;
    Payments public payments;
    MockERC20 public mockUSDFC;
    ServiceProviderRegistry public serviceProviderRegistry;

    // Test accounts with known private keys
    address public payer;
    uint256 public payerPrivateKey;
    address public creator;
    address public wrongSigner;
    uint256 public wrongSignerPrivateKey;
    uint256 public filBeamControllerPrivateKey;
    address public filBeamController;
    uint256 public filBeamBeneficiaryPrivateKey;
    address public filBeamBeneficiary;

    SessionKeyRegistry sessionKeyRegistry = new SessionKeyRegistry();

    function setUp() public {
        // Set up test accounts with known private keys
        payerPrivateKey = 0x1234567890123456789012345678901234567890123456789012345678901234;
        payer = vm.addr(payerPrivateKey);

        wrongSignerPrivateKey = 0x9876543210987654321098765432109876543210987654321098765432109876;
        wrongSigner = vm.addr(wrongSignerPrivateKey);

        filBeamControllerPrivateKey = 0xabcdefabcdefabcdefabcdefabcdefabcdefabcdefabcdefabcdefabcdef;
        filBeamController = vm.addr(filBeamControllerPrivateKey);

        filBeamBeneficiaryPrivateKey = 0x133713371337133713371337133713371337133713371337133713371337;
        filBeamBeneficiary = vm.addr(filBeamBeneficiaryPrivateKey);

        creator = address(0xf2);

        // Deploy mock contracts
        mockUSDFC = new MockERC20();
        mockPDPVerifier = new MockPDPVerifier();

        // Deploy actual ServiceProviderRegistry
        ServiceProviderRegistry registryImpl = new ServiceProviderRegistry();
        bytes memory registryInitData = abi.encodeWithSelector(ServiceProviderRegistry.initialize.selector);
        MyERC1967Proxy registryProxy = new MyERC1967Proxy(address(registryImpl), registryInitData);
        serviceProviderRegistry = ServiceProviderRegistry(address(registryProxy));

        // Deploy Payments contract (no longer upgradeable)
        payments = new Payments();

        // Deploy and initialize the service
        SignatureCheckingService serviceImpl = new SignatureCheckingService(
            address(mockPDPVerifier),
            address(payments),
            mockUSDFC,
            filBeamBeneficiary,
            serviceProviderRegistry,
            sessionKeyRegistry
        );
        bytes memory initData = abi.encodeWithSelector(
            FilecoinWarmStorageService.initialize.selector,
            uint64(2880), // maxProvingPeriod
            uint256(60), // challengeWindowSize
            filBeamController, // filBeamControllerAddress
            "Test Service", // service name
            "Test Description" // service description
        );

        MyERC1967Proxy serviceProxy = new MyERC1967Proxy(address(serviceImpl), initData);
        pdpService = SignatureCheckingService(address(serviceProxy));

        // Fund the payer
        mockUSDFC.safeTransfer(payer, 1000 * 10 ** 6); // 1000 USDFC
    }

    // Test the recoverSigner function indirectly through signature verification
    function testRecoverSignerWithValidSignature() public view {
        // Create the message hash that should be signed
        bytes32 messageHash = keccak256(abi.encode(42));

        // Sign the message hash with the payer's private key
        (uint8 v, bytes32 r, bytes32 s) = vm.sign(payerPrivateKey, messageHash);
        bytes memory validSignature = abi.encodePacked(r, s, v);

        // Test that the signature verifies correctly
        address recoveredSigner = pdpService.doRecoverSigner(messageHash, validSignature);
        assertEq(recoveredSigner, payer, "Should recover the correct signer address");
    }

    function testRecoverSignerWithWrongSigner() public view {
        // Create the message hash
        bytes32 messageHash = keccak256(abi.encode(42));

        // Sign with wrong signer's private key
        (uint8 v, bytes32 r, bytes32 s) = vm.sign(wrongSignerPrivateKey, messageHash);
        bytes memory wrongSignature = abi.encodePacked(r, s, v);

        // Test that the signature recovers the wrong signer (not the expected payer)
        address recoveredSigner = pdpService.doRecoverSigner(messageHash, wrongSignature);
        assertEq(recoveredSigner, wrongSigner, "Should recover the wrong signer address");
        assertTrue(recoveredSigner != payer, "Should not recover the expected payer address");
    }

    function testRecoverSignerInvalidLength() public {
        bytes32 messageHash = keccak256(abi.encode(42));
        bytes memory invalidSignature = abi.encodePacked(bytes32(0), bytes16(0)); // Wrong length (48 bytes instead of 65)

        vm.expectRevert(abi.encodeWithSelector(Errors.InvalidSignatureLength.selector, 65, invalidSignature.length));
        pdpService.doRecoverSigner(messageHash, invalidSignature);
    }

    function testRecoverSignerInvalidValue() public {
        bytes32 messageHash = keccak256(abi.encode(42));

        // Create signature with invalid v value
        bytes32 r = bytes32(uint256(1));
        bytes32 s = bytes32(uint256(2));
        uint8 v = 25; // Invalid v value (should be 27 or 28)
        bytes memory invalidSignature = abi.encodePacked(r, s, v);

        vm.expectRevert(abi.encodeWithSelector(Errors.UnsupportedSignatureV.selector, 25));
        pdpService.doRecoverSigner(messageHash, invalidSignature);
    }
}

// Test contract for upgrade scenarios
contract FilecoinWarmStorageServiceUpgradeTest is Test {
    FilecoinWarmStorageService public warmStorageService;
    MockPDPVerifier public mockPDPVerifier;
    Payments public payments;
    MockERC20 public mockUSDFC;
    ServiceProviderRegistry public serviceProviderRegistry;

    address public deployer;
    address public filBeamController;
    address public filBeamBeneficiary;

    SessionKeyRegistry sessionKeyRegistry = new SessionKeyRegistry();

    function setUp() public {
        deployer = address(this);
        filBeamController = address(0xf2);
        filBeamBeneficiary = address(0xf3);

        // Deploy mock contracts
        mockUSDFC = new MockERC20();
        mockPDPVerifier = new MockPDPVerifier();

        // Deploy actual ServiceProviderRegistry
        ServiceProviderRegistry registryImpl = new ServiceProviderRegistry();
        bytes memory registryInitData = abi.encodeWithSelector(ServiceProviderRegistry.initialize.selector);
        MyERC1967Proxy registryProxy = new MyERC1967Proxy(address(registryImpl), registryInitData);
        serviceProviderRegistry = ServiceProviderRegistry(address(registryProxy));

        // Deploy Payments contract (no longer upgradeable)
        payments = new Payments();

        // Deploy FilecoinWarmStorageService with original initialize (without proving period params)
        // This simulates an existing deployed contract before the upgrade
        FilecoinWarmStorageService warmStorageImpl = new FilecoinWarmStorageService(
            address(mockPDPVerifier),
            address(payments),
            mockUSDFC,
            filBeamBeneficiary,
            serviceProviderRegistry,
            sessionKeyRegistry
        );
        bytes memory initData = abi.encodeWithSelector(
            FilecoinWarmStorageService.initialize.selector,
            uint64(2880), // maxProvingPeriod
            uint256(60), // challengeWindowSize
            filBeamController, // filBeamControllerAddress
            "Test Service", // service name
            "Test Description" // service description
        );

        MyERC1967Proxy warmStorageProxy = new MyERC1967Proxy(address(warmStorageImpl), initData);
        warmStorageService = FilecoinWarmStorageService(address(warmStorageProxy));
    }

    function testConfigureProvingPeriod() public {
        // Test that we can call configureProvingPeriod to set new proving period parameters
        uint64 newMaxProvingPeriod = 120; // 2 hours
        uint256 newChallengeWindowSize = 30;

        // This should work since we're using reinitializer(2)
        warmStorageService.configureProvingPeriod(newMaxProvingPeriod, newChallengeWindowSize);

        // Deploy view contract and verify values through it
        FilecoinWarmStorageServiceStateView viewContract = new FilecoinWarmStorageServiceStateView(warmStorageService);
        warmStorageService.setViewContract(address(viewContract));

        // Verify the values were set correctly through the view contract
        (uint64 updatedMaxProvingPeriod, uint256 updatedChallengeWindow,,) = viewContract.getPDPConfig();
        assertEq(updatedMaxProvingPeriod, newMaxProvingPeriod, "Max proving period should be updated");
        assertEq(updatedChallengeWindow, newChallengeWindowSize, "Challenge window size should be updated");
    }

    function testSetViewContract() public {
        // Deploy view contract
        FilecoinWarmStorageServiceStateView viewContract = new FilecoinWarmStorageServiceStateView(warmStorageService);

        // Set view contract
        warmStorageService.setViewContract(address(viewContract));

        // Verify it was set
        assertEq(warmStorageService.viewContractAddress(), address(viewContract), "View contract should be set");

        // Test that non-owner cannot set view contract
        vm.prank(address(0x123));
        vm.expectRevert();
        warmStorageService.setViewContract(address(0x456));

        // Test that it cannot be set again (one-time only)
        FilecoinWarmStorageServiceStateView newViewContract =
            new FilecoinWarmStorageServiceStateView(warmStorageService);
        vm.expectRevert("View contract already set");
        warmStorageService.setViewContract(address(newViewContract));

        // Test that zero address is rejected (would need a new contract to test this properly)
        // This is now unreachable in this test since view contract is already set
    }

    function testMigrateWithViewContract() public {
        // First, deploy a view contract
        FilecoinWarmStorageServiceStateView viewContract = new FilecoinWarmStorageServiceStateView(warmStorageService);

        // Simulate migration being called during upgrade (must be called by proxy itself)
        vm.prank(address(warmStorageService));
        warmStorageService.migrate(address(viewContract));

        // Verify view contract was set
        assertEq(warmStorageService.viewContractAddress(), address(viewContract), "View contract should be set");

        // Verify we can call PDP functions through view contract
        (uint64 maxProvingPeriod, uint256 challengeWindow,,) = viewContract.getPDPConfig();
        assertEq(maxProvingPeriod, 2880, "Max proving period should be accessible through view");
        assertEq(challengeWindow, 60, "Challenge window should be accessible through view");
    }

    function testNextPDPChallengeWindowStartThroughView() public {
        // Deploy and set view contract
        FilecoinWarmStorageServiceStateView viewContract = new FilecoinWarmStorageServiceStateView(warmStorageService);
        warmStorageService.setViewContract(address(viewContract));

        // This should revert since no data set exists with proving period initialized
        vm.expectRevert(abi.encodeWithSelector(Errors.ProvingPeriodNotInitialized.selector, 999));
        viewContract.nextPDPChallengeWindowStart(999);

        // Note: We can't fully test nextPDPChallengeWindowStart without creating a data set
        // and initializing its proving period, which requires the full PDP system setup.
        // The function is tested indirectly through the PDP system integration tests.
    }

    function testConfigureProvingPeriodWithInvalidParameters() public {
        // Test that configureChallengePeriod validates parameters correctly

        // Test zero max proving period
        vm.expectRevert(abi.encodeWithSelector(Errors.MaxProvingPeriodZero.selector));
        warmStorageService.configureProvingPeriod(0, 30);

        // Test zero challenge window size
        vm.expectRevert(abi.encodeWithSelector(Errors.InvalidChallengeWindowSize.selector, 120, 0));
        warmStorageService.configureProvingPeriod(120, 0);

        // Test challenge window size >= max proving period
        vm.expectRevert(abi.encodeWithSelector(Errors.InvalidChallengeWindowSize.selector, 120, 120));
        warmStorageService.configureProvingPeriod(120, 120);

        vm.expectRevert(abi.encodeWithSelector(Errors.InvalidChallengeWindowSize.selector, 120, 150));
        warmStorageService.configureProvingPeriod(120, 150);
    }

    function testMigrate() public {
        // Test migrate function for versioning
        // Note: This would typically be called during a proxy upgrade via upgradeToAndCall
        // We're testing the function directly here for simplicity

        // Start recording logs
        vm.recordLogs();

        // Simulate calling migrate during upgrade (called by proxy)
        vm.prank(address(warmStorageService));
        warmStorageService.migrate(address(0));

        // Get recorded logs
        Vm.Log[] memory logs = vm.getRecordedLogs();

        // Find the ContractUpgraded event (reinitializer also emits Initialized event)
        bytes32 expectedTopic = keccak256("ContractUpgraded(string,address)");
        bool foundEvent = false;

        for (uint256 i = 0; i < logs.length; i++) {
            if (logs[i].topics[0] == expectedTopic) {
                // Decode and verify the event data
                (string memory version, address implementation) = abi.decode(logs[i].data, (string, address));
                assertEq(version, "0.1.0", "Version should be 0.1.0");
                assertTrue(implementation != address(0), "Implementation address should not be zero");
                foundEvent = true;
                break;
            }
        }

        assertTrue(foundEvent, "Should emit ContractUpgraded event");
    }

    function testMigrateOnlyCallableDuringUpgrade() public {
        // Test that migrate can only be called by the contract itself
        vm.expectRevert(abi.encodeWithSelector(Errors.OnlySelf.selector, address(warmStorageService), address(this)));
        warmStorageService.migrate(address(0));
    }

    function testMigrateOnlyOnce() public {
        // Test that migrate can only be called once per reinitializer version
        vm.prank(address(warmStorageService));
        warmStorageService.migrate(address(0));

        // Second call should fail
        vm.expectRevert(abi.encodeWithSignature("InvalidInitialization()"));
        vm.prank(address(warmStorageService));
        warmStorageService.migrate(address(0));
    }

    // Event declaration for testing (must match the contract's event)
    event ContractUpgraded(string version, address implementation);
}<|MERGE_RESOLUTION|>--- conflicted
+++ resolved
@@ -1412,13 +1412,8 @@
         // 4. Try to terminate payment from FilBeam address
         console.log("\n4. Terminating CDN payment rails from FilBeam address -- should pass");
         console.log("Current block:", block.number);
-<<<<<<< HEAD
-        FilecoinWarmStorageService.DataSetInfo memory info = viewContract.getDataSet(dataSetId);
+        FilecoinWarmStorageService.DataSetInfoView memory info = viewContract.getDataSet(dataSetId);
         vm.prank(viewContract.filBeamControllerAddress()); // FilBeam terminates
-=======
-        FilecoinWarmStorageService.DataSetInfoView memory info = viewContract.getDataSet(dataSetId);
-        vm.prank(viewContract.filCDNControllerAddress()); // FilCDN terminates
->>>>>>> 2ff41ac2
         vm.expectEmit(true, true, true, true);
         emit FilecoinWarmStorageService.CDNServiceTerminated(
             filBeamController, dataSetId, info.cacheMissRailId, info.cdnRailId
