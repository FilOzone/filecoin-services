--- conflicted
+++ resolved
@@ -1399,11 +1399,6 @@
         assertTrue(metadataKeys.length == 0, "Metadata keys should be empty after termination");
         assertTrue(metadataValues.length == 0, "Metadata values should be empty after termination");
 
-<<<<<<< HEAD
-        // Ensure future CDN service termination reverts
-        vm.prank(filCDNController);
-        vm.expectRevert(abi.encodeWithSelector(Errors.FilCDNServiceNotConfigured.selector, dataSetId));
-=======
         Payments.RailView memory pdpRail = payments.getRail(info.pdpRailId);
         Payments.RailView memory cacheMissRail = payments.getRail(info.cacheMissRailId);
         Payments.RailView memory cdnRail = payments.getRail(info.cdnRailId);
@@ -1415,7 +1410,6 @@
         // Ensure future CDN service termination reverts
         vm.prank(filCDNController);
         vm.expectRevert(abi.encodeWithSelector(Errors.FilCDNPaymentAlreadyTerminated.selector, dataSetId));
->>>>>>> 58df22ad
         pdpServiceWithPayments.terminateCDNService(dataSetId);
 
         console.log("\n=== Test completed successfully! ===");
