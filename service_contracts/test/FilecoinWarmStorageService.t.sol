--- conflicted
+++ resolved
@@ -420,17 +420,15 @@
         MyERC1967Proxy pdpServiceProxy = new MyERC1967Proxy(address(pdpServiceImpl), initializeData);
         pdpServiceWithPayments = FilecoinWarmStorageService(address(pdpServiceProxy));
 
-<<<<<<< HEAD
         // Add providers to approved list
         pdpServiceWithPayments.addApprovedProvider(1); // serviceProvider
         pdpServiceWithPayments.addApprovedProvider(2); // sp1
         pdpServiceWithPayments.addApprovedProvider(3); // sp2
         pdpServiceWithPayments.addApprovedProvider(4); // sp3
-=======
-        // Deploy view contract and set it on the main contract
+
         viewContract = new FilecoinWarmStorageServiceStateView(pdpServiceWithPayments);
         pdpServiceWithPayments.setViewContract(address(viewContract));
->>>>>>> f4f9fc8a
+
     }
 
     function makeSignaturePass(address signer) public {
