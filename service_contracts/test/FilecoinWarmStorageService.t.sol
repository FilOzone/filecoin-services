--- conflicted
+++ resolved
@@ -319,16 +319,7 @@
         );
         assertEq(pdpServiceWithPayments.filCDNAddress(), filCDN, "FilCDN address should be set correctly");
         assertEq(
-<<<<<<< HEAD
-            pdpServiceWithPayments.basicServiceCommissionBps(),
-=======
-            pdpServiceWithPayments.operatorCommissionBps(),
-            initialOperatorCommissionBps,
-            "Operator commission should be set correctly"
-        );
-        assertEq(
             pdpServiceWithPayments.serviceCommissionBps(),
->>>>>>> 44fef89b
             0, // 0%
             "Service commission should be set correctly"
         );
