// SPDX-License-Identifier: UNLICENSED
pragma solidity ^0.8.13;

import {Test, console, Vm} from "forge-std/Test.sol";
import {PDPListener, PDPVerifier} from "@pdp/PDPVerifier.sol";
import {FilecoinWarmStorageService} from "../src/FilecoinWarmStorageService.sol";
import {MyERC1967Proxy} from "@pdp/ERC1967Proxy.sol";
import {Cids} from "@pdp/Cids.sol";
import {Payments, IValidator} from "@fws-payments/Payments.sol";
import "@openzeppelin/contracts/token/ERC20/IERC20.sol";
import "@openzeppelin/contracts/token/ERC20/extensions/IERC20Metadata.sol";
import "@openzeppelin/contracts-upgradeable/access/OwnableUpgradeable.sol";
import {IPDPTypes} from "@pdp/interfaces/IPDPTypes.sol";
import {Errors} from "../src/Errors.sol";

// Mock implementation of the USDFC token
contract MockERC20 is IERC20, IERC20Metadata {
    string private _name = "USD Filecoin";
    string private _symbol = "USDFC";
    uint8 private _decimals = 6;

    mapping(address => uint256) private _balances;
    mapping(address => mapping(address => uint256)) private _allowances;
    uint256 private _totalSupply;

    constructor() {
        _mint(msg.sender, 1000000 * 10 ** _decimals); // Mint 1 million tokens to deployer
    }

    function name() public view override returns (string memory) {
        return _name;
    }

    function symbol() public view override returns (string memory) {
        return _symbol;
    }

    function decimals() public view override returns (uint8) {
        return _decimals;
    }

    function totalSupply() public view override returns (uint256) {
        return _totalSupply;
    }

    function balanceOf(address account) public view override returns (uint256) {
        return _balances[account];
    }

    function transfer(address recipient, uint256 amount) public override returns (bool) {
        _transfer(msg.sender, recipient, amount);
        return true;
    }

    function allowance(address owner, address spender) public view override returns (uint256) {
        return _allowances[owner][spender];
    }

    function approve(address spender, uint256 amount) public override returns (bool) {
        _approve(msg.sender, spender, amount);
        return true;
    }

    function transferFrom(address sender, address recipient, uint256 amount) public override returns (bool) {
        _transfer(sender, recipient, amount);

        uint256 currentAllowance = _allowances[sender][msg.sender];
        require(currentAllowance >= amount, "ERC20: transfer amount exceeds allowance");
        _approve(sender, msg.sender, currentAllowance - amount);

        return true;
    }

    function _transfer(address sender, address recipient, uint256 amount) internal {
        require(sender != address(0), "ERC20: transfer from the zero address");
        require(recipient != address(0), "ERC20: transfer to the zero address");

        uint256 senderBalance = _balances[sender];
        require(senderBalance >= amount, "ERC20: transfer amount exceeds balance");
        _balances[sender] = senderBalance - amount;
        _balances[recipient] += amount;

        emit Transfer(sender, recipient, amount);
    }

    function _mint(address account, uint256 amount) internal {
        require(account != address(0), "ERC20: mint to the zero address");

        _totalSupply += amount;
        _balances[account] += amount;
        emit Transfer(address(0), account, amount);
    }

    function _approve(address owner, address spender, uint256 amount) internal {
        require(owner != address(0), "ERC20: approve from the zero address");
        require(spender != address(0), "ERC20: approve to the zero address");

        _allowances[owner][spender] = amount;
        emit Approval(owner, spender, amount);
    }
}

// MockPDPVerifier is used to simulate the PDPVerifier for our tests
contract MockPDPVerifier {
    uint256 public nextDataSetId = 1;

    // Track data set service providers for testing
    mapping(uint256 => address) public dataSetServiceProviders;

    event DataSetCreated(uint256 indexed setId, address indexed owner);
    event DataSetServiceProviderChanged(
        uint256 indexed setId, address indexed oldServiceProvider, address indexed newServiceProvider
    );

    // Basic implementation to create data sets and call the listener
    function createDataSet(address listenerAddr, bytes calldata extraData) public payable returns (uint256) {
        uint256 setId = nextDataSetId++;

        // Call the listener if specified
        if (listenerAddr != address(0)) {
            PDPListener(listenerAddr).dataSetCreated(setId, msg.sender, extraData);
        }

        // Track service provider
        dataSetServiceProviders[setId] = msg.sender;

        emit DataSetCreated(setId, msg.sender);
        return setId;
    }

    /**
     * @notice Simulates service provider change for testing purposes
     * @dev This function mimics the PDPVerifier's claimDataSetOwnership functionality
     * @param dataSetId The ID of the data set
     * @param newServiceProvider The new service provider address
     * @param listenerAddr The listener contract address
     * @param extraData Additional data to pass to the listener
     */
    function changeDataSetServiceProvider(
        uint256 dataSetId,
        address newServiceProvider,
        address listenerAddr,
        bytes calldata extraData
    ) external {
        require(dataSetServiceProviders[dataSetId] != address(0), "Data set does not exist");
        require(newServiceProvider != address(0), "New service provider cannot be zero address");

        address oldServiceProvider = dataSetServiceProviders[dataSetId];
        require(
            oldServiceProvider != newServiceProvider,
            "New service provider must be different from current service provider"
        );

        // Update service provider
        dataSetServiceProviders[dataSetId] = newServiceProvider;

        // Call the listener's storageProviderChanged function
        if (listenerAddr != address(0)) {
            PDPListener(listenerAddr).storageProviderChanged(
                dataSetId, oldServiceProvider, newServiceProvider, extraData
            );
        }

        emit DataSetServiceProviderChanged(dataSetId, oldServiceProvider, newServiceProvider);
    }

    /**
     * @notice Get the current service provider of a data set
     * @param dataSetId The ID of the data set
     * @return The current service provider address
     */
    function getDataSetServiceProvider(uint256 dataSetId) external view returns (address) {
        return dataSetServiceProviders[dataSetId];
    }

    function piecesScheduledRemove(
        uint256 dataSetId,
        uint256[] memory pieceIds,
        address listenerAddr,
        bytes calldata extraData
    ) external {
        if (listenerAddr != address(0)) {
            PDPListener(listenerAddr).piecesScheduledRemove(dataSetId, pieceIds, extraData);
        }
    }
}

contract FilecoinWarmStorageServiceTest is Test {
    // Testing Constants
    bytes constant FAKE_SIGNATURE = abi.encodePacked(
        bytes32(0xc0ffee7890abcdef1234567890abcdef1234567890abcdef1234567890abcdef), // r
        bytes32(0x9999997890abcdef1234567890abcdef1234567890abcdef1234567890abcdef), // s
        uint8(27) // v
    );

    // Contracts
    FilecoinWarmStorageService public pdpServiceWithPayments;
    MockPDPVerifier public mockPDPVerifier;
    Payments public payments;
    MockERC20 public mockUSDFC;

    // Test accounts
    address public deployer;
    address public client;
    address public serviceProvider;
    address public filCDN;

    // Additional test accounts for registry tests
    address public sp1;
    address public sp2;
    address public sp3;

    // Test parameters
    bytes public extraData;

    // Test URLs and peer IDs for registry
    string public validServiceUrl = "https://sp1.example.com";
    string public validServiceUrl2 = "http://sp2.example.com:8080";
    bytes public validPeerId = hex"122019e5f1b0e1e7c1c1b1a1b1c1d1e1f1010203040506070809";
    bytes public validPeerId2 = hex"122019e5f1b0e1e7c1c1b1a1b1c1d1e1f1010203040506070810";

    // Events from Payments contract to verify
    event RailCreated(
        uint256 indexed railId,
        address indexed payer,
        address indexed payee,
        address token,
        address operator,
        address validator,
        address serviceFeeRecipient,
        uint256 commissionRateBps
    );

    // Registry events to verify
    event ProviderRegistered(address indexed provider, string serviceURL, bytes peerId);
    event ProviderApproved(address indexed provider, uint256 indexed providerId);
    event ProviderRejected(address indexed provider);
    event ProviderRemoved(address indexed provider, uint256 indexed providerId);

    // Service provider change event to verify
    event DataSetServiceProviderChanged(
        uint256 indexed dataSetId, address indexed oldServiceProvider, address indexed newServiceProvider
    );

    function setUp() public {
        // Setup test accounts
        deployer = address(this);
        client = address(0xf1);
        serviceProvider = address(0xf2);
        filCDN = address(0xf3);

        // Additional accounts for registry tests
        sp1 = address(0xf4);
        sp2 = address(0xf5);
        sp3 = address(0xf6);

        // Fund test accounts
        vm.deal(deployer, 100 ether);
        vm.deal(client, 100 ether);
        vm.deal(serviceProvider, 100 ether);
        vm.deal(sp1, 100 ether);
        vm.deal(sp2, 100 ether);
        vm.deal(sp3, 100 ether);
        vm.deal(address(0xf10), 100 ether);
        vm.deal(address(0xf11), 100 ether);
        vm.deal(address(0xf12), 100 ether);
        vm.deal(address(0xf13), 100 ether);
        vm.deal(address(0xf14), 100 ether);

        // Deploy mock contracts
        mockUSDFC = new MockERC20();
        mockPDPVerifier = new MockPDPVerifier();

        // Deploy actual Payments contract
        Payments paymentsImpl = new Payments();
        bytes memory paymentsInitData = abi.encodeWithSelector(Payments.initialize.selector);
        MyERC1967Proxy paymentsProxy = new MyERC1967Proxy(address(paymentsImpl), paymentsInitData);
        payments = Payments(address(paymentsProxy));

        // Transfer tokens to client for payment
        mockUSDFC.transfer(client, 10000 * 10 ** mockUSDFC.decimals());

        // Deploy FilecoinWarmStorageService with proxy
        FilecoinWarmStorageService pdpServiceImpl =
            new FilecoinWarmStorageService(address(mockPDPVerifier), address(payments), address(mockUSDFC), filCDN);
        bytes memory initializeData = abi.encodeWithSelector(
            FilecoinWarmStorageService.initialize.selector,
            uint64(2880), // maxProvingPeriod
            uint256(60) // challengeWindowSize
        );

        MyERC1967Proxy pdpServiceProxy = new MyERC1967Proxy(address(pdpServiceImpl), initializeData);
        pdpServiceWithPayments = FilecoinWarmStorageService(address(pdpServiceProxy));
    }

    function makeSignaturePass(address signer) public {
        vm.mockCall(
            address(0x01), // ecrecover precompile address
            bytes(hex""), // wildcard matching of all inputs requires precisely no bytes
            abi.encode(signer)
        );
    }

    function testInitialState() public view {
        assertEq(
            pdpServiceWithPayments.pdpVerifierAddress(),
            address(mockPDPVerifier),
            "PDP verifier address should be set correctly"
        );
        assertEq(
            pdpServiceWithPayments.paymentsContractAddress(),
            address(payments),
            "Payments contract address should be set correctly"
        );
        assertEq(
            pdpServiceWithPayments.usdfcTokenAddress(),
            address(mockUSDFC),
            "USDFC token address should be set correctly"
        );
        assertEq(pdpServiceWithPayments.filCDNAddress(), filCDN, "FilCDN address should be set correctly");
        assertEq(
            pdpServiceWithPayments.serviceCommissionBps(),
            0, // 0%
            "Service commission should be set correctly"
        );
        assertEq(pdpServiceWithPayments.getMaxProvingPeriod(), 2880, "Max proving period should be set correctly");
        assertEq(pdpServiceWithPayments.challengeWindow(), 60, "Challenge window size should be set correctly");
        assertEq(
            pdpServiceWithPayments.getMaxProvingPeriod(),
            2880,
            "Max proving period storage variable should be set correctly"
        );
        assertEq(
            pdpServiceWithPayments.challengeWindow(),
            60,
            "Challenge window size storage variable should be set correctly"
        );
    }

    function testCreateDataSetCreatesRailAndChargesFee() public {
        // First approve the service provider
        vm.prank(serviceProvider);
        pdpServiceWithPayments.registerServiceProvider{value: 1 ether}(
            "https://sp.example.com/pdp", "https://sp.example.com/retrieve"
        );
        pdpServiceWithPayments.approveServiceProvider(serviceProvider);

        // Prepare ExtraData
        FilecoinWarmStorageService.DataSetCreateData memory createData = FilecoinWarmStorageService.DataSetCreateData({
            metadata: "Test Data Set",
            payer: client,
            withCDN: true,
            beneficiary: storageProvider,
            signature: FAKE_SIGNATURE
        });

        // Encode the extra data
        extraData = abi.encode(
            createData.metadata, createData.payer, createData.withCDN, createData.beneficiary, createData.signature
        );

        // Client needs to approve the PDP Service to create a payment rail
        vm.startPrank(client);
        // Set operator approval for the PDP service in the Payments contract
        payments.setOperatorApproval(
            address(mockUSDFC),
            address(pdpServiceWithPayments),
            true, // approved
            1000e6, // rate allowance (1000 USDFC)
            1000e6, // lockup allowance (1000 USDFC)
            365 days // max lockup period
        );

        // Client deposits funds to the Payments contract for the one-time fee
        uint256 depositAmount = 1e6; // 10x the required fee
        mockUSDFC.approve(address(payments), depositAmount);
        payments.deposit(address(mockUSDFC), client, depositAmount);
        vm.stopPrank();

        // Get account balances before creating data set
        (uint256 clientFundsBefore,) = getAccountInfo(address(mockUSDFC), client);
        (uint256 spFundsBefore,) = getAccountInfo(address(mockUSDFC), serviceProvider);

        // Expect RailCreated event when creating the data set
        vm.expectEmit(true, true, true, true);
        emit FilecoinWarmStorageService.DataSetRailsCreated(1, 1, 2, 3, client, serviceProvider, true);

        // Create a data set as the service provider
        makeSignaturePass(client);
        vm.startPrank(serviceProvider);
        uint256 newDataSetId = mockPDPVerifier.createDataSet(address(pdpServiceWithPayments), extraData);
        vm.stopPrank();

        // Get data set info
        FilecoinWarmStorageService.DataSetInfo memory dataSet = pdpServiceWithPayments.getDataSet(newDataSetId);
        uint256 pdpRailId = dataSet.pdpRailId;
        uint256 cacheMissRailId = dataSet.cacheMissRailId;
        uint256 cdnRailId = dataSet.cdnRailId;

        // Verify valid rail IDs were created
        assertTrue(pdpRailId > 0, "PDP Rail ID should be non-zero");
        assertTrue(cacheMissRailId > 0, "Cache Miss Rail ID should be non-zero");
        assertTrue(cdnRailId > 0, "CDN Rail ID should be non-zero");

        // Verify data set info was stored correctly
        assertEq(dataSet.payer, client, "Payer should be set to client");
<<<<<<< HEAD
        assertEq(dataSet.controller, storageProvider, "Controller should be set to storage provider");
=======
        assertEq(dataSet.payee, serviceProvider, "Payee should be set to service provider");
>>>>>>> eff67d44

        // Verify metadata was stored correctly
        assertEq(dataSet.metadata, "Test Data Set", "Metadata should be stored correctly");

        // Verify data set info
        FilecoinWarmStorageService.DataSetInfo memory dataSetInfo = pdpServiceWithPayments.getDataSet(newDataSetId);
        assertEq(dataSetInfo.pdpRailId, pdpRailId, "PDP rail ID should match");
        assertNotEq(dataSetInfo.cacheMissRailId, 0, "Cache miss rail ID should be set");
        assertNotEq(dataSetInfo.cdnRailId, 0, "CDN rail ID should be set");
        assertEq(dataSetInfo.payer, client, "Payer should match");
<<<<<<< HEAD
        assertEq(dataSetInfo.controller, storageProvider, "Controller should match");
=======
        assertEq(dataSetInfo.payee, serviceProvider, "Payee should match");
>>>>>>> eff67d44
        assertEq(dataSetInfo.withCDN, true, "withCDN should be true");

        // Verify withCDN was stored correctly
        assertTrue(dataSet.withCDN, "withCDN should be true");

        // Verify the rails in the actual Payments contract
        Payments.RailView memory pdpRail = payments.getRail(pdpRailId);
        assertEq(pdpRail.token, address(mockUSDFC), "Token should be USDFC");
        assertEq(pdpRail.from, client, "From address should be client");
        assertEq(pdpRail.to, serviceProvider, "To address should be service provider");
        assertEq(pdpRail.operator, address(pdpServiceWithPayments), "Operator should be the PDP service");
        assertEq(pdpRail.validator, address(pdpServiceWithPayments), "Validator should be the PDP service");
        assertEq(pdpRail.commissionRateBps, 0, "No commission");
        assertEq(pdpRail.lockupFixed, 0, "Lockup fixed should be 0 after one-time payment");
        assertEq(pdpRail.paymentRate, 0, "Initial payment rate should be 0");

        Payments.RailView memory cacheMissRail = payments.getRail(cacheMissRailId);
        assertEq(cacheMissRail.token, address(mockUSDFC), "Token should be USDFC");
        assertEq(cacheMissRail.from, client, "From address should be client");
        assertEq(cacheMissRail.to, serviceProvider, "To address should be service provider");
        assertEq(cacheMissRail.operator, address(pdpServiceWithPayments), "Operator should be the PDP service");
        assertEq(cacheMissRail.validator, address(pdpServiceWithPayments), "Validator should be the PDP service");
        assertEq(cacheMissRail.commissionRateBps, 0, "No commission");
        assertEq(cacheMissRail.lockupFixed, 0, "Lockup fixed should be 0 after one-time payment");
        assertEq(cacheMissRail.paymentRate, 0, "Initial payment rate should be 0");

        Payments.RailView memory cdnRail = payments.getRail(cdnRailId);
        assertEq(cdnRail.token, address(mockUSDFC), "Token should be USDFC");
        assertEq(cdnRail.from, client, "From address should be client");
        assertEq(cdnRail.to, filCDN, "To address should be FilCDN");
        assertEq(cdnRail.operator, address(pdpServiceWithPayments), "Operator should be the PDP service");
        assertEq(cdnRail.validator, address(pdpServiceWithPayments), "Validator should be the PDP service");
        assertEq(cdnRail.commissionRateBps, 0, "No commission");
        assertEq(cdnRail.lockupFixed, 0, "Lockup fixed should be 0 after one-time payment");
        assertEq(cdnRail.paymentRate, 0, "Initial payment rate should be 0");

        // Get account balances after creating data set
        (uint256 clientFundsAfter,) = getAccountInfo(address(mockUSDFC), client);
        (uint256 spFundsAfter,) = getAccountInfo(address(mockUSDFC), serviceProvider);

        // Calculate expected client balance
        uint256 expectedClientFundsAfter = clientFundsBefore - 1e5;

        // Verify balances changed correctly (one-time fee transferred)
        assertEq(
            clientFundsAfter, expectedClientFundsAfter, "Client funds should decrease by the data set creation fee"
        );
        assertTrue(spFundsAfter > spFundsBefore, "Service provider funds should increase");
    }

    function testCreateDataSetNoCDN() public {
        // First approve the service provider
        vm.prank(serviceProvider);
        pdpServiceWithPayments.registerServiceProvider{value: 1 ether}(
            "https://sp.example.com/pdp", "https://sp.example.com/retrieve"
        );
        pdpServiceWithPayments.approveServiceProvider(serviceProvider);

        // Prepare ExtraData
        FilecoinWarmStorageService.DataSetCreateData memory createData = FilecoinWarmStorageService.DataSetCreateData({
            metadata: "Test Data Set",
            payer: client,
            withCDN: false,
            beneficiary: storageProvider,
            signature: FAKE_SIGNATURE
        });

        // Encode the extra data
        extraData = abi.encode(
            createData.metadata, createData.payer, createData.withCDN, createData.beneficiary, createData.signature
        );

        // Client needs to approve the PDP Service to create a payment rail
        vm.startPrank(client);
        // Set operator approval for the PDP service in the Payments contract
        payments.setOperatorApproval(
            address(mockUSDFC),
            address(pdpServiceWithPayments),
            true, // approved
            1000e6, // rate allowance (1000 USDFC)
            1000e6, // lockup allowance (1000 USDFC)
            365 days // max lockup period
        );

        // Client deposits funds to the Payments contract for the one-time fee
        uint256 depositAmount = 1e6; // 10x the required fee
        mockUSDFC.approve(address(payments), depositAmount);
        payments.deposit(address(mockUSDFC), client, depositAmount);
        vm.stopPrank();

        // Expect RailCreated event when creating the data set
        vm.expectEmit(true, true, true, true);
        emit FilecoinWarmStorageService.DataSetRailsCreated(1, 1, 0, 0, client, serviceProvider, false);

        // Create a data set as the service provider
        makeSignaturePass(client);
        vm.startPrank(serviceProvider);
        uint256 newDataSetId = mockPDPVerifier.createDataSet(address(pdpServiceWithPayments), extraData);
        vm.stopPrank();

        // Get data set info
        FilecoinWarmStorageService.DataSetInfo memory dataSet = pdpServiceWithPayments.getDataSet(newDataSetId);

        // Verify withCDN was stored correctly
        assertFalse(dataSet.withCDN, "withCDN should be false");

        // Verify the commission rate was set correctly for basic service (no CDN)
        Payments.RailView memory pdpRail = payments.getRail(dataSet.pdpRailId);
        assertEq(pdpRail.commissionRateBps, 0, "Commission rate should be 0% for basic service (no CDN)");

        assertEq(dataSet.cacheMissRailId, 0, "Cache miss rail ID should be 0 for basic service (no CDN)");
        assertEq(dataSet.cdnRailId, 0, "CDN rail ID should be 0 for basic service (no CDN)");
    }

    // Helper function to get account info from the Payments contract
    function getAccountInfo(address token, address owner)
        internal
        view
        returns (uint256 funds, uint256 lockupCurrent)
    {
        (funds, lockupCurrent,,) = payments.accounts(token, owner);
        return (funds, lockupCurrent);
    }

    // Constants for calculations
    uint256 constant COMMISSION_MAX_BPS = 10000;

    function testGlobalParameters() public view {
        // These parameters should be the same as in SimplePDPService
        assertEq(pdpServiceWithPayments.getMaxProvingPeriod(), 2880, "Max proving period should be 2880 epochs");
        assertEq(pdpServiceWithPayments.challengeWindow(), 60, "Challenge window should be 60 epochs");
    }

    // ===== Pricing Tests =====

    function testGetServicePriceValues() public view {
        // Test the values returned by getServicePrice
        FilecoinWarmStorageService.ServicePricing memory pricing = pdpServiceWithPayments.getServicePrice();

        uint256 decimals = 6; // MockUSDFC uses 6 decimals in tests
        uint256 expectedNoCDN = 2 * 10 ** decimals; // 2 USDFC with 6 decimals
        uint256 expectedWithCDN = 25 * 10 ** (decimals - 1); // 2.5 USDFC with 6 decimals

        assertEq(pricing.pricePerTiBPerMonthNoCDN, expectedNoCDN, "No CDN price should be 2 * 10^decimals");
        assertEq(pricing.pricePerTiBPerMonthWithCDN, expectedWithCDN, "With CDN price should be 2.5 * 10^decimals");
        assertEq(pricing.tokenAddress, address(mockUSDFC), "Token address should match USDFC");
        assertEq(pricing.epochsPerMonth, 86400, "Epochs per month should be 86400");

        // Verify the values are in expected range
        assert(pricing.pricePerTiBPerMonthNoCDN < 10 ** 8); // Less than 10^8
        assert(pricing.pricePerTiBPerMonthWithCDN < 10 ** 8); // Less than 10^8
    }

    function testGetEffectiveRatesValues() public view {
        // Test the values returned by getEffectiveRates
        (uint256 serviceFee, uint256 spPayment) = pdpServiceWithPayments.getEffectiveRates();

        uint256 decimals = 6; // MockUSDFC uses 6 decimals in tests
        // Total is 2 USDFC with 6 decimals
        uint256 expectedTotal = 2 * 10 ** decimals;

        // Test setup uses 0% commission
        uint256 expectedServiceFee = 0; // 0% commission
        uint256 expectedSpPayment = expectedTotal; // 100% goes to SP

        assertEq(serviceFee, expectedServiceFee, "Service fee should be 0 with 0% commission");
        assertEq(spPayment, expectedSpPayment, "SP payment should be 2 * 10^6");
        assertEq(serviceFee + spPayment, expectedTotal, "Total should equal 2 * 10^6");

        // Verify the values are in expected range
        assert(serviceFee + spPayment < 10 ** 8); // Less than 10^8
    }

    // ===== Service Provider Registry Tests =====

    function testRegisterServiceProvider() public {
        vm.startPrank(sp1);

        vm.expectEmit(true, false, false, true);
        emit ProviderRegistered(sp1, validServiceUrl, validPeerId);

        pdpServiceWithPayments.registerServiceProvider{value: 1 ether}(validServiceUrl, validPeerId);

        vm.stopPrank();

        // Verify pending registration
        FilecoinWarmStorageService.PendingProviderInfo memory pending = pdpServiceWithPayments.getPendingProvider(sp1);
        assertEq(pending.serviceURL, validServiceUrl, "Provider service URL should match");
        assertEq(pending.peerId, validPeerId, "Peer ID should match");
        assertEq(pending.registeredAt, block.number, "Registration epoch should match");
    }

    function testCannotRegisterTwiceWhilePending() public {
        vm.startPrank(sp1);

        // First registration
        pdpServiceWithPayments.registerServiceProvider{value: 1 ether}(validServiceUrl, validPeerId);

        // Try to register again
        vm.expectRevert(abi.encodeWithSelector(Errors.RegistrationAlreadyPending.selector, sp1));
        pdpServiceWithPayments.registerServiceProvider{value: 1 ether}(validServiceUrl2, validPeerId2);

        vm.stopPrank();
    }

    function testCannotRegisterIfAlreadyApproved() public {
        // Register and approve SP1
        vm.prank(sp1);
        pdpServiceWithPayments.registerServiceProvider{value: 1 ether}(validServiceUrl, validPeerId);

        pdpServiceWithPayments.approveServiceProvider(sp1);

        // Try to register again
        vm.prank(sp1);
        vm.expectRevert(abi.encodeWithSelector(Errors.ProviderAlreadyApproved.selector, sp1));
        pdpServiceWithPayments.registerServiceProvider{value: 1 ether}(validServiceUrl2, validPeerId2);
    }

    function testApproveServiceProvider() public {
        // SP registers
        vm.prank(sp1);
        pdpServiceWithPayments.registerServiceProvider{value: 1 ether}(validServiceUrl, validPeerId);

        // Get the registration block from pending info
        FilecoinWarmStorageService.PendingProviderInfo memory pendingInfo =
            pdpServiceWithPayments.getPendingProvider(sp1);
        uint256 registrationBlock = pendingInfo.registeredAt;

        vm.roll(block.number + 10); // Advance blocks
        uint256 approvalBlock = block.number;

        // Owner approves
        vm.expectEmit(true, true, false, false);
        emit ProviderApproved(sp1, 1);

        pdpServiceWithPayments.approveServiceProvider(sp1);

        // Verify approval
        assertTrue(pdpServiceWithPayments.getProviderIdByAddress(sp1) != 0, "SP should be approved");
        assertEq(pdpServiceWithPayments.getProviderIdByAddress(sp1), 1, "SP should have ID 1");

        // Verify SP info
        FilecoinWarmStorageService.ApprovedProviderInfo memory info = pdpServiceWithPayments.getApprovedProvider(1);
        assertEq(info.serviceProvider, sp1, "Service provider should match");
        assertEq(info.serviceURL, validServiceUrl, "Provider service URL should match");
        assertEq(info.peerId, validPeerId, "Peer ID should match");
        assertEq(info.registeredAt, registrationBlock, "Registration epoch should match");
        assertEq(info.approvedAt, approvalBlock, "Approval epoch should match");

        // Verify pending registration cleared
        FilecoinWarmStorageService.PendingProviderInfo memory pending = pdpServiceWithPayments.getPendingProvider(sp1);
        assertEq(pending.registeredAt, 0, "Pending registration should be cleared");
    }

    function testApproveMultipleProviders() public {
        // Multiple SPs register
        vm.prank(sp1);
        pdpServiceWithPayments.registerServiceProvider{value: 1 ether}(validServiceUrl, validPeerId);

        vm.prank(sp2);
        pdpServiceWithPayments.registerServiceProvider{value: 1 ether}(validServiceUrl2, validPeerId2);

        // Approve both
        pdpServiceWithPayments.approveServiceProvider(sp1);
        pdpServiceWithPayments.approveServiceProvider(sp2);

        // Verify IDs assigned sequentially
        assertEq(pdpServiceWithPayments.getProviderIdByAddress(sp1), 1, "SP1 should have ID 1");
        assertEq(pdpServiceWithPayments.getProviderIdByAddress(sp2), 2, "SP2 should have ID 2");
    }

    function testOnlyOwnerCanApprove() public {
        vm.prank(sp1);
        pdpServiceWithPayments.registerServiceProvider{value: 1 ether}(validServiceUrl, validPeerId);

        vm.prank(sp2);
        vm.expectRevert(abi.encodeWithSelector(OwnableUpgradeable.OwnableUnauthorizedAccount.selector, sp2));
        pdpServiceWithPayments.approveServiceProvider(sp1);
    }

    function testCannotApproveNonExistentRegistration() public {
        vm.expectRevert(abi.encodeWithSelector(Errors.NoPendingRegistrationFound.selector, sp1));
        pdpServiceWithPayments.approveServiceProvider(sp1);
    }

    function testCannotApproveAlreadyApprovedProvider() public {
        // Register and approve
        vm.prank(sp1);
        pdpServiceWithPayments.registerServiceProvider{value: 1 ether}(validServiceUrl, validPeerId);
        pdpServiceWithPayments.approveServiceProvider(sp1);

        // Try to approve again (would need to re-register first, but we test the check)
        vm.expectRevert(abi.encodeWithSelector(Errors.ProviderAlreadyApproved.selector, sp1));
        pdpServiceWithPayments.approveServiceProvider(sp1);
    }

    function testRejectServiceProvider() public {
        // SP registers
        vm.prank(sp1);
        pdpServiceWithPayments.registerServiceProvider{value: 1 ether}(validServiceUrl, validPeerId);

        // Owner rejects
        vm.expectEmit(true, false, false, false);
        emit ProviderRejected(sp1);

        pdpServiceWithPayments.rejectServiceProvider(sp1);

        // Verify not approved
        assertTrue(pdpServiceWithPayments.getProviderIdByAddress(sp1) == 0, "SP should not be approved");
        assertEq(pdpServiceWithPayments.getProviderIdByAddress(sp1), 0, "SP should have no ID");

        // Verify pending registration cleared
        FilecoinWarmStorageService.PendingProviderInfo memory pending = pdpServiceWithPayments.getPendingProvider(sp1);
        assertEq(pending.registeredAt, 0, "Pending registration should be cleared");
    }

    function testCanReregisterAfterRejection() public {
        // Register and reject
        vm.prank(sp1);
        pdpServiceWithPayments.registerServiceProvider{value: 1 ether}(validServiceUrl, validPeerId);
        pdpServiceWithPayments.rejectServiceProvider(sp1);

        // Register again with different URLs
        vm.prank(sp1);
        pdpServiceWithPayments.registerServiceProvider{value: 1 ether}(validServiceUrl2, validPeerId2);

        // Verify new registration
        FilecoinWarmStorageService.PendingProviderInfo memory pending = pdpServiceWithPayments.getPendingProvider(sp1);
        assertTrue(pending.registeredAt > 0, "New pending registration should exist");
        assertEq(pending.serviceURL, validServiceUrl2, "New provider service URL should match");
    }

    function testOnlyOwnerCanReject() public {
        vm.prank(sp1);
        pdpServiceWithPayments.registerServiceProvider{value: 1 ether}(validServiceUrl, validPeerId);

        vm.prank(sp2);
        vm.expectRevert(abi.encodeWithSelector(OwnableUpgradeable.OwnableUnauthorizedAccount.selector, sp2));
        pdpServiceWithPayments.rejectServiceProvider(sp1);
    }

    function testCannotRejectNonExistentRegistration() public {
        vm.expectRevert(abi.encodeWithSelector(Errors.NoPendingRegistrationFound.selector, sp1));
        pdpServiceWithPayments.rejectServiceProvider(sp1);
    }

    // ===== Removal Tests =====

    function testRemoveServiceProvider() public {
        // Register and approve SP
        vm.prank(sp1);
        pdpServiceWithPayments.registerServiceProvider{value: 1 ether}(validServiceUrl, validPeerId);
        pdpServiceWithPayments.approveServiceProvider(sp1);

        // Verify SP is approved
        assertTrue(pdpServiceWithPayments.getProviderIdByAddress(sp1) != 0, "SP should be approved");
        assertEq(pdpServiceWithPayments.getProviderIdByAddress(sp1), 1, "SP should have ID 1");

        // Owner removes the provider
        vm.expectEmit(true, true, false, false);
        emit ProviderRemoved(sp1, 1);

        pdpServiceWithPayments.removeServiceProvider(1);

        // Verify SP is no longer approved
        assertTrue(pdpServiceWithPayments.getProviderIdByAddress(sp1) == 0, "SP should not be approved");
        assertEq(pdpServiceWithPayments.getProviderIdByAddress(sp1), 0, "SP should have no ID");
    }

    function testOnlyOwnerCanRemove() public {
        // Register and approve SP
        vm.prank(sp1);
        pdpServiceWithPayments.registerServiceProvider{value: 1 ether}(validServiceUrl, validPeerId);
        pdpServiceWithPayments.approveServiceProvider(sp1);

        // Try to remove as non-owner
        vm.prank(sp2);
        vm.expectRevert(abi.encodeWithSelector(OwnableUpgradeable.OwnableUnauthorizedAccount.selector, sp2));
        pdpServiceWithPayments.removeServiceProvider(1);
    }

    function testRemovedProviderCannotCreateDataSet() public {
        // Register and approve SP
        vm.prank(sp1);
        pdpServiceWithPayments.registerServiceProvider{value: 1 ether}(validServiceUrl, validPeerId);
        pdpServiceWithPayments.approveServiceProvider(sp1);

        // Remove the provider
        pdpServiceWithPayments.removeServiceProvider(1);

        // Prepare extra data
        FilecoinWarmStorageService.DataSetCreateData memory createData = FilecoinWarmStorageService.DataSetCreateData({
            metadata: "Test Data Set",
            payer: client,
            withCDN: false,
            beneficiary: storageProvider,
            signature: FAKE_SIGNATURE
        });

        bytes memory encodedData = abi.encode(
            createData.metadata, createData.payer, createData.withCDN, createData.beneficiary, createData.signature
        );

        // Setup client payment approval
        vm.startPrank(client);
        payments.setOperatorApproval(
            address(mockUSDFC), address(pdpServiceWithPayments), true, 1000e6, 1000e6, 365 days
        );
        mockUSDFC.approve(address(payments), 10e6);
        payments.deposit(address(mockUSDFC), client, 10e6);
        vm.stopPrank();

        // Try to create data set as removed SP
        makeSignaturePass(client);
        vm.prank(sp1);
        vm.expectRevert();
        mockPDPVerifier.createDataSet(address(pdpServiceWithPayments), encodedData);
    }

    function testCanReregisterAfterRemoval() public {
        // Register and approve SP
        vm.prank(sp1);
        pdpServiceWithPayments.registerServiceProvider{value: 1 ether}(validServiceUrl, validPeerId);
        pdpServiceWithPayments.approveServiceProvider(sp1);

        // Remove the provider
        pdpServiceWithPayments.removeServiceProvider(1);

        // Should be able to register again
        vm.prank(sp1);
        pdpServiceWithPayments.registerServiceProvider{value: 1 ether}(validServiceUrl2, validPeerId2);

        // Verify new registration
        FilecoinWarmStorageService.PendingProviderInfo memory pending = pdpServiceWithPayments.getPendingProvider(sp1);
        assertTrue(pending.registeredAt > 0, "New pending registration should exist");
        assertEq(pending.serviceURL, validServiceUrl2, "New provider service URL should match");
    }

    function testNonWhitelistedProviderCannotCreateDataSet() public {
        // Prepare extra data
        FilecoinWarmStorageService.DataSetCreateData memory createData = FilecoinWarmStorageService.DataSetCreateData({
            metadata: "Test Data Set",
            payer: client,
            withCDN: false,
            beneficiary: storageProvider,
            signature: FAKE_SIGNATURE
        });

        bytes memory encodedData = abi.encode(
            createData.metadata, createData.payer, createData.withCDN, createData.beneficiary, createData.signature
        );

        // Setup client payment approval
        vm.startPrank(client);
        payments.setOperatorApproval(
            address(mockUSDFC), address(pdpServiceWithPayments), true, 1000e6, 1000e6, 365 days
        );
        mockUSDFC.approve(address(payments), 10e6);
        payments.deposit(address(mockUSDFC), client, 10e6);
        vm.stopPrank();

        // Try to create data set as non-approved SP
        makeSignaturePass(client);
        vm.prank(sp1);
        vm.expectRevert();
        mockPDPVerifier.createDataSet(address(pdpServiceWithPayments), encodedData);
    }

    function testWhitelistedProviderCanCreateDataSet() public {
        // Register and approve SP
        vm.prank(sp1);
        pdpServiceWithPayments.registerServiceProvider{value: 1 ether}(validServiceUrl, validPeerId);
        pdpServiceWithPayments.approveServiceProvider(sp1);

        // Prepare extra data
        FilecoinWarmStorageService.DataSetCreateData memory createData = FilecoinWarmStorageService.DataSetCreateData({
            metadata: "Test Data Set",
            payer: client,
            withCDN: false,
            beneficiary: storageProvider,
            signature: FAKE_SIGNATURE
        });

        bytes memory encodedData = abi.encode(
            createData.metadata, createData.payer, createData.withCDN, createData.beneficiary, createData.signature
        );

        // Setup client payment approval
        vm.startPrank(client);
        payments.setOperatorApproval(
            address(mockUSDFC), address(pdpServiceWithPayments), true, 1000e6, 1000e6, 365 days
        );
        mockUSDFC.approve(address(payments), 10e6);
        payments.deposit(address(mockUSDFC), client, 10e6);
        vm.stopPrank();

        // Create data set as approved SP
        makeSignaturePass(client);
        vm.prank(sp1);
        uint256 newDataSetId = mockPDPVerifier.createDataSet(address(pdpServiceWithPayments), encodedData);

        // Verify data set was created
        assertTrue(newDataSetId > 0, "Data set should be created");
    }

    function testGetApprovedProvider() public {
        // Register and approve
        vm.prank(sp1);
        pdpServiceWithPayments.registerServiceProvider{value: 1 ether}(validServiceUrl, validPeerId);
        pdpServiceWithPayments.approveServiceProvider(sp1);

        // Get provider info
        FilecoinWarmStorageService.ApprovedProviderInfo memory info = pdpServiceWithPayments.getApprovedProvider(1);
        assertEq(info.serviceProvider, sp1, "Service provider should match");
        assertEq(info.serviceURL, validServiceUrl, "Provider service URL should match");
    }

    function testGetApprovedProviderInvalidId() public {
        vm.expectRevert(abi.encodeWithSelector(Errors.InvalidProviderId.selector, 1, 0));
        pdpServiceWithPayments.getApprovedProvider(0);

        vm.expectRevert(abi.encodeWithSelector(Errors.InvalidProviderId.selector, 1, 1));
        pdpServiceWithPayments.getApprovedProvider(1); // No providers approved yet

        // Approve one provider
        vm.prank(sp1);
        pdpServiceWithPayments.registerServiceProvider{value: 1 ether}(validServiceUrl, validPeerId);
        pdpServiceWithPayments.approveServiceProvider(sp1);

        vm.expectRevert(abi.encodeWithSelector(Errors.InvalidProviderId.selector, 2, 2));
        pdpServiceWithPayments.getApprovedProvider(2); // Only ID 1 exists
    }

    function testIsProviderApproved() public {
        assertTrue(pdpServiceWithPayments.getProviderIdByAddress(sp1) == 0, "Should not be approved initially");

        // Register and approve
        vm.prank(sp1);
        pdpServiceWithPayments.registerServiceProvider{value: 1 ether}(validServiceUrl, validPeerId);
        pdpServiceWithPayments.approveServiceProvider(sp1);

        assertTrue(pdpServiceWithPayments.getProviderIdByAddress(sp1) != 0, "Should be approved after approval");
    }

    function testGetPendingProvider() public {
        // No pending registration
        FilecoinWarmStorageService.PendingProviderInfo memory pending = pdpServiceWithPayments.getPendingProvider(sp1);
        assertEq(pending.registeredAt, 0, "Should have no pending registration");

        // Register
        vm.prank(sp1);
        pdpServiceWithPayments.registerServiceProvider{value: 1 ether}(validServiceUrl, validPeerId);

        // Check pending
        pending = pdpServiceWithPayments.getPendingProvider(sp1);
        assertTrue(pending.registeredAt > 0, "Should have pending registration");
        assertEq(pending.serviceURL, validServiceUrl, "Provider service URL should match");
    }

    function testGetProviderIdByAddress() public {
        assertEq(pdpServiceWithPayments.getProviderIdByAddress(sp1), 0, "Should have no ID initially");

        // Register and approve
        vm.prank(sp1);
        pdpServiceWithPayments.registerServiceProvider{value: 1 ether}(validServiceUrl, validPeerId);
        pdpServiceWithPayments.approveServiceProvider(sp1);

        assertEq(pdpServiceWithPayments.getProviderIdByAddress(sp1), 1, "Should have ID 1 after approval");
    }

    // Additional comprehensive tests for removeServiceProvider

    function testRemoveServiceProviderAfterReregistration() public {
        // Register and approve SP
        vm.prank(sp1);
        pdpServiceWithPayments.registerServiceProvider{value: 1 ether}(validServiceUrl, validPeerId);
        pdpServiceWithPayments.approveServiceProvider(sp1);

        // Remove the provider
        pdpServiceWithPayments.removeServiceProvider(1);

        // SP re-registers with different URLs
        vm.prank(sp1);
        pdpServiceWithPayments.registerServiceProvider{value: 1 ether}(validServiceUrl2, validPeerId2);

        // Approve again
        pdpServiceWithPayments.approveServiceProvider(sp1);
        assertEq(pdpServiceWithPayments.getProviderIdByAddress(sp1), 2, "SP should have new ID 2");

        // Remove again
        pdpServiceWithPayments.removeServiceProvider(2);
        assertTrue(pdpServiceWithPayments.getProviderIdByAddress(sp1) == 0, "SP should not be approved");
    }

    function testRemoveMultipleProviders() public {
        // Register and approve multiple SPs
        vm.prank(sp1);
        pdpServiceWithPayments.registerServiceProvider{value: 1 ether}(validServiceUrl, validPeerId);

        vm.prank(sp2);
        pdpServiceWithPayments.registerServiceProvider{value: 1 ether}(validServiceUrl2, validPeerId2);

        vm.prank(sp3);
        pdpServiceWithPayments.registerServiceProvider{value: 1 ether}(
            "https://sp3.example.com", hex"122019e5f1b0e1e7c1c1b1a1b1c1d1e1f1010203040506070811"
        );

        // Approve all
        pdpServiceWithPayments.approveServiceProvider(sp1);
        pdpServiceWithPayments.approveServiceProvider(sp2);
        pdpServiceWithPayments.approveServiceProvider(sp3);

        // Remove sp2
        pdpServiceWithPayments.removeServiceProvider(2);

        // Verify sp1 and sp3 are still approved
        assertTrue(pdpServiceWithPayments.getProviderIdByAddress(sp1) != 0, "SP1 should still be approved");
        assertTrue(pdpServiceWithPayments.getProviderIdByAddress(sp3) != 0, "SP3 should still be approved");
        assertTrue(pdpServiceWithPayments.getProviderIdByAddress(sp2) == 0, "SP2 should not be approved");

        // Verify IDs
        assertEq(pdpServiceWithPayments.getProviderIdByAddress(sp1), 1, "SP1 should still have ID 1");
        assertEq(pdpServiceWithPayments.getProviderIdByAddress(sp2), 0, "SP2 should have no ID");
        assertEq(pdpServiceWithPayments.getProviderIdByAddress(sp3), 3, "SP3 should still have ID 3");
    }

    function testRemoveProviderWithPendingRegistration() public {
        // Register and approve SP
        vm.prank(sp1);
        pdpServiceWithPayments.registerServiceProvider{value: 1 ether}(validServiceUrl, validPeerId);
        pdpServiceWithPayments.approveServiceProvider(sp1);

        // Remove the provider
        pdpServiceWithPayments.removeServiceProvider(1);

        // SP tries to register again while removed
        vm.prank(sp1);
        pdpServiceWithPayments.registerServiceProvider{value: 1 ether}(validServiceUrl2, validPeerId2);

        // Verify SP has pending registration but is not approved
        assertTrue(pdpServiceWithPayments.getProviderIdByAddress(sp1) == 0, "SP should not be approved");
        FilecoinWarmStorageService.PendingProviderInfo memory pending = pdpServiceWithPayments.getPendingProvider(sp1);
        assertTrue(pending.registeredAt > 0, "Should have pending registration");
        assertEq(pending.serviceURL, validServiceUrl2, "Pending URL should match new registration");
    }

    function testRemoveProviderInvalidId() public {
        // Try to remove with ID 0
        vm.expectRevert(abi.encodeWithSelector(Errors.InvalidProviderId.selector, 1, 0));
        pdpServiceWithPayments.removeServiceProvider(0);

        // Try to remove with non-existent ID
        vm.expectRevert(abi.encodeWithSelector(Errors.InvalidProviderId.selector, 1, 999));
        pdpServiceWithPayments.removeServiceProvider(999);
    }

    function testCannotRemoveAlreadyRemovedProvider() public {
        // Register and approve SP
        vm.prank(sp1);
        pdpServiceWithPayments.registerServiceProvider{value: 1 ether}(validServiceUrl, validPeerId);
        pdpServiceWithPayments.approveServiceProvider(sp1);

        // Remove the provider
        pdpServiceWithPayments.removeServiceProvider(1);

        // Try to remove again
        vm.expectRevert(abi.encodeWithSelector(Errors.ProviderNotFound.selector, 1));
        pdpServiceWithPayments.removeServiceProvider(1);
    }

    function testGetAllApprovedProvidersAfterRemoval() public {
        // Register and approve three providers
        vm.prank(sp1);
        pdpServiceWithPayments.registerServiceProvider{value: 1 ether}(validServiceUrl, validPeerId);
        pdpServiceWithPayments.approveServiceProvider(sp1);

        vm.prank(sp2);
        pdpServiceWithPayments.registerServiceProvider{value: 1 ether}(validServiceUrl2, validPeerId2);
        pdpServiceWithPayments.approveServiceProvider(sp2);

        vm.prank(sp3);
        pdpServiceWithPayments.registerServiceProvider{value: 1 ether}(
            "https://sp3.example.com", hex"122019e5f1b0e1e7c1c1b1a1b1c1d1e1f1010203040506070811"
        );
        pdpServiceWithPayments.approveServiceProvider(sp3);

        // Verify all three are approved
        FilecoinWarmStorageService.ApprovedProviderInfo[] memory providers =
            pdpServiceWithPayments.getAllApprovedProviders();
        assertEq(providers.length, 3, "Should have three approved providers");
        assertEq(providers[0].serviceProvider, sp1, "First provider should be sp1");
        assertEq(providers[1].serviceProvider, sp2, "Second provider should be sp2");
        assertEq(providers[2].serviceProvider, sp3, "Third provider should be sp3");

        // Remove the middle provider (sp2 with ID 2)
        pdpServiceWithPayments.removeServiceProvider(2);

        // Get all approved providers again - should only return active providers
        providers = pdpServiceWithPayments.getAllApprovedProviders();

        // Should only have 2 elements now (removed provider filtered out)
        assertEq(providers.length, 2, "Array should only contain active providers");
        assertEq(providers[0].serviceProvider, sp1, "First provider should still be sp1");
        assertEq(providers[1].serviceProvider, sp3, "Second provider should be sp3 (sp2 filtered out)");

        // Verify the URLs are correct for remaining providers
        assertEq(providers[0].serviceURL, validServiceUrl, "SP1 provider service URL should be correct");
        assertEq(providers[1].serviceURL, "https://sp3.example.com", "SP3 provider service URL should be correct");

        // Edge case 1: Remove all providers
        pdpServiceWithPayments.removeServiceProvider(1);
        pdpServiceWithPayments.removeServiceProvider(3);

        providers = pdpServiceWithPayments.getAllApprovedProviders();
        assertEq(providers.length, 0, "Should return empty array when all providers removed");
    }

    function testGetAllApprovedProvidersNoProviders() public {
        // Edge case: No providers have been registered/approved
        FilecoinWarmStorageService.ApprovedProviderInfo[] memory providers =
            pdpServiceWithPayments.getAllApprovedProviders();
        assertEq(providers.length, 0, "Should return empty array when no providers registered");
    }

    function testGetAllApprovedProvidersSingleProvider() public {
        // Edge case: Only one approved provider
        vm.prank(sp1);
        pdpServiceWithPayments.registerServiceProvider{value: 1 ether}(validServiceUrl, validPeerId);
        pdpServiceWithPayments.approveServiceProvider(sp1);

        FilecoinWarmStorageService.ApprovedProviderInfo[] memory providers =
            pdpServiceWithPayments.getAllApprovedProviders();
        assertEq(providers.length, 1, "Should have one approved provider");
        assertEq(providers[0].serviceProvider, sp1, "Provider should be sp1");
        assertEq(providers[0].serviceURL, validServiceUrl, "Provider service URL should match");

        // Remove the single provider
        pdpServiceWithPayments.removeServiceProvider(1);

        providers = pdpServiceWithPayments.getAllApprovedProviders();
        assertEq(providers.length, 0, "Should return empty array after removing single provider");
    }

    function testGetAllApprovedProvidersManyRemoved() public {
        // Edge case: Many providers removed, only few remain
        // Register and approve 5 providers
        address[5] memory sps = [address(0xf10), address(0xf11), address(0xf12), address(0xf13), address(0xf14)];
        string[5] memory serviceUrls = [
            "https://sp1.example.com",
            "https://sp2.example.com",
            "https://sp3.example.com",
            "https://sp4.example.com",
            "https://sp5.example.com"
        ];

        bytes[5] memory peerIds;
        peerIds[0] = hex"122019e5f1b0e1e7c1c1b1a1b1c1d1e1f1010203040506070801";
        peerIds[1] = hex"122019e5f1b0e1e7c1c1b1a1b1c1d1e1f1010203040506070802";
        peerIds[2] = hex"122019e5f1b0e1e7c1c1b1a1b1c1d1e1f1010203040506070803";
        peerIds[3] = hex"122019e5f1b0e1e7c1c1b1a1b1c1d1e1f1010203040506070804";
        peerIds[4] = hex"122019e5f1b0e1e7c1c1b1a1b1c1d1e1f1010203040506070805";

        for (uint256 i = 0; i < 5; i++) {
            vm.prank(sps[i]);
            pdpServiceWithPayments.registerServiceProvider{value: 1 ether}(serviceUrls[i], peerIds[i]);
            pdpServiceWithPayments.approveServiceProvider(sps[i]);
        }

        // Verify all 5 are approved
        FilecoinWarmStorageService.ApprovedProviderInfo[] memory providers =
            pdpServiceWithPayments.getAllApprovedProviders();
        assertEq(providers.length, 5, "Should have five approved providers");

        // Remove providers 1, 3, and 4 (keeping 2 and 5)
        pdpServiceWithPayments.removeServiceProvider(1);
        pdpServiceWithPayments.removeServiceProvider(3);
        pdpServiceWithPayments.removeServiceProvider(4);

        // Should only return providers 2 and 5
        providers = pdpServiceWithPayments.getAllApprovedProviders();
        assertEq(providers.length, 2, "Should only have two active providers");
        assertEq(providers[0].serviceProvider, sps[1], "First active provider should be sp2");
        assertEq(providers[1].serviceProvider, sps[4], "Second active provider should be sp5");
        assertEq(providers[0].serviceURL, serviceUrls[1], "SP2 URL should match");
        assertEq(providers[1].serviceURL, serviceUrls[4], "SP5 URL should match");
    }

    // ===== Client-Data Set Tracking Tests =====
    function createDataSetForClient(address provider, address clientAddress, string memory metadata)
        internal
        returns (uint256)
    {
        // Register and approve provider if not already approved
        if (pdpServiceWithPayments.getProviderIdByAddress(provider) == 0) {
            vm.prank(provider);
            pdpServiceWithPayments.registerServiceProvider{value: 1 ether}(
                "https://provider.example.com", hex"122019e5f1b0e1e7c1c1b1a1b1c1d1e1f1010203040506070850"
            );
            pdpServiceWithPayments.approveServiceProvider(provider);
        }

        // Prepare extra data
        FilecoinWarmStorageService.DataSetCreateData memory createData = FilecoinWarmStorageService.DataSetCreateData({
            metadata: metadata,
            payer: clientAddress,
            withCDN: false,
            beneficiary: provider,
            signature: FAKE_SIGNATURE
        });

        bytes memory encodedData = abi.encode(
            createData.metadata, createData.payer, createData.withCDN, createData.beneficiary, createData.signature
        );

        // Setup client payment approval if not already done
        vm.startPrank(clientAddress);
        payments.setOperatorApproval(
            address(mockUSDFC), address(pdpServiceWithPayments), true, 1000e6, 1000e6, 365 days
        );
        mockUSDFC.approve(address(payments), 100e6);
        payments.deposit(address(mockUSDFC), clientAddress, 100e6);
        vm.stopPrank();

        // Create data set as approved provider
        makeSignaturePass(clientAddress);
        vm.prank(provider);
        return mockPDPVerifier.createDataSet(address(pdpServiceWithPayments), encodedData);
    }

    function testGetClientDataSets_EmptyClient() public view {
        // Test with a client that has no data sets
        FilecoinWarmStorageService.DataSetInfo[] memory dataSets = pdpServiceWithPayments.getClientDataSets(client);

        assertEq(dataSets.length, 0, "Should return empty array for client with no data sets");
    }

    function testGetClientDataSets_SingleDataSet() public {
        // Create a single data set for the client
        string memory metadata = "Test metadata";

        createDataSetForClient(sp1, client, metadata);

        // Get data sets
        FilecoinWarmStorageService.DataSetInfo[] memory dataSets = pdpServiceWithPayments.getClientDataSets(client);

        // Verify results
        assertEq(dataSets.length, 1, "Should return one data set");
        assertEq(dataSets[0].payer, client, "Payer should match");
        assertEq(dataSets[0].controller, sp1, "Controller should match");
        assertEq(dataSets[0].metadata, metadata, "Metadata should match");
        assertEq(dataSets[0].clientDataSetId, 0, "First data set ID should be 0");
        assertGt(dataSets[0].pdpRailId, 0, "Rail ID should be set");
    }

    function testGetClientDataSets_MultipleDataSets() public {
        // Create multiple data sets for the client
        createDataSetForClient(sp1, client, "Metadata 1");
        createDataSetForClient(sp2, client, "Metadata 2");

        // Get data sets
        FilecoinWarmStorageService.DataSetInfo[] memory dataSets = pdpServiceWithPayments.getClientDataSets(client);

        // Verify results
        assertEq(dataSets.length, 2, "Should return two data sets");

        // Check first data set
        assertEq(dataSets[0].payer, client, "First data set payer should match");
        assertEq(dataSets[0].controller, sp1, "Controller should match");
        assertEq(dataSets[0].metadata, "Metadata 1", "First data set metadata should match");
        assertEq(dataSets[0].clientDataSetId, 0, "First data set ID should be 0");

        // Check second data set
        assertEq(dataSets[1].payer, client, "Second data set payer should match");
        assertEq(dataSets[1].controller, sp2, "Second data set controller should match");
        assertEq(dataSets[1].metadata, "Metadata 2", "Second data set metadata should match");
        assertEq(dataSets[1].clientDataSetId, 1, "Second data set ID should be 1");
    }

    // ===== Data Set Service Provider Change Tests =====

    /**
     * @notice Helper function to create a data set and return its ID
     * @dev This function sets up the necessary state for service provider change testing
     * @param provider The service provider address
     * @param clientAddress The client address
     * @param metadata The data set metadata
     * @return The created data set ID
     */
    function createDataSetForServiceProviderTest(address provider, address clientAddress, string memory metadata)
        internal
        returns (uint256)
    {
        // Register and approve provider if not already approved
        if (pdpServiceWithPayments.getProviderIdByAddress(provider) == 0) {
            vm.prank(provider);
            pdpServiceWithPayments.registerServiceProvider{value: 1 ether}(
                "https://provider.example.com/pdp", "https://provider.example.com/retrieve"
            );
            pdpServiceWithPayments.approveServiceProvider(provider);
        }

        // Prepare extra data
        FilecoinWarmStorageService.DataSetCreateData memory createData = FilecoinWarmStorageService.DataSetCreateData({
            metadata: metadata,
            payer: clientAddress,
            withCDN: false,
            beneficiary: provider,
            signature: FAKE_SIGNATURE
        });

        bytes memory encodedData = abi.encode(
            createData.metadata, createData.payer, createData.withCDN, createData.beneficiary, createData.signature
        );

        // Setup client payment approval if not already done
        vm.startPrank(clientAddress);
        payments.setOperatorApproval(
            address(mockUSDFC), address(pdpServiceWithPayments), true, 1000e6, 1000e6, 365 days
        );
        mockUSDFC.approve(address(payments), 100e6);
        payments.deposit(address(mockUSDFC), clientAddress, 100e6);
        vm.stopPrank();

        // Create data set as approved provider
        makeSignaturePass(clientAddress);
        vm.prank(provider);
        return mockPDPVerifier.createDataSet(address(pdpServiceWithPayments), encodedData);
    }

    /**
<<<<<<< HEAD
     * @notice Test successful storage provider change between two approved providers (stable beneficiary)
     * @dev In the production model, controller changes while beneficiary remains as created
=======
     * @notice Test successful service provider change between two approved providers
     * @dev Verifies only the data set's payee is updated, event is emitted, and registry state is unchanged.
>>>>>>> eff67d44
     */
    function testServiceProviderChangedSuccessDecoupled() public {
        // Register and approve two providers
        vm.prank(sp1);
        pdpServiceWithPayments.registerServiceProvider{value: 1 ether}(
            "https://sp1.example.com/pdp", "https://sp1.example.com/retrieve"
        );
        pdpServiceWithPayments.approveServiceProvider(sp1);
        vm.prank(sp2);
        pdpServiceWithPayments.registerServiceProvider{value: 1 ether}(
            "https://sp2.example.com/pdp", "https://sp2.example.com/retrieve"
        );
        pdpServiceWithPayments.approveServiceProvider(sp2);

<<<<<<< HEAD
        // Create a data set with sp1 as the storage provider (beneficiary set separately)
        address separateBeneficiary = address(0x1234);
        FilecoinWarmStorageService.DataSetCreateData memory createData = FilecoinWarmStorageService.DataSetCreateData({
            metadata: "Test Data Set",
            payer: client,
            withCDN: false,
            beneficiary: separateBeneficiary,
            signature: FAKE_SIGNATURE
        });
        bytes memory encodedData = abi.encode(
            createData.metadata, createData.payer, createData.withCDN, separateBeneficiary, createData.signature
        );
        // Setup client approval and funds
        vm.startPrank(client);
        payments.setOperatorApproval(
            address(mockUSDFC), address(pdpServiceWithPayments), true, 1000e6, 1000e6, 365 days
        );
        mockUSDFC.approve(address(payments), 100e6);
        payments.deposit(address(mockUSDFC), client, 100e6);
        vm.stopPrank();
        makeSignaturePass(client);
        vm.prank(sp1);
        uint256 testDataSetId = mockPDPVerifier.createDataSet(address(pdpServiceWithPayments), encodedData);
=======
        // Create a data set with sp1 as the service provider
        uint256 testDataSetId = createDataSetForServiceProviderTest(sp1, client, "Test Data Set");
>>>>>>> eff67d44

        // Registry state before
        uint256 sp1IdBefore = pdpServiceWithPayments.getProviderIdByAddress(sp1);
        uint256 sp2IdBefore = pdpServiceWithPayments.getProviderIdByAddress(sp2);

        // Change service provider from sp1 to sp2
        bytes memory testExtraData = new bytes(0);
        vm.expectEmit(true, true, true, true);
        emit DataSetServiceProviderChanged(testDataSetId, sp1, sp2);
        vm.prank(sp2);
        mockPDPVerifier.changeDataSetServiceProvider(testDataSetId, sp2, address(pdpServiceWithPayments), testExtraData);

<<<<<<< HEAD
        // After changing the storage provider, check:
        FilecoinWarmStorageService.DataSetInfo memory info = pdpServiceWithPayments.getDataSet(testDataSetId);
        assertEq(info.controller, sp2, "Controller should be updated");
        assertEq(info.beneficiary, separateBeneficiary, "Beneficiary remains separate in new format test");

        // resolveBeneficiary returns the beneficiary set at creation (stable)
        address resolved = pdpServiceWithPayments.resolveBeneficiary(testDataSetId);
        assertEq(resolved, separateBeneficiary, "Resolved beneficiary remains unchanged");
=======
        // Only the data set's payee is updated
        FilecoinWarmStorageService.DataSetInfo memory dataSet = pdpServiceWithPayments.getDataSet(testDataSetId);
        assertEq(dataSet.payee, sp2, "Payee should be updated to new service provider");
>>>>>>> eff67d44

        // Registry state is unchanged
        assertEq(pdpServiceWithPayments.getProviderIdByAddress(sp1), sp1IdBefore, "sp1 provider ID unchanged");
        assertEq(pdpServiceWithPayments.getProviderIdByAddress(sp2), sp2IdBefore, "sp2 provider ID unchanged");
    }

    /**
<<<<<<< HEAD
     * @notice Test storage provider change with new format (separate beneficiary)
     * @dev Verifies that for new format, payee changes but beneficiary can remain separate
     */
    function testStorageProviderChangedWithNewFormat() public {
        // Register and approve two providers
        vm.prank(sp1);
        pdpServiceWithPayments.registerServiceProvider{value: 1 ether}(
            "https://sp1.example.com/pdp", "https://sp1.example.com/retrieve"
        );
        pdpServiceWithPayments.approveServiceProvider(sp1);
        vm.prank(sp2);
        pdpServiceWithPayments.registerServiceProvider{value: 1 ether}(
            "https://sp2.example.com/pdp", "https://sp2.example.com/retrieve"
        );
        pdpServiceWithPayments.approveServiceProvider(sp2);

        // Create a data set with new format (separate beneficiary)
        address beneficiary = address(0x1234); // Separate beneficiary

        // Prepare extra data with new format (5 parameters)
        FilecoinWarmStorageService.DataSetCreateData memory createData = FilecoinWarmStorageService.DataSetCreateData({
            metadata: "Test Data Set New Format",
            payer: client,
            withCDN: false,
            beneficiary: beneficiary,
            signature: FAKE_SIGNATURE
        });

        bytes memory encodedData = abi.encode(
            createData.metadata,
            createData.payer,
            createData.withCDN,
            beneficiary, // Separate beneficiary
            createData.signature
        );

        // Setup client payment approval
        vm.startPrank(client);
        payments.setOperatorApproval(
            address(mockUSDFC), address(pdpServiceWithPayments), true, 1000e6, 1000e6, 365 days
        );
        mockUSDFC.approve(address(payments), 100e6);
        payments.deposit(address(mockUSDFC), client, 100e6);
        vm.stopPrank();

        // Create data set as approved provider
        makeSignaturePass(client);
        vm.prank(sp1);
        uint256 testDataSetId = mockPDPVerifier.createDataSet(address(pdpServiceWithPayments), encodedData);

        // Verify initial state: payee is sp1, beneficiary is separate
        (address payer, address payee) = pdpServiceWithPayments.getDataSetParties(testDataSetId);
        assertEq(payee, beneficiary, "Beneficiary should be the separate address");

        (, address actualController,) = pdpServiceWithPayments.getDataSetPartiesExtended(testDataSetId);
        assertEq(actualController, sp1, "Controller should be sp1 initially");

        // Change storage provider from sp1 to sp2
        bytes memory testExtraData = new bytes(0);
        vm.expectEmit(true, true, true, true);
        emit DataSetStorageProviderChanged(testDataSetId, sp1, sp2);
        vm.prank(sp2);
        mockPDPVerifier.changeDataSetStorageProvider(testDataSetId, sp2, address(pdpServiceWithPayments), testExtraData);

        // For new format: payee should change, but beneficiary remains the same
        (payer, payee) = pdpServiceWithPayments.getDataSetParties(testDataSetId);
        assertEq(payee, beneficiary, "Beneficiary should remain unchanged (new format)");

        (, actualController,) = pdpServiceWithPayments.getDataSetPartiesExtended(testDataSetId);
        assertEq(actualController, sp2, "Controller should be updated to new storage provider");
    }

    /**
     * @notice Test storage provider change reverts if new storage provider is not an approved provider
=======
     * @notice Test service provider change reverts if new service provider is not an approved provider
>>>>>>> eff67d44
     */
    function testServiceProviderChangedRevertsIfNewServiceProviderNotApproved() public {
        // Register and approve sp1
        vm.prank(sp1);
        pdpServiceWithPayments.registerServiceProvider{value: 1 ether}(
            "https://sp1.example.com/pdp", "https://sp1.example.com/retrieve"
        );
        pdpServiceWithPayments.approveServiceProvider(sp1);
        // Create a data set with sp1 as the service provider
        uint256 testDataSetId = createDataSetForServiceProviderTest(sp1, client, "Test Data Set");
        // Use an unapproved address for the new service provider
        address unapproved = address(0x9999);
        assertTrue(pdpServiceWithPayments.getProviderIdByAddress(unapproved) == 0, "Unapproved should not be approved");
        // Attempt service provider change
        bytes memory testExtraData = new bytes(0);
        vm.prank(unapproved);
        vm.expectRevert(abi.encodeWithSelector(Errors.NewServiceProviderNotApproved.selector, unapproved));
        mockPDPVerifier.changeDataSetServiceProvider(
            testDataSetId, unapproved, address(pdpServiceWithPayments), testExtraData
        );
        // Registry state is unchanged
        assertTrue(pdpServiceWithPayments.getProviderIdByAddress(sp1) != 0, "sp1 should remain approved");
    }

    /**
     * @notice Test service provider change reverts if new service provider is zero address
     */
    function testServiceProviderChangedRevertsIfNewServiceProviderZeroAddress() public {
        vm.prank(sp1);
        pdpServiceWithPayments.registerServiceProvider{value: 1 ether}(
            "https://sp1.example.com/pdp", "https://sp1.example.com/retrieve"
        );
        pdpServiceWithPayments.approveServiceProvider(sp1);
        uint256 testDataSetId = createDataSetForServiceProviderTest(sp1, client, "Test Data Set");
        bytes memory testExtraData = new bytes(0);
        vm.prank(sp1);
        vm.expectRevert("New service provider cannot be zero address");
        mockPDPVerifier.changeDataSetServiceProvider(
            testDataSetId, address(0), address(pdpServiceWithPayments), testExtraData
        );
    }

    /**
     * @notice Test service provider change reverts if old service provider mismatch
     */
    function testServiceProviderChangedRevertsIfOldServiceProviderMismatch() public {
        vm.prank(sp1);
        pdpServiceWithPayments.registerServiceProvider{value: 1 ether}(
            "https://sp1.example.com/pdp", "https://sp1.example.com/retrieve"
        );
        pdpServiceWithPayments.approveServiceProvider(sp1);
        vm.prank(sp2);
        pdpServiceWithPayments.registerServiceProvider{value: 1 ether}(
            "https://sp2.example.com/pdp", "https://sp2.example.com/retrieve"
        );
        pdpServiceWithPayments.approveServiceProvider(sp2);
        uint256 testDataSetId = createDataSetForServiceProviderTest(sp1, client, "Test Data Set");
        bytes memory testExtraData = new bytes(0);
        // Call directly as PDPVerifier with wrong old service provider
        vm.prank(address(mockPDPVerifier));
        vm.expectRevert(abi.encodeWithSelector(Errors.OldServiceProviderMismatch.selector, 1, sp1, sp2));
        pdpServiceWithPayments.storageProviderChanged(testDataSetId, sp2, sp2, testExtraData);
    }

    /**
     * @notice Test service provider change reverts if called by unauthorized address
     */
    function testServiceProviderChangedRevertsIfUnauthorizedCaller() public {
        vm.prank(sp1);
        pdpServiceWithPayments.registerServiceProvider{value: 1 ether}(
            "https://sp1.example.com/pdp", "https://sp1.example.com/retrieve"
        );
        pdpServiceWithPayments.approveServiceProvider(sp1);
        vm.prank(sp2);
        pdpServiceWithPayments.registerServiceProvider{value: 1 ether}(
            "https://sp2.example.com/pdp", "https://sp2.example.com/retrieve"
        );
        pdpServiceWithPayments.approveServiceProvider(sp2);
        uint256 testDataSetId = createDataSetForServiceProviderTest(sp1, client, "Test Data Set");
        bytes memory testExtraData = new bytes(0);
        // Call directly as sp2 (not PDPVerifier)
        vm.prank(sp2);
        vm.expectRevert(abi.encodeWithSelector(Errors.OnlyPDPVerifierAllowed.selector, address(mockPDPVerifier), sp2));
        pdpServiceWithPayments.storageProviderChanged(testDataSetId, sp1, sp2, testExtraData);
    }

    /**
     * @notice Test multiple data sets per provider: only the targeted data set's payee is updated
     */
    function testMultipleDataSetsPerProviderServiceProviderChange() public {
        // Register and approve two providers
        vm.prank(sp1);
        pdpServiceWithPayments.registerServiceProvider{value: 1 ether}(
            "https://sp1.example.com/pdp", "https://sp1.example.com/retrieve"
        );
        pdpServiceWithPayments.approveServiceProvider(sp1);
        vm.prank(sp2);
        pdpServiceWithPayments.registerServiceProvider{value: 1 ether}(
            "https://sp2.example.com/pdp", "https://sp2.example.com/retrieve"
        );
        pdpServiceWithPayments.approveServiceProvider(sp2);
        // Create two data sets for sp1
        uint256 ps1 = createDataSetForServiceProviderTest(sp1, client, "Data Set 1");
        uint256 ps2 = createDataSetForServiceProviderTest(sp1, client, "Data Set 2");
        // Change service provider of ps1 to sp2
        bytes memory testExtraData = new bytes(0);
        vm.expectEmit(true, true, true, true);
        emit DataSetServiceProviderChanged(ps1, sp1, sp2);
        vm.prank(sp2);
<<<<<<< HEAD
        mockPDPVerifier.changeDataSetStorageProvider(ps1, sp2, address(pdpServiceWithPayments), testExtraData);
        // If we have multiple datasets:
        FilecoinWarmStorageService.DataSetInfo memory info1 = pdpServiceWithPayments.getDataSet(ps1);
        FilecoinWarmStorageService.DataSetInfo memory info2 = pdpServiceWithPayments.getDataSet(ps2);
        assertEq(info1.controller, sp2, "ps1 controller should be sp2");
        assertEq(info2.controller, sp1, "ps2 controller should remain sp1");
        assertEq(info1.beneficiary, sp1, "ps1 beneficiary should remain original");
        assertEq(info2.beneficiary, sp1, "ps2 beneficiary should remain original");
        // isNewFormat removed in new format-only model

        address resolvedBeneficiary1 = pdpServiceWithPayments.resolveBeneficiary(ps1);
        address resolvedBeneficiary2 = pdpServiceWithPayments.resolveBeneficiary(ps2);
        assertEq(resolvedBeneficiary1, sp1, "ps1 resolved beneficiary should remain original");
        assertEq(resolvedBeneficiary2, sp1, "ps2 resolved beneficiary should remain original");
=======
        mockPDPVerifier.changeDataSetServiceProvider(ps1, sp2, address(pdpServiceWithPayments), testExtraData);
        // ps1 payee updated, ps2 payee unchanged
        FilecoinWarmStorageService.DataSetInfo memory dataSet1 = pdpServiceWithPayments.getDataSet(ps1);
        FilecoinWarmStorageService.DataSetInfo memory dataSet2 = pdpServiceWithPayments.getDataSet(ps2);
        assertEq(dataSet1.payee, sp2, "ps1 payee should be sp2");
        assertEq(dataSet2.payee, sp1, "ps2 payee should remain sp1");
>>>>>>> eff67d44
        // Registry state unchanged
        assertTrue(pdpServiceWithPayments.getProviderIdByAddress(sp1) != 0, "sp1 remains approved");
        assertTrue(pdpServiceWithPayments.getProviderIdByAddress(sp2) != 0, "sp2 remains approved");
    }

    /**
     * @notice Test service provider change works with arbitrary extra data
     */
    function testServiceProviderChangedWithArbitraryExtraData() public {
        vm.prank(sp1);
        pdpServiceWithPayments.registerServiceProvider{value: 1 ether}(
            "https://sp1.example.com/pdp", "https://sp1.example.com/retrieve"
        );
        pdpServiceWithPayments.approveServiceProvider(sp1);
        vm.prank(sp2);
        pdpServiceWithPayments.registerServiceProvider{value: 1 ether}(
            "https://sp2.example.com/pdp", "https://sp2.example.com/retrieve"
        );
        pdpServiceWithPayments.approveServiceProvider(sp2);
        uint256 testDataSetId = createDataSetForServiceProviderTest(sp1, client, "Test Data Set");
        // Use arbitrary extra data
        bytes memory testExtraData = abi.encode("arbitrary", 123, address(this));
        vm.expectEmit(true, true, true, true);
        emit DataSetServiceProviderChanged(testDataSetId, sp1, sp2);
        vm.prank(sp2);
<<<<<<< HEAD
        mockPDPVerifier.changeDataSetStorageProvider(testDataSetId, sp2, address(pdpServiceWithPayments), testExtraData);
        FilecoinWarmStorageService.DataSetInfo memory info = pdpServiceWithPayments.getDataSet(testDataSetId);
        assertEq(info.controller, sp2, "Controller should be updated to new storage provider");
        assertEq(info.beneficiary, sp1, "Beneficiary should remain original");

        //resolveBeneficiary returns current payee (since beneficiary follows payee)
        address resolvedBeneficiary = pdpServiceWithPayments.resolveBeneficiary(testDataSetId);
        assertEq(resolvedBeneficiary, sp1, "Resolved beneficiary should remain original");
=======
        mockPDPVerifier.changeDataSetServiceProvider(testDataSetId, sp2, address(pdpServiceWithPayments), testExtraData);
        FilecoinWarmStorageService.DataSetInfo memory dataSet = pdpServiceWithPayments.getDataSet(testDataSetId);
        assertEq(dataSet.payee, sp2, "Payee should be updated to new service provider");
>>>>>>> eff67d44
    }

    // ============= Data Set Payment Termination Tests =============

    function testTerminateDataSetPaymentLifecycle() public {
        console.log("=== Test: Data Set Payment Termination Lifecycle ===");

        // 1. Setup: Create a dataset with CDN enabled.
        console.log("1. Setting up: Registering and approving service provider");
        // Register and approve service provider
        vm.prank(serviceProvider);
        pdpServiceWithPayments.registerServiceProvider{value: 1 ether}(
            "https://sp.example.com/pdp", "https://sp.example.com/retrieve"
        );
        pdpServiceWithPayments.approveServiceProvider(serviceProvider);

        // Prepare data set creation data
        FilecoinWarmStorageService.DataSetCreateData memory createData = FilecoinWarmStorageService.DataSetCreateData({
            metadata: "Test Data Set for Termination",
            payer: client,
            withCDN: true, // CDN enabled
            beneficiary: storageProvider,
            signature: FAKE_SIGNATURE
        });

        bytes memory encodedData = abi.encode(
            createData.metadata, createData.payer, createData.withCDN, createData.beneficiary, createData.signature
        );

        // Setup client payment approval and deposit
        vm.startPrank(client);
        payments.setOperatorApproval(
            address(mockUSDFC),
            address(pdpServiceWithPayments),
            true,
            1000e6, // rate allowance
            1000e6, // lockup allowance
            365 days // max lockup period
        );
        uint256 depositAmount = 100e6;
        mockUSDFC.approve(address(payments), depositAmount);
        payments.deposit(address(mockUSDFC), client, depositAmount);
        vm.stopPrank();

        // Create data set
        makeSignaturePass(client);
        vm.prank(serviceProvider);
        uint256 dataSetId = mockPDPVerifier.createDataSet(address(pdpServiceWithPayments), encodedData);
        console.log("Created data set with ID:", dataSetId);

        // 2. Submit a valid proof.
        console.log("\n2. Starting proving period and submitting proof");
        // Start proving period
        uint256 maxProvingPeriod = pdpServiceWithPayments.getMaxProvingPeriod();
        uint256 challengeWindow = pdpServiceWithPayments.challengeWindow();
        uint256 challengeEpoch = block.number + maxProvingPeriod - (challengeWindow / 2);

        vm.prank(address(mockPDPVerifier));
        pdpServiceWithPayments.nextProvingPeriod(dataSetId, challengeEpoch, 100, "");

        // Warp to challenge window
        uint256 provingDeadline = pdpServiceWithPayments.provingDeadlines(dataSetId);
        vm.roll(provingDeadline - (challengeWindow / 2));

        // Submit proof
        vm.prank(address(mockPDPVerifier));
        pdpServiceWithPayments.possessionProven(dataSetId, 100, 12345, 5);
        console.log("Proof submitted successfully");

        // 3. Terminate payment
        console.log("\n3. Terminating payment rails");
        console.log("Current block:", block.number);
        vm.prank(client); // client terminates
        pdpServiceWithPayments.terminateDataSetPayment(dataSetId);

        // 4. Assertions
        // Check paymentEndEpoch is set
        FilecoinWarmStorageService.DataSetInfo memory info = pdpServiceWithPayments.getDataSet(dataSetId);
        assertTrue(info.paymentEndEpoch > 0, "paymentEndEpoch should be set after termination");
        console.log("Payment termination successful. Payment end epoch:", info.paymentEndEpoch);

        // Ensure piecesAdded reverts
        console.log("\n4. Testing operations after termination");
        console.log("Testing piecesAdded - should revert (payment terminated)");
        vm.prank(address(mockPDPVerifier));
        IPDPTypes.PieceData[] memory pieces = new IPDPTypes.PieceData[](1);
        bytes memory pieceData = hex"010203";
        pieces[0] = IPDPTypes.PieceData({piece: Cids.Cid({data: pieceData}), rawSize: 3});
        bytes memory addPiecesExtraData = abi.encode(FAKE_SIGNATURE, "some metadata");
        makeSignaturePass(client);
        vm.expectRevert(abi.encodeWithSelector(Errors.DataSetPaymentAlreadyTerminated.selector, dataSetId));
        pdpServiceWithPayments.piecesAdded(dataSetId, 0, pieces, addPiecesExtraData);
        console.log("[OK] piecesAdded correctly reverted after termination");

        // Wait for payment end epoch to elapse
        console.log("\n5. Rolling past payment end epoch");
        console.log("Current block:", block.number);
        console.log("Rolling to block:", info.paymentEndEpoch + 1);
        vm.roll(info.paymentEndEpoch + 1);

        // Ensure other functions also revert now
        console.log("\n6. Testing operations after payment end epoch");
        // piecesScheduledRemove
        console.log("Testing piecesScheduledRemove - should revert (beyond payment end epoch)");
        vm.prank(address(mockPDPVerifier));
        uint256[] memory pieceIds = new uint256[](1);
        pieceIds[0] = 0;
        bytes memory scheduleRemoveData = abi.encode(FAKE_SIGNATURE);
        makeSignaturePass(client);
        vm.expectRevert(
            abi.encodeWithSelector(
                Errors.DataSetPaymentBeyondEndEpoch.selector, dataSetId, info.paymentEndEpoch, block.number
            )
        );
        mockPDPVerifier.piecesScheduledRemove(dataSetId, pieceIds, address(pdpServiceWithPayments), scheduleRemoveData);
        console.log("[OK] piecesScheduledRemove correctly reverted");

        // possessionProven
        console.log("Testing possessionProven - should revert (beyond payment end epoch)");
        vm.prank(address(mockPDPVerifier));
        vm.expectRevert(
            abi.encodeWithSelector(
                Errors.DataSetPaymentBeyondEndEpoch.selector, dataSetId, info.paymentEndEpoch, block.number
            )
        );
        pdpServiceWithPayments.possessionProven(dataSetId, 100, 12345, 5);
        console.log("[OK] possessionProven correctly reverted");

        // nextProvingPeriod
        console.log("Testing nextProvingPeriod - should revert (beyond payment end epoch)");
        vm.prank(address(mockPDPVerifier));
        vm.expectRevert(
            abi.encodeWithSelector(
                Errors.DataSetPaymentBeyondEndEpoch.selector, dataSetId, info.paymentEndEpoch, block.number
            )
        );
        pdpServiceWithPayments.nextProvingPeriod(dataSetId, block.number + maxProvingPeriod, 100, "");
        console.log("[OK] nextProvingPeriod correctly reverted");

        console.log("\n=== Test completed successfully! ===");
    }

    function testRegisterServiceProviderRevertsIfNoValue() public {
        vm.startPrank(sp1);
        vm.expectRevert(abi.encodeWithSelector(Errors.IncorrectRegistrationFee.selector, 1 ether, 0));
        pdpServiceWithPayments.registerServiceProvider(
            "https://sp1.example.com/pdp", "https://sp1.example.com/retrieve"
        );
        vm.stopPrank();
    }

    function testRegisterServiceProviderRevertsIfWrongValue() public {
        vm.startPrank(sp1);
        vm.expectRevert(abi.encodeWithSelector(Errors.IncorrectRegistrationFee.selector, 1 ether, 0.5 ether));
        pdpServiceWithPayments.registerServiceProvider{value: 0.5 ether}(
            "https://sp1.example.com/pdp", "https://sp1.example.com/retrieve"
        );
        vm.stopPrank();
    }
}

contract SignatureCheckingService is FilecoinWarmStorageService {
    constructor(
        address _pdpVerifierAddress,
        address _paymentsContractAddress,
        address _usdfcTokenAddress,
        address _filCDNAddress
    ) FilecoinWarmStorageService(_pdpVerifierAddress, _paymentsContractAddress, _usdfcTokenAddress, _filCDNAddress) {}

    function doRecoverSigner(bytes32 messageHash, bytes memory signature) public pure returns (address) {
        return recoverSigner(messageHash, signature);
    }
}

contract FilecoinWarmStorageServiceSignatureTest is Test {
    // Contracts
    SignatureCheckingService public pdpService;
    MockPDPVerifier public mockPDPVerifier;
    Payments public payments;
    MockERC20 public mockUSDFC;

    // Test accounts with known private keys
    address public payer;
    uint256 public payerPrivateKey;
    address public creator;
    address public wrongSigner;
    uint256 public wrongSignerPrivateKey;
    uint256 public filCDNPrivateKey;
    address public filCDN;

    function setUp() public {
        // Set up test accounts with known private keys
        payerPrivateKey = 0x1234567890123456789012345678901234567890123456789012345678901234;
        payer = vm.addr(payerPrivateKey);

        wrongSignerPrivateKey = 0x9876543210987654321098765432109876543210987654321098765432109876;
        wrongSigner = vm.addr(wrongSignerPrivateKey);

        filCDNPrivateKey = 0xabcdefabcdefabcdefabcdefabcdefabcdefabcdefabcdefabcdefabcdef;
        filCDN = vm.addr(filCDNPrivateKey);

        creator = address(0xf2);

        // Deploy mock contracts
        mockUSDFC = new MockERC20();
        mockPDPVerifier = new MockPDPVerifier();

        // Deploy actual Payments contract
        Payments paymentsImpl = new Payments();
        bytes memory paymentsInitData = abi.encodeWithSelector(Payments.initialize.selector);
        MyERC1967Proxy paymentsProxy = new MyERC1967Proxy(address(paymentsImpl), paymentsInitData);
        payments = Payments(address(paymentsProxy));

        // Deploy and initialize the service
        SignatureCheckingService serviceImpl =
            new SignatureCheckingService(address(mockPDPVerifier), address(payments), address(mockUSDFC), filCDN);
        bytes memory initData = abi.encodeWithSelector(
            FilecoinWarmStorageService.initialize.selector,
            uint64(2880), // maxProvingPeriod
            uint256(60) // challengeWindowSize
        );

        MyERC1967Proxy serviceProxy = new MyERC1967Proxy(address(serviceImpl), initData);
        pdpService = SignatureCheckingService(address(serviceProxy));

        // Fund the payer
        mockUSDFC.transfer(payer, 1000 * 10 ** 6); // 1000 USDFC
    }

    // Test the recoverSigner function indirectly through signature verification
    function testRecoverSignerWithValidSignature() public view {
        // Create the message hash that should be signed
        bytes32 messageHash = keccak256(abi.encode(42));

        // Sign the message hash with the payer's private key
        (uint8 v, bytes32 r, bytes32 s) = vm.sign(payerPrivateKey, messageHash);
        bytes memory validSignature = abi.encodePacked(r, s, v);

        // Test that the signature verifies correctly
        address recoveredSigner = pdpService.doRecoverSigner(messageHash, validSignature);
        assertEq(recoveredSigner, payer, "Should recover the correct signer address");
    }

    function testRecoverSignerWithWrongSigner() public view {
        // Create the message hash
        bytes32 messageHash = keccak256(abi.encode(42));

        // Sign with wrong signer's private key
        (uint8 v, bytes32 r, bytes32 s) = vm.sign(wrongSignerPrivateKey, messageHash);
        bytes memory wrongSignature = abi.encodePacked(r, s, v);

        // Test that the signature recovers the wrong signer (not the expected payer)
        address recoveredSigner = pdpService.doRecoverSigner(messageHash, wrongSignature);
        assertEq(recoveredSigner, wrongSigner, "Should recover the wrong signer address");
        assertTrue(recoveredSigner != payer, "Should not recover the expected payer address");
    }

    function testRecoverSignerInvalidLength() public {
        bytes32 messageHash = keccak256(abi.encode(42));
        bytes memory invalidSignature = abi.encodePacked(bytes32(0), bytes16(0)); // Wrong length (48 bytes instead of 65)

        vm.expectRevert(abi.encodeWithSelector(Errors.InvalidSignatureLength.selector, 65, invalidSignature.length));
        pdpService.doRecoverSigner(messageHash, invalidSignature);
    }

    function testRecoverSignerInvalidValue() public {
        bytes32 messageHash = keccak256(abi.encode(42));

        // Create signature with invalid v value
        bytes32 r = bytes32(uint256(1));
        bytes32 s = bytes32(uint256(2));
        uint8 v = 25; // Invalid v value (should be 27 or 28)
        bytes memory invalidSignature = abi.encodePacked(r, s, v);

        vm.expectRevert(abi.encodeWithSelector(Errors.UnsupportedSignatureV.selector, 25));
        pdpService.doRecoverSigner(messageHash, invalidSignature);
    }
}

// Test contract for upgrade scenarios
contract FilecoinWarmStorageServiceUpgradeTest is Test {
    FilecoinWarmStorageService public warmStorageService;
    MockPDPVerifier public mockPDPVerifier;
    Payments public payments;
    MockERC20 public mockUSDFC;

    address public deployer;
    address public filCDN;

    function setUp() public {
        deployer = address(this);
        filCDN = address(0xf2);

        // Deploy mock contracts
        mockUSDFC = new MockERC20();
        mockPDPVerifier = new MockPDPVerifier();

        // Deploy actual Payments contract
        Payments paymentsImpl = new Payments();
        bytes memory paymentsInitData = abi.encodeWithSelector(Payments.initialize.selector);
        MyERC1967Proxy paymentsProxy = new MyERC1967Proxy(address(paymentsImpl), paymentsInitData);
        payments = Payments(address(paymentsProxy));

        // Deploy FilecoinWarmStorageService with original initialize (without proving period params)
        // This simulates an existing deployed contract before the upgrade
        FilecoinWarmStorageService warmStorageImpl =
            new FilecoinWarmStorageService(address(mockPDPVerifier), address(payments), address(mockUSDFC), filCDN);
        bytes memory initData = abi.encodeWithSelector(
            FilecoinWarmStorageService.initialize.selector,
            uint64(2880), // maxProvingPeriod
            uint256(60) // challengeWindowSize
        );

        MyERC1967Proxy warmStorageProxy = new MyERC1967Proxy(address(warmStorageImpl), initData);
        warmStorageService = FilecoinWarmStorageService(address(warmStorageProxy));
    }

    function testConfigureProvingPeriod() public {
        // Test that we can call configureProvingPeriod to set new proving period parameters
        uint64 newMaxProvingPeriod = 120; // 2 hours
        uint256 newChallengeWindowSize = 30;

        // This should work since we're using reinitializer(2)
        warmStorageService.configureProvingPeriod(newMaxProvingPeriod, newChallengeWindowSize);

        // Verify the values were set correctly
        assertEq(warmStorageService.getMaxProvingPeriod(), newMaxProvingPeriod, "Max proving period should be updated");
        assertEq(
            warmStorageService.challengeWindow(), newChallengeWindowSize, "Challenge window size should be updated"
        );
        assertEq(
            warmStorageService.getMaxProvingPeriod(),
            newMaxProvingPeriod,
            "getMaxProvingPeriod should return updated value"
        );
        assertEq(
            warmStorageService.challengeWindow(), newChallengeWindowSize, "challengeWindow should return updated value"
        );
    }

    function testConfigureProvingPeriodWithInvalidParameters() public {
        // Test that configureChallengePeriod validates parameters correctly

        // Test zero max proving period
        vm.expectRevert(abi.encodeWithSelector(Errors.MaxProvingPeriodZero.selector));
        warmStorageService.configureProvingPeriod(0, 30);

        // Test zero challenge window size
        vm.expectRevert(abi.encodeWithSelector(Errors.InvalidChallengeWindowSize.selector, 120, 0));
        warmStorageService.configureProvingPeriod(120, 0);

        // Test challenge window size >= max proving period
        vm.expectRevert(abi.encodeWithSelector(Errors.InvalidChallengeWindowSize.selector, 120, 120));
        warmStorageService.configureProvingPeriod(120, 120);

        vm.expectRevert(abi.encodeWithSelector(Errors.InvalidChallengeWindowSize.selector, 120, 150));
        warmStorageService.configureProvingPeriod(120, 150);
    }

    function testMigrate() public {
        // Test migrate function for versioning
        // Note: This would typically be called during a proxy upgrade via upgradeToAndCall
        // We're testing the function directly here for simplicity

        // Start recording logs
        vm.recordLogs();

        // Simulate calling migrate during upgrade (called by proxy)
        vm.prank(address(warmStorageService));
        warmStorageService.migrate();

        // Get recorded logs
        Vm.Log[] memory logs = vm.getRecordedLogs();

        // Find the ContractUpgraded event (reinitializer also emits Initialized event)
        bytes32 expectedTopic = keccak256("ContractUpgraded(string,address)");
        bool foundEvent = false;

        for (uint256 i = 0; i < logs.length; i++) {
            if (logs[i].topics[0] == expectedTopic) {
                // Decode and verify the event data
                (string memory version, address implementation) = abi.decode(logs[i].data, (string, address));
                assertEq(version, "0.1.0", "Version should be 0.1.0");
                assertTrue(implementation != address(0), "Implementation address should not be zero");
                foundEvent = true;
                break;
            }
        }

        assertTrue(foundEvent, "Should emit ContractUpgraded event");
    }

    function testMigrateOnlyCallableDuringUpgrade() public {
        // Test that migrate can only be called by the contract itself
        vm.expectRevert(abi.encodeWithSelector(Errors.OnlySelf.selector, address(warmStorageService), address(this)));
        warmStorageService.migrate();
    }

    function testMigrateOnlyOnce() public {
        // Test that migrate can only be called once per reinitializer version
        vm.prank(address(warmStorageService));
        warmStorageService.migrate();

        // Second call should fail
        vm.expectRevert(abi.encodeWithSignature("InvalidInitialization()"));
        vm.prank(address(warmStorageService));
        warmStorageService.migrate();
    }

    // Event declaration for testing (must match the contract's event)
    event ContractUpgraded(string version, address implementation);
}<|MERGE_RESOLUTION|>--- conflicted
+++ resolved
@@ -404,11 +404,7 @@
 
         // Verify data set info was stored correctly
         assertEq(dataSet.payer, client, "Payer should be set to client");
-<<<<<<< HEAD
         assertEq(dataSet.controller, storageProvider, "Controller should be set to storage provider");
-=======
-        assertEq(dataSet.payee, serviceProvider, "Payee should be set to service provider");
->>>>>>> eff67d44
 
         // Verify metadata was stored correctly
         assertEq(dataSet.metadata, "Test Data Set", "Metadata should be stored correctly");
@@ -419,11 +415,7 @@
         assertNotEq(dataSetInfo.cacheMissRailId, 0, "Cache miss rail ID should be set");
         assertNotEq(dataSetInfo.cdnRailId, 0, "CDN rail ID should be set");
         assertEq(dataSetInfo.payer, client, "Payer should match");
-<<<<<<< HEAD
         assertEq(dataSetInfo.controller, storageProvider, "Controller should match");
-=======
-        assertEq(dataSetInfo.payee, serviceProvider, "Payee should match");
->>>>>>> eff67d44
         assertEq(dataSetInfo.withCDN, true, "withCDN should be true");
 
         // Verify withCDN was stored correctly
@@ -1354,13 +1346,8 @@
     }
 
     /**
-<<<<<<< HEAD
      * @notice Test successful storage provider change between two approved providers (stable beneficiary)
      * @dev In the production model, controller changes while beneficiary remains as created
-=======
-     * @notice Test successful service provider change between two approved providers
-     * @dev Verifies only the data set's payee is updated, event is emitted, and registry state is unchanged.
->>>>>>> eff67d44
      */
     function testServiceProviderChangedSuccessDecoupled() public {
         // Register and approve two providers
@@ -1375,7 +1362,6 @@
         );
         pdpServiceWithPayments.approveServiceProvider(sp2);
 
-<<<<<<< HEAD
         // Create a data set with sp1 as the storage provider (beneficiary set separately)
         address separateBeneficiary = address(0x1234);
         FilecoinWarmStorageService.DataSetCreateData memory createData = FilecoinWarmStorageService.DataSetCreateData({
@@ -1399,10 +1385,6 @@
         makeSignaturePass(client);
         vm.prank(sp1);
         uint256 testDataSetId = mockPDPVerifier.createDataSet(address(pdpServiceWithPayments), encodedData);
-=======
-        // Create a data set with sp1 as the service provider
-        uint256 testDataSetId = createDataSetForServiceProviderTest(sp1, client, "Test Data Set");
->>>>>>> eff67d44
 
         // Registry state before
         uint256 sp1IdBefore = pdpServiceWithPayments.getProviderIdByAddress(sp1);
@@ -1415,7 +1397,6 @@
         vm.prank(sp2);
         mockPDPVerifier.changeDataSetServiceProvider(testDataSetId, sp2, address(pdpServiceWithPayments), testExtraData);
 
-<<<<<<< HEAD
         // After changing the storage provider, check:
         FilecoinWarmStorageService.DataSetInfo memory info = pdpServiceWithPayments.getDataSet(testDataSetId);
         assertEq(info.controller, sp2, "Controller should be updated");
@@ -1424,11 +1405,6 @@
         // resolveBeneficiary returns the beneficiary set at creation (stable)
         address resolved = pdpServiceWithPayments.resolveBeneficiary(testDataSetId);
         assertEq(resolved, separateBeneficiary, "Resolved beneficiary remains unchanged");
-=======
-        // Only the data set's payee is updated
-        FilecoinWarmStorageService.DataSetInfo memory dataSet = pdpServiceWithPayments.getDataSet(testDataSetId);
-        assertEq(dataSet.payee, sp2, "Payee should be updated to new service provider");
->>>>>>> eff67d44
 
         // Registry state is unchanged
         assertEq(pdpServiceWithPayments.getProviderIdByAddress(sp1), sp1IdBefore, "sp1 provider ID unchanged");
@@ -1436,7 +1412,6 @@
     }
 
     /**
-<<<<<<< HEAD
      * @notice Test storage provider change with new format (separate beneficiary)
      * @dev Verifies that for new format, payee changes but beneficiary can remain separate
      */
@@ -1511,9 +1486,6 @@
 
     /**
      * @notice Test storage provider change reverts if new storage provider is not an approved provider
-=======
-     * @notice Test service provider change reverts if new service provider is not an approved provider
->>>>>>> eff67d44
      */
     function testServiceProviderChangedRevertsIfNewServiceProviderNotApproved() public {
         // Register and approve sp1
@@ -1623,7 +1595,6 @@
         vm.expectEmit(true, true, true, true);
         emit DataSetServiceProviderChanged(ps1, sp1, sp2);
         vm.prank(sp2);
-<<<<<<< HEAD
         mockPDPVerifier.changeDataSetStorageProvider(ps1, sp2, address(pdpServiceWithPayments), testExtraData);
         // If we have multiple datasets:
         FilecoinWarmStorageService.DataSetInfo memory info1 = pdpServiceWithPayments.getDataSet(ps1);
@@ -1638,14 +1609,7 @@
         address resolvedBeneficiary2 = pdpServiceWithPayments.resolveBeneficiary(ps2);
         assertEq(resolvedBeneficiary1, sp1, "ps1 resolved beneficiary should remain original");
         assertEq(resolvedBeneficiary2, sp1, "ps2 resolved beneficiary should remain original");
-=======
-        mockPDPVerifier.changeDataSetServiceProvider(ps1, sp2, address(pdpServiceWithPayments), testExtraData);
-        // ps1 payee updated, ps2 payee unchanged
-        FilecoinWarmStorageService.DataSetInfo memory dataSet1 = pdpServiceWithPayments.getDataSet(ps1);
-        FilecoinWarmStorageService.DataSetInfo memory dataSet2 = pdpServiceWithPayments.getDataSet(ps2);
-        assertEq(dataSet1.payee, sp2, "ps1 payee should be sp2");
-        assertEq(dataSet2.payee, sp1, "ps2 payee should remain sp1");
->>>>>>> eff67d44
+
         // Registry state unchanged
         assertTrue(pdpServiceWithPayments.getProviderIdByAddress(sp1) != 0, "sp1 remains approved");
         assertTrue(pdpServiceWithPayments.getProviderIdByAddress(sp2) != 0, "sp2 remains approved");
@@ -1671,7 +1635,6 @@
         vm.expectEmit(true, true, true, true);
         emit DataSetServiceProviderChanged(testDataSetId, sp1, sp2);
         vm.prank(sp2);
-<<<<<<< HEAD
         mockPDPVerifier.changeDataSetStorageProvider(testDataSetId, sp2, address(pdpServiceWithPayments), testExtraData);
         FilecoinWarmStorageService.DataSetInfo memory info = pdpServiceWithPayments.getDataSet(testDataSetId);
         assertEq(info.controller, sp2, "Controller should be updated to new storage provider");
@@ -1680,11 +1643,6 @@
         //resolveBeneficiary returns current payee (since beneficiary follows payee)
         address resolvedBeneficiary = pdpServiceWithPayments.resolveBeneficiary(testDataSetId);
         assertEq(resolvedBeneficiary, sp1, "Resolved beneficiary should remain original");
-=======
-        mockPDPVerifier.changeDataSetServiceProvider(testDataSetId, sp2, address(pdpServiceWithPayments), testExtraData);
-        FilecoinWarmStorageService.DataSetInfo memory dataSet = pdpServiceWithPayments.getDataSet(testDataSetId);
-        assertEq(dataSet.payee, sp2, "Payee should be updated to new service provider");
->>>>>>> eff67d44
     }
 
     // ============= Data Set Payment Termination Tests =============
