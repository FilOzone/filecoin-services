// SPDX-License-Identifier: UNLICENSED
pragma solidity ^0.8.13;

import {Test, console, Vm} from "forge-std/Test.sol";
import {PDPListener, PDPVerifier} from "@pdp/PDPVerifier.sol";
import {SessionKeyRegistry} from "@session-key-registry/SessionKeyRegistry.sol";
import {FilecoinWarmStorageService} from "../src/FilecoinWarmStorageService.sol";
import {FilecoinWarmStorageServiceStateView} from "../src/FilecoinWarmStorageServiceStateView.sol";
import {MyERC1967Proxy} from "@pdp/ERC1967Proxy.sol";
import {Cids} from "@pdp/Cids.sol";
import {Payments, IValidator} from "@fws-payments/Payments.sol";
import "@openzeppelin/contracts/token/ERC20/IERC20.sol";
import "@openzeppelin/contracts/token/ERC20/extensions/IERC20Metadata.sol";
import "@openzeppelin/contracts-upgradeable/access/OwnableUpgradeable.sol";
import {IPDPTypes} from "@pdp/interfaces/IPDPTypes.sol";
import {Errors} from "../src/Errors.sol";

import {ServiceProviderRegistryStorage} from "../src/ServiceProviderRegistryStorage.sol";
import {ServiceProviderRegistry} from "../src/ServiceProviderRegistry.sol";

import {FilecoinWarmStorageServiceStateInternalLibrary} from
    "../src/lib/FilecoinWarmStorageServiceStateInternalLibrary.sol";
import {Strings} from "@openzeppelin/contracts/utils/Strings.sol";

// Mock implementation of the USDFC token
contract MockERC20 is IERC20, IERC20Metadata {
    string private _name = "USD Filecoin";
    string private _symbol = "USDFC";
    uint8 private _decimals = 6;

    mapping(address => uint256) private _balances;
    mapping(address => mapping(address => uint256)) private _allowances;
    uint256 private _totalSupply;

    constructor() {
        _mint(msg.sender, 1000000 * 10 ** _decimals); // Mint 1 million tokens to deployer
    }

    function name() public view override returns (string memory) {
        return _name;
    }

    function symbol() public view override returns (string memory) {
        return _symbol;
    }

    function decimals() public view override returns (uint8) {
        return _decimals;
    }

    function totalSupply() public view override returns (uint256) {
        return _totalSupply;
    }

    function balanceOf(address account) public view override returns (uint256) {
        return _balances[account];
    }

    function transfer(address recipient, uint256 amount) public override returns (bool) {
        _transfer(msg.sender, recipient, amount);
        return true;
    }

    function allowance(address owner, address spender) public view override returns (uint256) {
        return _allowances[owner][spender];
    }

    function approve(address spender, uint256 amount) public override returns (bool) {
        _approve(msg.sender, spender, amount);
        return true;
    }

    function transferFrom(address sender, address recipient, uint256 amount) public override returns (bool) {
        _transfer(sender, recipient, amount);

        uint256 currentAllowance = _allowances[sender][msg.sender];
        require(currentAllowance >= amount, "ERC20: transfer amount exceeds allowance");
        _approve(sender, msg.sender, currentAllowance - amount);

        return true;
    }

    function _transfer(address sender, address recipient, uint256 amount) internal {
        require(sender != address(0), "ERC20: transfer from the zero address");
        require(recipient != address(0), "ERC20: transfer to the zero address");

        uint256 senderBalance = _balances[sender];
        require(senderBalance >= amount, "ERC20: transfer amount exceeds balance");
        _balances[sender] = senderBalance - amount;
        _balances[recipient] += amount;

        emit Transfer(sender, recipient, amount);
    }

    function _mint(address account, uint256 amount) internal {
        require(account != address(0), "ERC20: mint to the zero address");

        _totalSupply += amount;
        _balances[account] += amount;
        emit Transfer(address(0), account, amount);
    }

    function _approve(address owner, address spender, uint256 amount) internal {
        require(owner != address(0), "ERC20: approve from the zero address");
        require(spender != address(0), "ERC20: approve to the zero address");

        _allowances[owner][spender] = amount;
        emit Approval(owner, spender, amount);
    }
}

// MockPDPVerifier is used to simulate the PDPVerifier for our tests
contract MockPDPVerifier {
    uint256 public nextDataSetId = 1;

    // Track data set service providers for testing
    mapping(uint256 => address) public dataSetServiceProviders;

    event DataSetCreated(uint256 indexed setId, address indexed owner);
    event DataSetServiceProviderChanged(
        uint256 indexed setId, address indexed oldServiceProvider, address indexed newServiceProvider
    );

    // Basic implementation to create data sets and call the listener
    function createDataSet(PDPListener listenerAddr, bytes calldata extraData) public payable returns (uint256) {
        uint256 setId = nextDataSetId++;

        // Call the listener if specified
        if (listenerAddr != PDPListener(address(0))) {
            listenerAddr.dataSetCreated(setId, msg.sender, extraData);
        }

        // Track service provider
        dataSetServiceProviders[setId] = msg.sender;

        emit DataSetCreated(setId, msg.sender);
        return setId;
    }

    function addPieces(
        PDPListener listenerAddr,
        uint256 dataSetId,
        uint256 firstAdded,
        Cids.Cid[] memory pieceData,
        bytes memory signature,
        string[] memory metadataKeys,
        string[] memory metadataValues
    ) public {
        // Convert to per-piece format: each piece gets same metadata
        string[][] memory allKeys = new string[][](pieceData.length);
        string[][] memory allValues = new string[][](pieceData.length);
        for (uint256 i = 0; i < pieceData.length; i++) {
            allKeys[i] = metadataKeys;
            allValues[i] = metadataValues;
        }

        bytes memory extraData = abi.encode(signature, allKeys, allValues);
        listenerAddr.piecesAdded(dataSetId, firstAdded, pieceData, extraData);
    }

    /**
     * @notice Simulates service provider change for testing purposes
     * @dev This function mimics the PDPVerifier's claimDataSetOwnership functionality
     * @param dataSetId The ID of the data set
     * @param newServiceProvider The new service provider address
     * @param listenerAddr The listener contract address
     * @param extraData Additional data to pass to the listener
     */
    function changeDataSetServiceProvider(
        uint256 dataSetId,
        address newServiceProvider,
        address listenerAddr,
        bytes calldata extraData
    ) external {
        require(dataSetServiceProviders[dataSetId] != address(0), "Data set does not exist");
        require(newServiceProvider != address(0), "New service provider cannot be zero address");

        address oldServiceProvider = dataSetServiceProviders[dataSetId];
        require(
            oldServiceProvider != newServiceProvider,
            "New service provider must be different from current service provider"
        );

        // Update service provider
        dataSetServiceProviders[dataSetId] = newServiceProvider;

        // Call the listener's storageProviderChanged function
        if (listenerAddr != address(0)) {
            PDPListener(listenerAddr).storageProviderChanged(
                dataSetId, oldServiceProvider, newServiceProvider, extraData
            );
        }

        emit DataSetServiceProviderChanged(dataSetId, oldServiceProvider, newServiceProvider);
    }

    /**
     * @notice Get the current service provider of a data set
     * @param dataSetId The ID of the data set
     * @return The current service provider address
     */
    function getDataSetServiceProvider(uint256 dataSetId) external view returns (address) {
        return dataSetServiceProviders[dataSetId];
    }

    function piecesScheduledRemove(
        uint256 dataSetId,
        uint256[] memory pieceIds,
        address listenerAddr,
        bytes calldata extraData
    ) external {
        if (listenerAddr != address(0)) {
            PDPListener(listenerAddr).piecesScheduledRemove(dataSetId, pieceIds, extraData);
        }
    }
}

contract FilecoinWarmStorageServiceTest is Test {
    // Testing Constants
    bytes constant FAKE_SIGNATURE = abi.encodePacked(
        bytes32(0xc0ffee7890abcdef1234567890abcdef1234567890abcdef1234567890abcdef), // r
        bytes32(0x9999997890abcdef1234567890abcdef1234567890abcdef1234567890abcdef), // s
        uint8(27) // v
    );

    // Contracts
    FilecoinWarmStorageService public pdpServiceWithPayments;
    FilecoinWarmStorageServiceStateView public viewContract;
    MockPDPVerifier public mockPDPVerifier;
    Payments public payments;
    MockERC20 public mockUSDFC;
    ServiceProviderRegistry public serviceProviderRegistry;
    SessionKeyRegistry public sessionKeyRegistry = new SessionKeyRegistry();

    // Test accounts
    address public deployer;
    address public client;
    address public serviceProvider;
<<<<<<< HEAD
    address public filCDNController;
    address public filCDNBeneficiary;
=======
    address public filCDN;
    address public session;
>>>>>>> 7b95a802

    address public sp1;
    address public sp2;
    address public sp3;

    address public sessionKey1;
    address public sessionKey2;

    // Test parameters
    bytes public extraData;

    // Metadata size and count limits
    uint256 private constant MAX_KEY_LENGTH = 32;
    uint256 private constant MAX_VALUE_LENGTH = 128;
    uint256 private constant MAX_KEYS_PER_DATASET = 10;
    uint256 private constant MAX_KEYS_PER_PIECE = 5;

    bytes32 private constant CREATE_DATA_SET_TYPEHASH = keccak256(
        "CreateDataSet(uint256 clientDataSetId,address payee,MetadataEntry[] metadata)"
        "MetadataEntry(string key,string value)"
    );
    bytes32 private constant ADD_PIECES_TYPEHASH = keccak256(
        "AddPieces(uint256 clientDataSetId,uint256 firstAdded,Cid[] pieceData,PieceMetadata[] pieceMetadata)"
        "Cid(bytes data)" "MetadataEntry(string key,string value)"
        "PieceMetadata(uint256 pieceIndex,MetadataEntry[] metadata)"
    );
    bytes32 private constant SCHEDULE_PIECE_REMOVALS_TYPEHASH =
        keccak256("SchedulePieceRemovals(uint256 clientDataSetId,uint256[] pieceIds)");

    bytes32 private constant DELETE_DATA_SET_TYPEHASH = keccak256("DeleteDataSet(uint256 clientDataSetId)");

    // Structs
    struct PieceMetadataSetup {
        uint256 dataSetId;
        uint256 pieceId;
        Cids.Cid[] pieceData;
        bytes extraData;
    }

    // Events from Payments contract to verify
    event RailCreated(
        uint256 indexed railId,
        address indexed payer,
        address indexed payee,
        address token,
        address operator,
        address validator,
        address serviceFeeRecipient,
        uint256 commissionRateBps
    );

    // Service provider change event to verify
    event DataSetServiceProviderChanged(
        uint256 indexed dataSetId, address indexed oldServiceProvider, address indexed newServiceProvider
    );

    function setUp() public {
        // Setup test accounts
        deployer = address(this);
        client = address(0xf1);
        serviceProvider = address(0xf2);
        filCDNController = address(0xf3);
        filCDNBeneficiary = address(0xf4);

<<<<<<< HEAD
        // Additional accounts for registry tests
        sp1 = address(0xf5);
        sp2 = address(0xf6);
        sp3 = address(0xf7);
=======
        // Additional accounts for serviceProviderRegistry tests
        sp1 = address(0xf4);
        sp2 = address(0xf5);
        sp3 = address(0xf6);
>>>>>>> 7b95a802

        // Session keys
        sessionKey1 = address(0xa1);
        sessionKey2 = address(0xa2);

        // Fund test accounts
        vm.deal(deployer, 100 ether);
        vm.deal(client, 100 ether);
        vm.deal(serviceProvider, 100 ether);
        vm.deal(sp1, 100 ether);
        vm.deal(sp2, 100 ether);
        vm.deal(sp3, 100 ether);
        vm.deal(address(0xf10), 100 ether);
        vm.deal(address(0xf11), 100 ether);
        vm.deal(address(0xf12), 100 ether);
        vm.deal(address(0xf13), 100 ether);
        vm.deal(address(0xf14), 100 ether);

        // Deploy mock contracts
        mockUSDFC = new MockERC20();
        mockPDPVerifier = new MockPDPVerifier();

        // Deploy actual ServiceProviderRegistry
        ServiceProviderRegistry registryImpl = new ServiceProviderRegistry();
        bytes memory registryInitData = abi.encodeWithSelector(ServiceProviderRegistry.initialize.selector);
        MyERC1967Proxy registryProxy = new MyERC1967Proxy(address(registryImpl), registryInitData);
        serviceProviderRegistry = ServiceProviderRegistry(address(registryProxy));

        // Register service providers in the serviceProviderRegistry
        vm.prank(serviceProvider);
        serviceProviderRegistry.registerProvider{value: 5 ether}(
            "Service Provider",
            "Service Provider Description",
            ServiceProviderRegistryStorage.ProductType.PDP,
            abi.encode(
                ServiceProviderRegistryStorage.PDPOffering({
                    serviceURL: "https://provider.com",
                    minPieceSizeInBytes: 1024,
                    maxPieceSizeInBytes: 1024 * 1024,
                    ipniPiece: true,
                    ipniIpfs: false,
                    storagePricePerTibPerMonth: 1 ether,
                    minProvingPeriodInEpochs: 2880,
                    location: "US-Central",
                    paymentTokenAddress: IERC20(address(0)) // Payment in FIL
                })
            ),
            new string[](0),
            new string[](0)
        );

        vm.prank(sp1);
        serviceProviderRegistry.registerProvider{value: 5 ether}(
            "SP1",
            "Storage Provider 1",
            ServiceProviderRegistryStorage.ProductType.PDP,
            abi.encode(
                ServiceProviderRegistryStorage.PDPOffering({
                    serviceURL: "https://sp1.com",
                    minPieceSizeInBytes: 1024,
                    maxPieceSizeInBytes: 1024 * 1024,
                    ipniPiece: true,
                    ipniIpfs: false,
                    storagePricePerTibPerMonth: 1 ether,
                    minProvingPeriodInEpochs: 2880,
                    location: "US-Central",
                    paymentTokenAddress: IERC20(address(0)) // Payment in FIL
                })
            ),
            new string[](0),
            new string[](0)
        );

        vm.prank(sp2);
        serviceProviderRegistry.registerProvider{value: 5 ether}(
            "SP2",
            "Storage Provider 2",
            ServiceProviderRegistryStorage.ProductType.PDP,
            abi.encode(
                ServiceProviderRegistryStorage.PDPOffering({
                    serviceURL: "https://sp2.com",
                    minPieceSizeInBytes: 1024,
                    maxPieceSizeInBytes: 1024 * 1024,
                    ipniPiece: true,
                    ipniIpfs: false,
                    storagePricePerTibPerMonth: 1 ether,
                    minProvingPeriodInEpochs: 2880,
                    location: "US-Central",
                    paymentTokenAddress: IERC20(address(0)) // Payment in FIL
                })
            ),
            new string[](0),
            new string[](0)
        );

        vm.prank(sp3);
        serviceProviderRegistry.registerProvider{value: 5 ether}(
            "SP3",
            "Storage Provider 3",
            ServiceProviderRegistryStorage.ProductType.PDP,
            abi.encode(
                ServiceProviderRegistryStorage.PDPOffering({
                    serviceURL: "https://sp3.com",
                    minPieceSizeInBytes: 1024,
                    maxPieceSizeInBytes: 1024 * 1024,
                    ipniPiece: true,
                    ipniIpfs: false,
                    storagePricePerTibPerMonth: 1 ether,
                    minProvingPeriodInEpochs: 2880,
                    location: "US-Central",
                    paymentTokenAddress: IERC20(address(0)) // Payment in FIL
                })
            ),
            new string[](0),
            new string[](0)
        );

        // Deploy actual Payments contract
        Payments paymentsImpl = new Payments();
        bytes memory paymentsInitData = abi.encodeWithSelector(Payments.initialize.selector);
        MyERC1967Proxy paymentsProxy = new MyERC1967Proxy(address(paymentsImpl), paymentsInitData);
        payments = Payments(address(paymentsProxy));

        // Transfer tokens to client for payment
        mockUSDFC.transfer(client, 10000 * 10 ** mockUSDFC.decimals());

        // Deploy FilecoinWarmStorageService with proxy
        FilecoinWarmStorageService pdpServiceImpl = new FilecoinWarmStorageService(
            address(mockPDPVerifier),
            address(payments),
            address(mockUSDFC),
<<<<<<< HEAD
            filCDNController,
            filCDNBeneficiary,
            address(registry)
=======
            filCDN,
            serviceProviderRegistry,
            sessionKeyRegistry
>>>>>>> 7b95a802
        );
        bytes memory initializeData = abi.encodeWithSelector(
            FilecoinWarmStorageService.initialize.selector,
            uint64(2880), // maxProvingPeriod
            uint256(60) // challengeWindowSize
        );

        MyERC1967Proxy pdpServiceProxy = new MyERC1967Proxy(address(pdpServiceImpl), initializeData);
        pdpServiceWithPayments = FilecoinWarmStorageService(address(pdpServiceProxy));

        // Add providers to approved list
        pdpServiceWithPayments.addApprovedProvider(1); // serviceProvider
        pdpServiceWithPayments.addApprovedProvider(2); // sp1
        pdpServiceWithPayments.addApprovedProvider(3); // sp2
        pdpServiceWithPayments.addApprovedProvider(4); // sp3

        viewContract = new FilecoinWarmStorageServiceStateView(pdpServiceWithPayments);
        pdpServiceWithPayments.setViewContract(address(viewContract));
    }

    function makeSignaturePass(address signer) public {
        vm.mockCall(
            address(0x01), // ecrecover precompile address
            bytes(hex""), // wildcard matching of all inputs requires precisely no bytes
            abi.encode(signer)
        );
    }

    function testInitialState() public view {
        assertEq(
            pdpServiceWithPayments.pdpVerifierAddress(),
            address(mockPDPVerifier),
            "PDP verifier address should be set correctly"
        );
        assertEq(
            pdpServiceWithPayments.paymentsContractAddress(),
            address(payments),
            "Payments contract address should be set correctly"
        );
        assertEq(
            pdpServiceWithPayments.usdfcTokenAddress(),
            address(mockUSDFC),
            "USDFC token address should be set correctly"
        );
        assertEq(
            pdpServiceWithPayments.filCDNControllerAddress(), filCDNController, "FilCDN address should be set correctly"
        );
        assertEq(
            pdpServiceWithPayments.serviceCommissionBps(),
            0, // 0%
            "Service commission should be set correctly"
        );
        (uint64 maxProvingPeriod, uint256 challengeWindow, uint256 challengesPerProof,) = viewContract.getPDPConfig();
        assertEq(maxProvingPeriod, 2880, "Max proving period should be set correctly");
        assertEq(challengeWindow, 60, "Challenge window size should be set correctly");
        assertEq(challengesPerProof, 5, "Challenges per proof should be 5");
    }

    function _getSingleMetadataKV(string memory key, string memory value)
        internal
        pure
        returns (string[] memory, string[] memory)
    {
        string[] memory keys = new string[](1);
        string[] memory values = new string[](1);
        keys[0] = key;
        values[0] = value;
        return (keys, values);
    }

    function testCreateDataSetCreatesRailAndChargesFee() public {
        // Prepare ExtraData - withCDN key presence means CDN is enabled
        (string[] memory metadataKeys, string[] memory metadataValues) = _getSingleMetadataKV("withCDN", "true");

        // Prepare ExtraData
        FilecoinWarmStorageService.DataSetCreateData memory createData = FilecoinWarmStorageService.DataSetCreateData({
            payer: client,
            metadataKeys: metadataKeys,
            metadataValues: metadataValues,
            signature: FAKE_SIGNATURE
        });

        // Encode the extra data
        extraData =
            abi.encode(createData.payer, createData.metadataKeys, createData.metadataValues, createData.signature);

        // Client needs to approve the PDP Service to create a payment rail
        vm.startPrank(client);
        // Set operator approval for the PDP service in the Payments contract
        payments.setOperatorApproval(
            address(mockUSDFC),
            address(pdpServiceWithPayments),
            true, // approved
            1000e6, // rate allowance (1000 USDFC)
            1000e6, // lockup allowance (1000 USDFC)
            365 days // max lockup period
        );

        // Client deposits funds to the Payments contract for the one-time fee
        uint256 depositAmount = 1e6; // 10x the required fee
        mockUSDFC.approve(address(payments), depositAmount);
        payments.deposit(address(mockUSDFC), client, depositAmount);
        vm.stopPrank();

        // Get account balances before creating data set
        (uint256 clientFundsBefore,) = getAccountInfo(address(mockUSDFC), client);
        (uint256 spFundsBefore,) = getAccountInfo(address(mockUSDFC), serviceProvider);

        // Expect DataSetCreated event when creating the data set
        vm.expectEmit(true, true, true, true);
        emit FilecoinWarmStorageService.DataSetCreated(
            1, 1, 1, 2, 3, client, serviceProvider, createData.metadataKeys, createData.metadataValues
        );

        // Create a data set as the service provider
        makeSignaturePass(client);
        vm.startPrank(serviceProvider);
        uint256 newDataSetId = mockPDPVerifier.createDataSet(pdpServiceWithPayments, extraData);
        vm.stopPrank();

        // Get data set info
        FilecoinWarmStorageService.DataSetInfo memory dataSet = viewContract.getDataSet(newDataSetId);
        uint256 pdpRailId = dataSet.pdpRailId;
        uint256 cacheMissRailId = dataSet.cacheMissRailId;
        uint256 cdnRailId = dataSet.cdnRailId;

        // Verify valid rail IDs were created
        assertTrue(pdpRailId > 0, "PDP Rail ID should be non-zero");
        assertTrue(cacheMissRailId > 0, "Cache Miss Rail ID should be non-zero");
        assertTrue(cdnRailId > 0, "CDN Rail ID should be non-zero");

        // Verify data set info was stored correctly
        assertEq(dataSet.payer, client, "Payer should be set to client");
        assertEq(dataSet.payee, serviceProvider, "Payee should be set to service provider");

        // Verify metadata was stored correctly
        (bool exists, string memory metadata) = viewContract.getDataSetMetadata(newDataSetId, metadataKeys[0]);
        assertTrue(exists, "Metadata key should exist");
        assertEq(metadata, "true", "Metadata should be stored correctly");

        // Verify client data set ids
        uint256[] memory clientDataSetIds = viewContract.clientDataSets(client);
        assertEq(clientDataSetIds.length, 1);
        assertEq(clientDataSetIds[0], newDataSetId);

        assertEq(viewContract.railToDataSet(pdpRailId), newDataSetId);
        assertEq(viewContract.railToDataSet(cdnRailId), newDataSetId);

        // Verify data set info
        FilecoinWarmStorageService.DataSetInfo memory dataSetInfo = viewContract.getDataSet(newDataSetId);
        assertEq(dataSetInfo.pdpRailId, pdpRailId, "PDP rail ID should match");
        assertNotEq(dataSetInfo.cacheMissRailId, 0, "Cache miss rail ID should be set");
        assertNotEq(dataSetInfo.cdnRailId, 0, "CDN rail ID should be set");
        assertEq(dataSetInfo.payer, client, "Payer should match");
        assertEq(dataSetInfo.payee, serviceProvider, "Payee should match");

        // Verify the rails in the actual Payments contract
        Payments.RailView memory pdpRail = payments.getRail(pdpRailId);
        assertEq(pdpRail.token, address(mockUSDFC), "Token should be USDFC");
        assertEq(pdpRail.from, client, "From address should be client");
        assertEq(pdpRail.to, serviceProvider, "To address should be service provider");
        assertEq(pdpRail.operator, address(pdpServiceWithPayments), "Operator should be the PDP service");
        assertEq(pdpRail.validator, address(pdpServiceWithPayments), "Validator should be the PDP service");
        assertEq(pdpRail.commissionRateBps, 0, "No commission");
        assertEq(pdpRail.lockupFixed, 0, "Lockup fixed should be 0 after one-time payment");
        assertEq(pdpRail.paymentRate, 0, "Initial payment rate should be 0");

        Payments.RailView memory cacheMissRail = payments.getRail(cacheMissRailId);
        assertEq(cacheMissRail.token, address(mockUSDFC), "Token should be USDFC");
        assertEq(cacheMissRail.from, client, "From address should be client");
        assertEq(cacheMissRail.to, serviceProvider, "To address should be service provider");
        assertEq(cacheMissRail.operator, address(pdpServiceWithPayments), "Operator should be the PDP service");
        assertEq(cacheMissRail.validator, address(pdpServiceWithPayments), "Validator should be the PDP service");
        assertEq(cacheMissRail.commissionRateBps, 0, "No commission");
        assertEq(cacheMissRail.lockupFixed, 0, "Lockup fixed should be 0 after one-time payment");
        assertEq(cacheMissRail.paymentRate, 0, "Initial payment rate should be 0");

        Payments.RailView memory cdnRail = payments.getRail(cdnRailId);
        assertEq(cdnRail.token, address(mockUSDFC), "Token should be USDFC");
        assertEq(cdnRail.from, client, "From address should be client");
        assertEq(cdnRail.to, filCDNBeneficiary, "To address should be FilCDNBeneficiary");
        assertEq(cdnRail.operator, address(pdpServiceWithPayments), "Operator should be the PDP service");
        assertEq(cdnRail.validator, address(pdpServiceWithPayments), "Validator should be the PDP service");
        assertEq(cdnRail.commissionRateBps, 0, "No commission");
        assertEq(cdnRail.lockupFixed, 0, "Lockup fixed should be 0 after one-time payment");
        assertEq(cdnRail.paymentRate, 0, "Initial payment rate should be 0");

        // Get account balances after creating data set
        (uint256 clientFundsAfter,) = getAccountInfo(address(mockUSDFC), client);
        (uint256 spFundsAfter,) = getAccountInfo(address(mockUSDFC), serviceProvider);

        // Calculate expected client balance
        uint256 expectedClientFundsAfter = clientFundsBefore - 1e5;

        // Verify balances changed correctly (one-time fee transferred)
        assertEq(
            clientFundsAfter, expectedClientFundsAfter, "Client funds should decrease by the data set creation fee"
        );
        assertTrue(spFundsAfter > spFundsBefore, "Service provider funds should increase");
    }

    function testCreateDataSetNoCDN() public {
        // Prepare ExtraData - no withCDN key means CDN is disabled
        string[] memory metadataKeys = new string[](0);
        string[] memory metadataValues = new string[](0);

        FilecoinWarmStorageService.DataSetCreateData memory createData = FilecoinWarmStorageService.DataSetCreateData({
            payer: client,
            metadataKeys: metadataKeys,
            metadataValues: metadataValues,
            signature: FAKE_SIGNATURE
        });

        // Encode the extra data
        extraData =
            abi.encode(createData.payer, createData.metadataKeys, createData.metadataValues, createData.signature);

        // Client needs to approve the PDP Service to create a payment rail
        vm.startPrank(client);
        // Set operator approval for the PDP service in the Payments contract
        payments.setOperatorApproval(
            address(mockUSDFC),
            address(pdpServiceWithPayments),
            true, // approved
            1000e6, // rate allowance (1000 USDFC)
            1000e6, // lockup allowance (1000 USDFC)
            365 days // max lockup period
        );

        // Client deposits funds to the Payments contract for the one-time fee
        uint256 depositAmount = 1e6; // 10x the required fee
        mockUSDFC.approve(address(payments), depositAmount);
        payments.deposit(address(mockUSDFC), client, depositAmount);
        vm.stopPrank();

        // Expect DataSetCreated event when creating the data set
        vm.expectEmit(true, true, true, true);
        emit FilecoinWarmStorageService.DataSetCreated(
            1, 1, 1, 0, 0, client, serviceProvider, createData.metadataKeys, createData.metadataValues
        );

        // Create a data set as the service provider
        makeSignaturePass(client);
        vm.startPrank(serviceProvider);
        uint256 newDataSetId = mockPDPVerifier.createDataSet(pdpServiceWithPayments, extraData);
        vm.stopPrank();

        // Get data set info
        FilecoinWarmStorageService.DataSetInfo memory dataSet = viewContract.getDataSet(newDataSetId);
        assertEq(dataSet.payer, client);
        assertEq(dataSet.payee, serviceProvider);
        // Verify the commission rate was set correctly for basic service (no CDN)
        Payments.RailView memory pdpRail = payments.getRail(dataSet.pdpRailId);
        assertEq(pdpRail.commissionRateBps, 0, "Commission rate should be 0% for basic service (no CDN)");

        assertEq(dataSet.cacheMissRailId, 0, "Cache miss rail ID should be 0 for basic service (no CDN)");
        assertEq(dataSet.cdnRailId, 0, "CDN rail ID should be 0 for basic service (no CDN)");

        // now with session key
        vm.prank(client);
        bytes32[] memory permissions = new bytes32[](1);
        permissions[0] = CREATE_DATA_SET_TYPEHASH;
        sessionKeyRegistry.login(sessionKey1, block.timestamp, permissions);
        makeSignaturePass(sessionKey1);

        vm.prank(serviceProvider);
        uint256 newDataSetId2 = mockPDPVerifier.createDataSet(pdpServiceWithPayments, extraData);

        FilecoinWarmStorageService.DataSetInfo memory dataSet2 = viewContract.getDataSet(newDataSetId2);
        assertEq(dataSet2.payer, client);
        assertEq(dataSet2.payee, serviceProvider);

        // ensure another session key would be denied
        makeSignaturePass(sessionKey2);
        vm.prank(serviceProvider);
        vm.expectRevert(abi.encodeWithSelector(Errors.InvalidSignature.selector, client, sessionKey2));
        mockPDPVerifier.createDataSet(pdpServiceWithPayments, extraData);

        // session key expires
        vm.warp(block.timestamp + 1);
        makeSignaturePass(sessionKey1);
        vm.prank(serviceProvider);
        vm.expectRevert(abi.encodeWithSelector(Errors.InvalidSignature.selector, client, sessionKey1));
        mockPDPVerifier.createDataSet(pdpServiceWithPayments, extraData);
    }

    function testCreateDataSetAddPieces() public {
        // Create dataset with metadataKeys/metadataValues
        (string[] memory dsKeys, string[] memory dsValues) = _getSingleMetadataKV("label", "Test Data Set");
        FilecoinWarmStorageService.DataSetCreateData memory createData = FilecoinWarmStorageService.DataSetCreateData({
            payer: client,
            metadataKeys: dsKeys,
            metadataValues: dsValues,
            signature: FAKE_SIGNATURE
        });
        bytes memory encodedCreateData =
            abi.encode(createData.payer, createData.metadataKeys, createData.metadataValues, createData.signature);

        // Approvals and deposit
        vm.startPrank(client);
        payments.setOperatorApproval(
            address(mockUSDFC),
            address(pdpServiceWithPayments),
            true, // approved
            1000e6, // rate allowance (1000 USDFC)
            1000e6, // lockup allowance (1000 USDFC)
            365 days // max lockup period
        );
        uint256 depositAmount = 1e6; // 10x the required fee
        mockUSDFC.approve(address(payments), depositAmount);
        payments.deposit(address(mockUSDFC), client, depositAmount);
        vm.stopPrank();

        // Create dataset
        makeSignaturePass(client);
        vm.prank(serviceProvider); // Create dataset as service provider
        uint256 dataSetId = mockPDPVerifier.createDataSet(pdpServiceWithPayments, encodedCreateData);

        // Prepare piece batches
        uint256 firstAdded = 0;
        string memory metadataShort = "metadata";
        string memory metadataLong = "metadatAmetadaTametadAtametaDatametAdatameTadatamEtadataMetadata";

        // First batch (3 pieces) with key "meta" => metadataShort
        Cids.Cid[] memory pieceData1 = new Cids.Cid[](3);
        pieceData1[0].data = bytes("1_0:1111");
        pieceData1[1].data = bytes("1_1:111100000");
        pieceData1[2].data = bytes("1_2:11110000000000");
        string[] memory keys1 = new string[](1);
        string[] memory values1 = new string[](1);
        keys1[0] = "meta";
        values1[0] = metadataShort;
        mockPDPVerifier.addPieces(
            pdpServiceWithPayments, dataSetId, firstAdded, pieceData1, FAKE_SIGNATURE, keys1, values1
        );
        firstAdded += pieceData1.length;

        // Second batch (2 pieces) with key "meta" => metadataLong
        Cids.Cid[] memory pieceData2 = new Cids.Cid[](2);
        pieceData2[0].data = bytes("2_0:22222222222222222222");
        pieceData2[1].data = bytes("2_1:222222222222222222220000000000000000000000000000000000000000");
        string[] memory keys2 = new string[](1);
        string[] memory values2 = new string[](1);
        keys2[0] = "meta";
        values2[0] = metadataLong;
        mockPDPVerifier.addPieces(
            pdpServiceWithPayments, dataSetId, firstAdded, pieceData2, FAKE_SIGNATURE, keys2, values2
        );
        firstAdded += pieceData2.length;

        // Assert per-piece metadata
        (bool e0, string memory v0) = viewContract.getPieceMetadata(dataSetId, 0, "meta");
        assertTrue(e0);
        assertEq(v0, metadataShort);
        (bool e1, string memory v1) = viewContract.getPieceMetadata(dataSetId, 1, "meta");
        assertTrue(e1);
        assertEq(v1, metadataShort);
        (bool e2, string memory v2) = viewContract.getPieceMetadata(dataSetId, 2, "meta");
        assertTrue(e2);
        assertEq(v2, metadataShort);
        (bool e3, string memory v3) = viewContract.getPieceMetadata(dataSetId, 3, "meta");
        assertTrue(e3);
        assertEq(v3, metadataLong);
        (bool e4, string memory v4) = viewContract.getPieceMetadata(dataSetId, 4, "meta");
        assertTrue(e4);
        assertEq(v4, metadataLong);

        // now with session keys
        bytes32[] memory permissions = new bytes32[](1);
        permissions[0] = ADD_PIECES_TYPEHASH;
        vm.prank(client);
        sessionKeyRegistry.login(sessionKey1, block.timestamp, permissions);

        makeSignaturePass(sessionKey1);
        mockPDPVerifier.addPieces(
            pdpServiceWithPayments, dataSetId, firstAdded, pieceData2, FAKE_SIGNATURE, keys2, values2
        );
        firstAdded += pieceData2.length;

        // unauthorized session key reverts
        makeSignaturePass(sessionKey2);
        vm.expectRevert(abi.encodeWithSelector(Errors.InvalidSignature.selector, client, sessionKey2));
        mockPDPVerifier.addPieces(
            pdpServiceWithPayments, dataSetId, firstAdded, pieceData2, FAKE_SIGNATURE, keys2, values2
        );

        // expired session key reverts
        vm.warp(block.timestamp + 1);
        makeSignaturePass(sessionKey1);
        vm.expectRevert(abi.encodeWithSelector(Errors.InvalidSignature.selector, client, sessionKey1));
        mockPDPVerifier.addPieces(
            pdpServiceWithPayments, dataSetId, firstAdded, pieceData2, FAKE_SIGNATURE, keys2, values2
        );
    }

    // Helper function to get account info from the Payments contract
    function getAccountInfo(address token, address owner)
        internal
        view
        returns (uint256 funds, uint256 lockupCurrent)
    {
        (funds, lockupCurrent,,) = payments.accounts(token, owner);
        return (funds, lockupCurrent);
    }

    // Constants for calculations
    uint256 constant COMMISSION_MAX_BPS = 10000;

    function testGlobalParameters() public view {
        // These parameters should be the same as in SimplePDPService
        (uint64 maxProvingPeriod, uint256 challengeWindow, uint256 challengesPerProof,) = viewContract.getPDPConfig();
        assertEq(maxProvingPeriod, 2880, "Max proving period should be 2880 epochs");
        assertEq(challengeWindow, 60, "Challenge window should be 60 epochs");
        assertEq(challengesPerProof, 5, "Challenges per proof should be 5");
    }

    // Pricing Tests

    function testGetServicePriceValues() public view {
        // Test the values returned by getServicePrice
        FilecoinWarmStorageService.ServicePricing memory pricing = pdpServiceWithPayments.getServicePrice();

        uint256 decimals = 6; // MockUSDFC uses 6 decimals in tests
        uint256 expectedNoCDN = 5 * 10 ** decimals; // 5 USDFC with 6 decimals
        uint256 expectedWithCDN = 55 * 10 ** (decimals - 1); // 5.5 USDFC with 6 decimals

        assertEq(pricing.pricePerTiBPerMonthNoCDN, expectedNoCDN, "No CDN price should be 5 * 10^decimals");
        assertEq(pricing.pricePerTiBPerMonthWithCDN, expectedWithCDN, "With CDN price should be 5.5 * 10^decimals");
        assertEq(pricing.tokenAddress, address(mockUSDFC), "Token address should match USDFC");
        assertEq(pricing.epochsPerMonth, 86400, "Epochs per month should be 86400");

        // Verify the values are in expected range
        assert(pricing.pricePerTiBPerMonthNoCDN < 10 ** 8); // Less than 10^8
        assert(pricing.pricePerTiBPerMonthWithCDN < 10 ** 8); // Less than 10^8
    }

    function testGetEffectiveRatesValues() public view {
        // Test the values returned by getEffectiveRates
        (uint256 serviceFee, uint256 spPayment) = pdpServiceWithPayments.getEffectiveRates();

        uint256 decimals = 6; // MockUSDFC uses 6 decimals in tests
        // Total is 5 USDFC with 6 decimals
        uint256 expectedTotal = 5 * 10 ** decimals;

        // Test setup uses 0% commission
        uint256 expectedServiceFee = 0; // 0% commission
        uint256 expectedSpPayment = expectedTotal; // 100% goes to SP

        assertEq(serviceFee, expectedServiceFee, "Service fee should be 0 with 0% commission");
        assertEq(spPayment, expectedSpPayment, "SP payment should be 5 * 10^6");
        assertEq(serviceFee + spPayment, expectedTotal, "Total should equal 5 * 10^6");

        // Verify the values are in expected range
        assert(serviceFee + spPayment < 10 ** 8); // Less than 10^8
    }

    // Client-Data Set Tracking Tests
    function prepareDataSetForClient(
        address, /*provider*/
        address clientAddress,
        string[] memory metadataKeys,
        string[] memory metadataValues
    ) internal returns (bytes memory) {
        // Prepare extra data
        FilecoinWarmStorageService.DataSetCreateData memory createData = FilecoinWarmStorageService.DataSetCreateData({
            metadataKeys: metadataKeys,
            metadataValues: metadataValues,
            payer: clientAddress,
            signature: FAKE_SIGNATURE
        });

        bytes memory encodedData =
            abi.encode(createData.payer, createData.metadataKeys, createData.metadataValues, createData.signature);

        // Setup client payment approval if not already done
        vm.startPrank(clientAddress);
        payments.setOperatorApproval(
            address(mockUSDFC), address(pdpServiceWithPayments), true, 1000e6, 1000e6, 365 days
        );
        mockUSDFC.approve(address(payments), 100e6);
        payments.deposit(address(mockUSDFC), clientAddress, 100e6);
        vm.stopPrank();

        // Create data set as approved provider
        makeSignaturePass(clientAddress);

        return encodedData;
    }

    function createDataSetForClient(
        address provider,
        address clientAddress,
        string[] memory metadataKeys,
        string[] memory metadataValues
    ) internal returns (uint256) {
        bytes memory encodedData = prepareDataSetForClient(provider, clientAddress, metadataKeys, metadataValues);
        vm.prank(provider);
        return mockPDPVerifier.createDataSet(pdpServiceWithPayments, encodedData);
    }

    function testGetClientDataSets_EmptyClient() public view {
        // Test with a client that has no data sets
        FilecoinWarmStorageService.DataSetInfo[] memory dataSets = viewContract.getClientDataSets(client);

        assertEq(dataSets.length, 0, "Should return empty array for client with no data sets");
    }

    function testGetClientDataSets_SingleDataSet() public {
        // Create a single data set for the client
        (string[] memory metadataKeys, string[] memory metadataValues) = _getSingleMetadataKV("label", "Test Data Set");

        createDataSetForClient(sp1, client, metadataKeys, metadataValues);

        // Get data sets
        FilecoinWarmStorageService.DataSetInfo[] memory dataSets = viewContract.getClientDataSets(client);

        // Verify results
        assertEq(dataSets.length, 1, "Should return one data set");
        assertEq(dataSets[0].payer, client, "Payer should match");
        assertEq(dataSets[0].payee, sp1, "Payee should match");
        assertEq(dataSets[0].clientDataSetId, 0, "First data set ID should be 0");
        assertGt(dataSets[0].pdpRailId, 0, "Rail ID should be set");
    }

    function testGetClientDataSets_MultipleDataSets() public {
        // Create multiple data sets for the client
        (string[] memory metadataKeys1, string[] memory metadataValues1) = _getSingleMetadataKV("label", "Metadata 1");
        (string[] memory metadataKeys2, string[] memory metadataValues2) = _getSingleMetadataKV("label", "Metadata 2");

        createDataSetForClient(sp1, client, metadataKeys1, metadataValues1);
        createDataSetForClient(sp2, client, metadataKeys2, metadataValues2);

        // Get data sets
        FilecoinWarmStorageService.DataSetInfo[] memory dataSets = viewContract.getClientDataSets(client);

        // Verify results
        assertEq(dataSets.length, 2, "Should return two data sets");

        // Check first data set
        assertEq(dataSets[0].payer, client, "First data set payer should match");
        assertEq(dataSets[0].payee, sp1, "First data set payee should match");
        assertEq(dataSets[0].clientDataSetId, 0, "First data set ID should be 0");

        // Check second data set
        assertEq(dataSets[1].payer, client, "Second data set payer should match");
        assertEq(dataSets[1].payee, sp2, "Second data set payee should match");
        assertEq(dataSets[1].clientDataSetId, 1, "Second data set ID should be 1");
    }

    // Data Set Service Provider Change Tests

    /**
     * @notice Helper function to create a data set and return its ID
     * @dev This function sets up the necessary state for service provider change testing
     * @param provider The service provider address
     * @param clientAddress The client address
     * @return The created data set ID
     */
    function createDataSetForServiceProviderTest(address provider, address clientAddress, string memory /*metadata*/ )
        internal
        returns (uint256)
    {
        (string[] memory metadataKeys, string[] memory metadataValues) = _getSingleMetadataKV("label", "Test Data Set");

        // Prepare extra data
        FilecoinWarmStorageService.DataSetCreateData memory createData = FilecoinWarmStorageService.DataSetCreateData({
            metadataKeys: metadataKeys,
            metadataValues: metadataValues,
            payer: clientAddress,
            signature: FAKE_SIGNATURE
        });

        bytes memory encodedData =
            abi.encode(createData.payer, createData.metadataKeys, createData.metadataValues, createData.signature);

        // Setup client payment approval if not already done
        vm.startPrank(clientAddress);
        payments.setOperatorApproval(
            address(mockUSDFC), address(pdpServiceWithPayments), true, 1000e6, 1000e6, 365 days
        );
        mockUSDFC.approve(address(payments), 100e6);
        payments.deposit(address(mockUSDFC), clientAddress, 100e6);
        vm.stopPrank();

        // Create data set as approved provider
        makeSignaturePass(clientAddress);
        vm.prank(provider);
        return mockPDPVerifier.createDataSet(pdpServiceWithPayments, encodedData);
    }

    /**
     * @notice Test successful service provider change between two approved providers
     * @dev Verifies only the data set's payee is updated, event is emitted, and serviceProviderRegistry state is unchanged.
     */
    function testServiceProviderChangedSuccessDecoupled() public {
        // Create a data set with sp1 as the service provider
        uint256 testDataSetId = createDataSetForServiceProviderTest(sp1, client, "Test Data Set");

        // Change service provider from sp1 to sp2
        bytes memory testExtraData = new bytes(0);
        vm.expectEmit(true, true, true, true);
        emit DataSetServiceProviderChanged(testDataSetId, sp1, sp2);
        vm.prank(sp2);
        mockPDPVerifier.changeDataSetServiceProvider(testDataSetId, sp2, address(pdpServiceWithPayments), testExtraData);

        // Only the data set's payee is updated
        FilecoinWarmStorageService.DataSetInfo memory dataSet = viewContract.getDataSet(testDataSetId);
        assertEq(dataSet.payee, sp2, "Payee should be updated to new service provider");
    }

    /**
     * @notice Test service provider change reverts if new service provider is not an approved provider
     */
    function testServiceProviderChangedNoLongerChecksApproval() public {
        // Create a data set with sp1 as the service provider
        uint256 testDataSetId = createDataSetForServiceProviderTest(sp1, client, "Test Data Set");
        address newProvider = address(0x9999);
        bytes memory testExtraData = new bytes(0);
        vm.prank(newProvider);
        mockPDPVerifier.changeDataSetServiceProvider(
            testDataSetId, newProvider, address(pdpServiceWithPayments), testExtraData
        );
        // Verify the change succeeded
        FilecoinWarmStorageService.DataSetInfo memory dataSet = viewContract.getDataSet(testDataSetId);
        assertEq(dataSet.payee, newProvider, "Payee should be updated to new service provider");
    }

    /**
     * @notice Test service provider change reverts if new service provider is zero address
     */
    function testServiceProviderChangedRevertsIfNewServiceProviderZeroAddress() public {
        uint256 testDataSetId = createDataSetForServiceProviderTest(sp1, client, "Test Data Set");
        bytes memory testExtraData = new bytes(0);
        vm.prank(sp1);
        vm.expectRevert("New service provider cannot be zero address");
        mockPDPVerifier.changeDataSetServiceProvider(
            testDataSetId, address(0), address(pdpServiceWithPayments), testExtraData
        );
    }

    /**
     * @notice Test service provider change reverts if old service provider mismatch
     */
    function testServiceProviderChangedRevertsIfOldServiceProviderMismatch() public {
        uint256 testDataSetId = createDataSetForServiceProviderTest(sp1, client, "Test Data Set");
        bytes memory testExtraData = new bytes(0);
        // Call directly as PDPVerifier with wrong old service provider
        vm.prank(address(mockPDPVerifier));
        vm.expectRevert(abi.encodeWithSelector(Errors.OldServiceProviderMismatch.selector, 1, sp1, sp2));
        pdpServiceWithPayments.storageProviderChanged(testDataSetId, sp2, sp2, testExtraData);
    }

    /**
     * @notice Test service provider change reverts if called by unauthorized address
     */
    function testServiceProviderChangedRevertsIfUnauthorizedCaller() public {
        uint256 testDataSetId = createDataSetForServiceProviderTest(sp1, client, "Test Data Set");
        bytes memory testExtraData = new bytes(0);
        // Call directly as sp2 (not PDPVerifier)
        vm.prank(sp2);
        vm.expectRevert(abi.encodeWithSelector(Errors.OnlyPDPVerifierAllowed.selector, address(mockPDPVerifier), sp2));
        pdpServiceWithPayments.storageProviderChanged(testDataSetId, sp1, sp2, testExtraData);
    }

    /**
     * @notice Test multiple data sets per provider: only the targeted data set's payee is updated
     */
    function testMultipleDataSetsPerProviderServiceProviderChange() public {
        // Create two data sets for sp1
        uint256 ps1 = createDataSetForServiceProviderTest(sp1, client, "Data Set 1");
        uint256 ps2 = createDataSetForServiceProviderTest(sp1, client, "Data Set 2");
        // Change service provider of ps1 to sp2
        bytes memory testExtraData = new bytes(0);
        vm.expectEmit(true, true, true, true);
        emit DataSetServiceProviderChanged(ps1, sp1, sp2);
        vm.prank(sp2);
        mockPDPVerifier.changeDataSetServiceProvider(ps1, sp2, address(pdpServiceWithPayments), testExtraData);
        // ps1 payee updated, ps2 payee unchanged
        FilecoinWarmStorageService.DataSetInfo memory dataSet1 = viewContract.getDataSet(ps1);
        FilecoinWarmStorageService.DataSetInfo memory dataSet2 = viewContract.getDataSet(ps2);
        assertEq(dataSet1.payee, sp2, "ps1 payee should be sp2");
        assertEq(dataSet2.payee, sp1, "ps2 payee should remain sp1");
    }

    /**
     * @notice Test service provider change works with arbitrary extra data
     */
    function testServiceProviderChangedWithArbitraryExtraData() public {
        uint256 testDataSetId = createDataSetForServiceProviderTest(sp1, client, "Test Data Set");
        // Use arbitrary extra data
        bytes memory testExtraData = abi.encode("arbitrary", 123, address(this));
        vm.expectEmit(true, true, true, true);
        emit DataSetServiceProviderChanged(testDataSetId, sp1, sp2);
        vm.prank(sp2);
        mockPDPVerifier.changeDataSetServiceProvider(testDataSetId, sp2, address(pdpServiceWithPayments), testExtraData);
        FilecoinWarmStorageService.DataSetInfo memory dataSet = viewContract.getDataSet(testDataSetId);
        assertEq(dataSet.payee, sp2, "Payee should be updated to new service provider");
    }

    // Data Set Payment Termination Tests

    function testTerminateServiceLifecycle() public {
        console.log("=== Test: Data Set Payment Termination Lifecycle ===");

        // 1. Setup: Create a dataset with CDN enabled.
        console.log("1. Setting up: Creating dataset with service provider");

        (string[] memory metadataKeys, string[] memory metadataValues) = _getSingleMetadataKV("withCDN", "");

        // Prepare data set creation data
        FilecoinWarmStorageService.DataSetCreateData memory createData = FilecoinWarmStorageService.DataSetCreateData({
            metadataKeys: metadataKeys,
            metadataValues: metadataValues,
            payer: client,
            signature: FAKE_SIGNATURE
        });

        bytes memory encodedData =
            abi.encode(createData.payer, createData.metadataKeys, createData.metadataValues, createData.signature);

        // Setup client payment approval and deposit
        vm.startPrank(client);
        payments.setOperatorApproval(
            address(mockUSDFC),
            address(pdpServiceWithPayments),
            true,
            1000e6, // rate allowance
            1000e6, // lockup allowance
            365 days // max lockup period
        );
        uint256 depositAmount = 100e6;
        mockUSDFC.approve(address(payments), depositAmount);
        payments.deposit(address(mockUSDFC), client, depositAmount);
        vm.stopPrank();

        // Create data set
        makeSignaturePass(client);
        vm.prank(serviceProvider);
        uint256 dataSetId = mockPDPVerifier.createDataSet(pdpServiceWithPayments, encodedData);
        console.log("Created data set with ID:", dataSetId);

        // 2. Submit a valid proof.
        console.log("\n2. Starting proving period and submitting proof");
        // Start proving period
        (uint64 maxProvingPeriod, uint256 challengeWindow,,) = viewContract.getPDPConfig();
        uint256 challengeEpoch = block.number + maxProvingPeriod - (challengeWindow / 2);

        vm.prank(address(mockPDPVerifier));
        pdpServiceWithPayments.nextProvingPeriod(dataSetId, challengeEpoch, 100, "");

        assertEq(viewContract.provingActivationEpoch(dataSetId), block.number);

        // Warp to challenge window
        uint256 provingDeadline = viewContract.provingDeadline(dataSetId);
        vm.roll(provingDeadline - (challengeWindow / 2));

        assertFalse(
            viewContract.provenPeriods(
                dataSetId, pdpServiceWithPayments.getProvingPeriodForEpoch(dataSetId, block.number)
            )
        );

        // Submit proof
        vm.prank(address(mockPDPVerifier));
        pdpServiceWithPayments.possessionProven(dataSetId, 100, 12345, 5);
        assertTrue(
            viewContract.provenPeriods(
                dataSetId, pdpServiceWithPayments.getProvingPeriodForEpoch(dataSetId, block.number)
            )
        );
        console.log("Proof submitted successfully");

        // 3. Terminate payment
        console.log("\n3. Terminating payment rails");
        console.log("Current block:", block.number);
        vm.prank(client); // client terminates
        pdpServiceWithPayments.terminateService(dataSetId);

        // 4. Assertions
        // Check paymentEndEpoch is set
        FilecoinWarmStorageService.DataSetInfo memory info = viewContract.getDataSet(dataSetId);
        assertTrue(info.paymentEndEpoch > 0, "paymentEndEpoch should be set after termination");
        console.log("Payment termination successful. Payment end epoch:", info.paymentEndEpoch);

        // Ensure piecesAdded reverts
        console.log("\n4. Testing operations after termination");
        console.log("Testing piecesAdded - should revert (payment terminated)");
        vm.prank(address(mockPDPVerifier));
        Cids.Cid[] memory pieces = new Cids.Cid[](1);
        bytes32 pieceData = hex"010203";
        pieces[0] = Cids.CommPv2FromDigest(0, 4, pieceData);

        bytes memory addPiecesExtraData = abi.encode(FAKE_SIGNATURE, metadataKeys, metadataValues);
        makeSignaturePass(client);
        vm.expectRevert(abi.encodeWithSelector(Errors.DataSetPaymentAlreadyTerminated.selector, dataSetId));
        pdpServiceWithPayments.piecesAdded(dataSetId, 0, pieces, addPiecesExtraData);
        console.log("[OK] piecesAdded correctly reverted after termination");

        // Wait for payment end epoch to elapse
        console.log("\n5. Rolling past payment end epoch");
        console.log("Current block:", block.number);
        console.log("Rolling to block:", info.paymentEndEpoch + 1);
        vm.roll(info.paymentEndEpoch + 1);

        // Ensure other functions also revert now
        console.log("\n6. Testing operations after payment end epoch");
        // piecesScheduledRemove
        console.log("Testing piecesScheduledRemove - should revert (beyond payment end epoch)");
        vm.prank(address(mockPDPVerifier));
        uint256[] memory pieceIds = new uint256[](1);
        pieceIds[0] = 0;
        bytes memory scheduleRemoveData = abi.encode(FAKE_SIGNATURE);
        makeSignaturePass(client);
        vm.expectRevert(
            abi.encodeWithSelector(
                Errors.DataSetPaymentBeyondEndEpoch.selector, dataSetId, info.paymentEndEpoch, block.number
            )
        );
        mockPDPVerifier.piecesScheduledRemove(dataSetId, pieceIds, address(pdpServiceWithPayments), scheduleRemoveData);
        console.log("[OK] piecesScheduledRemove correctly reverted");

        // possessionProven
        console.log("Testing possessionProven - should revert (beyond payment end epoch)");
        vm.prank(address(mockPDPVerifier));
        vm.expectRevert(
            abi.encodeWithSelector(
                Errors.DataSetPaymentBeyondEndEpoch.selector, dataSetId, info.paymentEndEpoch, block.number
            )
        );
        pdpServiceWithPayments.possessionProven(dataSetId, 100, 12345, 5);
        console.log("[OK] possessionProven correctly reverted");

        // nextProvingPeriod
        console.log("Testing nextProvingPeriod - should revert (beyond payment end epoch)");
        vm.prank(address(mockPDPVerifier));
        vm.expectRevert(
            abi.encodeWithSelector(
                Errors.DataSetPaymentBeyondEndEpoch.selector, dataSetId, info.paymentEndEpoch, block.number
            )
        );
        pdpServiceWithPayments.nextProvingPeriod(dataSetId, block.number + maxProvingPeriod, 100, "");
        console.log("[OK] nextProvingPeriod correctly reverted");

        console.log("\n=== Test completed successfully! ===");
    }

<<<<<<< HEAD
    // ============= CDN Service Termination Tests =============
    function testTerminateCDNServiceLifecycle() public {
        console.log("=== Test: CDN Payment Termination Lifecycle ===");

        // 1. Setup: Create a dataset with CDN enabled.
        console.log("1. Setting up: Creating dataset with service provider");

        (string[] memory metadataKeys, string[] memory metadataValues) = _getSingleMetadataKV("withCDN", "");

        // Prepare data set creation data
        FilecoinWarmStorageService.DataSetCreateData memory createData = FilecoinWarmStorageService.DataSetCreateData({
            metadataKeys: metadataKeys,
            metadataValues: metadataValues,
            payer: client,
            signature: FAKE_SIGNATURE
        });

        bytes memory encodedData =
            abi.encode(createData.payer, createData.metadataKeys, createData.metadataValues, createData.signature);

        // Setup client payment approval and deposit
        vm.startPrank(client);
        payments.setOperatorApproval(
            address(mockUSDFC),
            address(pdpServiceWithPayments),
            true,
            1000e6, // rate allowance
            1000e6, // lockup allowance
            365 days // max lockup period
        );
        uint256 depositAmount = 100e6;
        mockUSDFC.approve(address(payments), depositAmount);
        payments.deposit(address(mockUSDFC), client, depositAmount);
        vm.stopPrank();

        // Create data set
        makeSignaturePass(client);
        vm.prank(serviceProvider);
        uint256 dataSetId = mockPDPVerifier.createDataSet(pdpServiceWithPayments, encodedData);
        console.log("Created data set with ID:", dataSetId);

        // 2. Submit a valid proof.
        console.log("\n2. Starting proving period and submitting proof");
        // Start proving period
        (uint64 maxProvingPeriod, uint256 challengeWindow,,) = viewContract.getPDPConfig();
        uint256 challengeEpoch = block.number + maxProvingPeriod - (challengeWindow / 2);

        vm.prank(address(mockPDPVerifier));
        pdpServiceWithPayments.nextProvingPeriod(dataSetId, challengeEpoch, 100, "");

        assertEq(viewContract.provingActivationEpoch(dataSetId), block.number);

        // Warp to challenge window
        uint256 provingDeadline = viewContract.provingDeadline(dataSetId);
        vm.roll(provingDeadline - (challengeWindow / 2));

        assertFalse(
            viewContract.provenPeriods(
                dataSetId, pdpServiceWithPayments.getProvingPeriodForEpoch(dataSetId, block.number)
            )
        );

        // Submit proof
        vm.prank(address(mockPDPVerifier));
        pdpServiceWithPayments.possessionProven(dataSetId, 100, 12345, 5);
        assertTrue(
            viewContract.provenPeriods(
                dataSetId, pdpServiceWithPayments.getProvingPeriodForEpoch(dataSetId, block.number)
            )
        );
        console.log("Proof submitted successfully");

        // 3. Try to terminate payment from client address
        console.log("\n3. Terminating CDN payment rails from client address -- should revert");
        console.log("Current block:", block.number);
        vm.prank(client); // client terminates
        vm.expectRevert(
            abi.encodeWithSelector(
                Errors.OnlyFilCDNControllerAllowed.selector, address(filCDNController), address(client)
            )
        );
        pdpServiceWithPayments.terminateCDNService(dataSetId);

        // 4. Try to terminate payment from FilCDN address
        console.log("\n4. Terminating CDN payment rails from FilCDN address -- should pass");
        console.log("Current block:", block.number);
        FilecoinWarmStorageService.DataSetInfo memory info = viewContract.getDataSet(dataSetId);
        vm.prank(pdpServiceWithPayments.filCDNControllerAddress()); // FilCDN terminates
        vm.expectEmit(true, true, true, true);
        emit FilecoinWarmStorageService.CDNServiceTerminated(
            filCDNController, dataSetId, info.cacheMissRailId, info.cdnRailId
        );
        pdpServiceWithPayments.terminateCDNService(dataSetId);

        // 5. Assertions
        // Check if CDN data is cleared
        info = viewContract.getDataSet(dataSetId);
        (bool exists, string memory withCDN) = viewContract.getDataSetMetadata(dataSetId, "withCDN");
        assertFalse(exists, "withCDN metadata should not exist after termination");
        assertEq(withCDN, "", "withCDN value should be cleared for dataset");
        assertTrue(info.cdnEndEpoch > 0, "cdnEndEpoch should be set after termination");
        console.log("CDN service termination successful. Flag `withCDN` is cleared");

        (metadataKeys, metadataValues) = viewContract.getAllDataSetMetadata(dataSetId);
        assertTrue(metadataKeys.length == 0, "Metadata keys should be empty after termination");
        assertTrue(metadataValues.length == 0, "Metadata values should be empty after termination");

        // Ensure future CDN service termination reverts
        vm.prank(filCDNController);
        vm.expectRevert(abi.encodeWithSelector(Errors.FilCDNServiceNotConfigured.selector, dataSetId));
        pdpServiceWithPayments.terminateCDNService(dataSetId);

        console.log("\n=== Test completed successfully! ===");
    }

    function testTerminateCDNService_checkPDPPaymentRate() public {
        // 1. Setup: Create a dataset with CDN enabled.
        console.log("1. Setting up: Creating dataset with service provider");

        (string[] memory metadataKeys, string[] memory metadataValues) = _getSingleMetadataKV("withCDN", "");

        // Prepare data set creation data
        FilecoinWarmStorageService.DataSetCreateData memory createData = FilecoinWarmStorageService.DataSetCreateData({
            metadataKeys: metadataKeys,
            metadataValues: metadataValues,
            payer: client,
            signature: FAKE_SIGNATURE
        });

        bytes memory encodedData =
            abi.encode(createData.payer, createData.metadataKeys, createData.metadataValues, createData.signature);

        // Setup client payment approval and deposit
        vm.startPrank(client);
        payments.setOperatorApproval(
            address(mockUSDFC),
            address(pdpServiceWithPayments),
            true,
            1000e6, // rate allowance
            1000e6, // lockup allowance
            365 days // max lockup period
        );
        uint256 depositAmount = 100e6;
        mockUSDFC.approve(address(payments), depositAmount);
        payments.deposit(address(mockUSDFC), client, depositAmount);
        vm.stopPrank();

        // Create data set
        makeSignaturePass(client);
        vm.prank(serviceProvider);
        uint256 dataSetId = mockPDPVerifier.createDataSet(pdpServiceWithPayments, encodedData);
        console.log("Created data set with ID:", dataSetId);

        // 2. Submit a valid proof.
        console.log("\n2. Starting proving period and submitting proof");
        // Start proving period
        (uint64 maxProvingPeriod, uint256 challengeWindow,,) = viewContract.getPDPConfig();
        uint256 challengeEpoch = block.number + maxProvingPeriod - (challengeWindow / 2);

        vm.prank(address(mockPDPVerifier));
        pdpServiceWithPayments.nextProvingPeriod(dataSetId, challengeEpoch, 100, "");

        assertEq(viewContract.provingActivationEpoch(dataSetId), block.number);

        // Warp to challenge window
        uint256 provingDeadline = viewContract.provingDeadline(dataSetId);
        vm.roll(provingDeadline - (challengeWindow / 2));

        assertFalse(
            viewContract.provenPeriods(
                dataSetId, pdpServiceWithPayments.getProvingPeriodForEpoch(dataSetId, block.number)
            )
        );

        // Submit proof
        vm.prank(address(mockPDPVerifier));
        pdpServiceWithPayments.possessionProven(dataSetId, 100, 12345, 5);
        assertTrue(
            viewContract.provenPeriods(
                dataSetId, pdpServiceWithPayments.getProvingPeriodForEpoch(dataSetId, block.number)
            )
        );
        console.log("Proof submitted successfully");

        FilecoinWarmStorageService.DataSetInfo memory info = viewContract.getDataSet(dataSetId);
        Payments.RailView memory pdpRailPreTermination = payments.getRail(info.pdpRailId);

        // 3. Try to terminate payment from FilCDN address
        console.log("\n4. Terminating CDN payment rails from FilCDN address -- should pass");
        console.log("Current block:", block.number);
        vm.prank(pdpServiceWithPayments.filCDNControllerAddress()); // FilCDN terminates
        vm.expectEmit(true, true, true, true);
        emit FilecoinWarmStorageService.CDNServiceTerminated(
            filCDNController, dataSetId, info.cacheMissRailId, info.cdnRailId
        );
        pdpServiceWithPayments.terminateCDNService(dataSetId);

        // 4. Start new proving period and submit new proof
        console.log("\n4. Starting proving period and submitting proof");
        challengeEpoch = block.number + maxProvingPeriod - (challengeWindow / 2);
        vm.prank(address(mockPDPVerifier));
        pdpServiceWithPayments.nextProvingPeriod(dataSetId, challengeEpoch, 100, "");

        // Warp to challenge window
        provingDeadline = viewContract.provingDeadline(dataSetId);
        vm.roll(provingDeadline - (challengeWindow / 2));

        assertFalse(
            viewContract.provenPeriods(
                dataSetId, pdpServiceWithPayments.getProvingPeriodForEpoch(dataSetId, block.number)
            )
        );

        // Submit proof
        vm.prank(address(mockPDPVerifier));
        pdpServiceWithPayments.possessionProven(dataSetId, 100, 12345, 5);
        assertTrue(
            viewContract.provenPeriods(
                dataSetId, pdpServiceWithPayments.getProvingPeriodForEpoch(dataSetId, block.number)
            )
        );

        // 5. Assert that payment rate has remained unchanged
        console.log("\n5. Assert that payment rate has remained unchanged");
        Payments.RailView memory pdpRail = payments.getRail(info.pdpRailId);
        assertEq(pdpRailPreTermination.paymentRate, pdpRail.paymentRate, "Payments rate should remain unchanged");

        console.log("\n=== Test completed successfully! ===");
    }

    function testTerminateCDNService_dataSetHasNoCDNEnabled() public {
        string[] memory metadataKeys = new string[](0);
        string[] memory metadataValues = new string[](0);
        uint256 dataSetId = createDataSetForClient(sp1, client, metadataKeys, metadataValues);

        // Try to terminate CDN service
        console.log("Terminating CDN service for data set with -- should revert");
        console.log("Current block:", block.number);
        vm.prank(filCDNController);
        vm.expectRevert(abi.encodeWithSelector(Errors.FilCDNServiceNotConfigured.selector, dataSetId));
        pdpServiceWithPayments.terminateCDNService(dataSetId);
    }

    // ==== Data Set Metadata Storage Tests ====
=======
    // Data Set Metadata Storage Tests
>>>>>>> 7b95a802
    function testDataSetMetadataStorage() public {
        // Create a data set with metadata
        (string[] memory metadataKeys, string[] memory metadataValues) = _getSingleMetadataKV("label", "Test Metadata");
        uint256 dataSetId = createDataSetForClient(sp1, client, metadataKeys, metadataValues);

        // read metadata key and value from contract
        (bool exists, string memory storedMetadata) = viewContract.getDataSetMetadata(dataSetId, metadataKeys[0]);
        (string[] memory storedKeys,) = viewContract.getAllDataSetMetadata(dataSetId);

        // Verify the stored metadata matches what we set
        assertTrue(exists, "Metadata key should exist");
        assertEq(storedMetadata, string(metadataValues[0]), "Stored metadata value should match");
        assertEq(storedKeys.length, 1, "Should have one metadata key");
        assertEq(storedKeys[0], metadataKeys[0], "Stored metadata key should match");
    }

    function testDataSetMetadataEmpty() public {
        string[] memory metadataKeys = new string[](0);
        string[] memory metadataValues = new string[](0);
        uint256 dataSetId = createDataSetForClient(sp1, client, metadataKeys, metadataValues);

        // Verify no metadata is stored
        (string[] memory storedKeys,) = viewContract.getAllDataSetMetadata(dataSetId);
        assertEq(storedKeys.length, 0, "Should have no metadata keys");
    }

    function testDataSetMetadataStorageMultipleKeys() public {
        // Create a data set with multiple metadata entries
        string[] memory metadataKeys = new string[](3);
        string[] memory metadataValues = new string[](3);

        metadataKeys[0] = "label";
        metadataValues[0] = "Test Metadata 1";

        metadataKeys[1] = "description";
        metadataValues[1] = "Test Description";

        metadataKeys[2] = "version";
        metadataValues[2] = "1.0.0";

        uint256 dataSetId = createDataSetForClient(sp1, client, metadataKeys, metadataValues);

        // Verify all metadata keys and values
        for (uint256 i = 0; i < metadataKeys.length; i++) {
            (bool exists, string memory storedMetadata) = viewContract.getDataSetMetadata(dataSetId, metadataKeys[i]);
            assertTrue(exists, "Metadata key should exist");
            assertEq(
                storedMetadata,
                metadataValues[i],
                string(abi.encodePacked("Stored metadata for ", metadataKeys[i], " should match"))
            );
        }
        (string[] memory storedKeys,) = viewContract.getAllDataSetMetadata(dataSetId);
        assertEq(storedKeys.length, metadataKeys.length, "Should have correct number of metadata keys");
        for (uint256 i = 0; i < metadataKeys.length; i++) {
            bool found = false;
            for (uint256 j = 0; j < storedKeys.length; j++) {
                if (keccak256(abi.encodePacked(storedKeys[j])) == keccak256(abi.encodePacked(metadataKeys[i]))) {
                    found = true;
                    break;
                }
            }
            assertTrue(found, string(abi.encodePacked("Metadata key ", metadataKeys[i], " should be stored")));
        }
    }

    function testMetadataQueries() public {
        // Test 1: Dataset with no metadata
        string[] memory emptyKeys = new string[](0);
        string[] memory emptyValues = new string[](0);
        uint256 dataSetId1 = createDataSetForClient(sp1, client, emptyKeys, emptyValues);

        // Test 2: Dataset with CDN metadata
        string[] memory cdnKeys = new string[](1);
        string[] memory cdnValues = new string[](1);
        cdnKeys[0] = "withCDN";
        cdnValues[0] = "true";
        uint256 dataSetId2 = createDataSetForClient(sp1, client, cdnKeys, cdnValues);

        // Test 3: Dataset with regular metadata
        string[] memory metaKeys = new string[](1);
        string[] memory metaValues = new string[](1);
        metaKeys[0] = "label";
        metaValues[0] = "test";
        uint256 dataSetId3 = createDataSetForClient(sp1, client, metaKeys, metaValues);

        // Test 4: Dataset with multiple metadata including CDN
        string[] memory bothKeys = new string[](2);
        string[] memory bothValues = new string[](2);
        bothKeys[0] = "label";
        bothValues[0] = "test";
        bothKeys[1] = "withCDN";
        bothValues[1] = "true";
        uint256 dataSetId4 = createDataSetForClient(sp1, client, bothKeys, bothValues);

        // Verify dataset with multiple metadata keys
        (bool exists1, string memory value) = viewContract.getDataSetMetadata(dataSetId4, "label");
        assertTrue(exists1, "label key should exist");
        assertEq(value, "test", "label value should be 'test' for dataset 4");
        (bool exists2,) = viewContract.getDataSetMetadata(dataSetId4, "withCDN");
        (, value) = viewContract.getDataSetMetadata(dataSetId4, "withCDN");
        assertTrue(exists2, "withCDN key should exist");
        assertEq(value, "true", "withCDN value should be 'true' for dataset 4");

        // Verify CDN metadata queries work correctly
        (bool exists3,) = viewContract.getDataSetMetadata(dataSetId2, "withCDN");
        (, value) = viewContract.getDataSetMetadata(dataSetId2, "withCDN");
        assertTrue(exists3, "withCDN key should exist");
        assertEq(value, "true", "withCDN value should be 'true' for dataset 2");

        (bool exists4,) = viewContract.getDataSetMetadata(dataSetId1, "withCDN");
        (, value) = viewContract.getDataSetMetadata(dataSetId1, "withCDN");
        assertFalse(exists4, "withCDN key should not exist");
        assertEq(value, "", "withCDN key should not exist in dataset 1");

        // Test getAllDataSetMetadata with no metadata
        (string[] memory keys, string[] memory values) = viewContract.getAllDataSetMetadata(dataSetId1);
        assertEq(keys.length, 0, "Should return empty arrays for no metadata");
        assertEq(values.length, 0, "Should return empty arrays for no metadata");

        // Test getAllDataSetMetadata with metadata
        (keys, values) = viewContract.getAllDataSetMetadata(dataSetId3);
        assertEq(keys.length, 1, "Should have one key");
        assertEq(keys[0], "label", "Key should be label");
        assertEq(values[0], "test", "Value should be test");
    }

    function testDataSetMetadataStorageMultipleDataSets() public {
        // Create multiple proof sets with metadata
        (string[] memory metadataKeys1, string[] memory metadataValues1) = _getSingleMetadataKV("label", "Data Set 1");
        (string[] memory metadataKeys2, string[] memory metadataValues2) = _getSingleMetadataKV("label", "Data Set 2");

        uint256 dataSetId1 = createDataSetForClient(sp1, client, metadataKeys1, metadataValues1);
        uint256 dataSetId2 = createDataSetForClient(sp2, client, metadataKeys2, metadataValues2);

        // Verify metadata for first data set
        (bool exists1, string memory storedMetadata1) = viewContract.getDataSetMetadata(dataSetId1, metadataKeys1[0]);
        assertTrue(exists1, "First dataset metadata key should exist");
        assertEq(storedMetadata1, string(metadataValues1[0]), "Stored metadata for first data set should match");

        // Verify metadata for second data set
        (bool exists2, string memory storedMetadata2) = viewContract.getDataSetMetadata(dataSetId2, metadataKeys2[0]);
        assertTrue(exists2, "Second dataset metadata key should exist");
        assertEq(storedMetadata2, string(metadataValues2[0]), "Stored metadata for second data set should match");
    }

    function testDataSetMetadataKeyLengthBoundaries() public {
        // Test key lengths: just below max (31), at max (32), and exceeding max (33)
        uint256[] memory keyLengths = new uint256[](3);
        keyLengths[0] = 31; // Just below max
        keyLengths[1] = 32; // At max
        keyLengths[2] = 33; // Exceeds max

        for (uint256 i = 0; i < keyLengths.length; i++) {
            uint256 keyLength = keyLengths[i];
            (string[] memory metadataKeys, string[] memory metadataValues) =
                _getSingleMetadataKV(_makeStringOfLength(keyLength), "Test Metadata");

            if (keyLength <= 32) {
                // Should succeed for valid lengths
                uint256 dataSetId = createDataSetForClient(sp1, client, metadataKeys, metadataValues);

                // Verify the metadata is stored correctly
                (bool exists, string memory storedMetadata) =
                    viewContract.getDataSetMetadata(dataSetId, metadataKeys[0]);
                assertTrue(exists, "Metadata key should exist");
                assertEq(
                    storedMetadata,
                    string(metadataValues[0]),
                    string.concat("Stored metadata value should match for key length ", Strings.toString(keyLength))
                );

                // Verify the metadata key is stored
                (string[] memory storedKeys,) = viewContract.getAllDataSetMetadata(dataSetId);
                assertEq(storedKeys.length, 1, "Should have one metadata key");
                assertEq(
                    storedKeys[0],
                    metadataKeys[0],
                    string.concat("Stored metadata key should match for key length ", Strings.toString(keyLength))
                );
            } else {
                // Should fail for exceeding max
                bytes memory encodedData = prepareDataSetForClient(sp1, client, metadataKeys, metadataValues);
                vm.prank(sp1);
                vm.expectRevert(abi.encodeWithSelector(Errors.MetadataKeyExceedsMaxLength.selector, 0, 32, keyLength));
                mockPDPVerifier.createDataSet(pdpServiceWithPayments, encodedData);
            }
        }
    }

    function testDataSetMetadataValueLengthBoundaries() public {
        // Test value lengths: just below max (127), at max (128), and exceeding max (129)
        uint256[] memory valueLengths = new uint256[](3);
        valueLengths[0] = 127; // Just below max
        valueLengths[1] = 128; // At max
        valueLengths[2] = 129; // Exceeds max

        for (uint256 i = 0; i < valueLengths.length; i++) {
            uint256 valueLength = valueLengths[i];
            string[] memory metadataKeys = new string[](1);
            string[] memory metadataValues = new string[](1);
            metadataKeys[0] = "key";
            metadataValues[0] = _makeStringOfLength(valueLength);

            if (valueLength <= 128) {
                // Should succeed for valid lengths
                uint256 dataSetId = createDataSetForClient(sp1, client, metadataKeys, metadataValues);

                // Verify the metadata is stored correctly
                (bool exists, string memory storedMetadata) =
                    viewContract.getDataSetMetadata(dataSetId, metadataKeys[0]);
                assertTrue(exists, "Metadata key should exist");
                assertEq(
                    storedMetadata,
                    metadataValues[0],
                    string.concat("Stored metadata value should match for value length ", Strings.toString(valueLength))
                );

                // Verify the metadata key is stored
                (string[] memory storedKeys,) = viewContract.getAllDataSetMetadata(dataSetId);
                assertEq(storedKeys.length, 1, "Should have one metadata key");
                assertEq(
                    storedKeys[0],
                    metadataKeys[0],
                    string.concat("Stored metadata key should match for value length ", Strings.toString(valueLength))
                );
            } else {
                // Should fail for exceeding max
                bytes memory encodedData = prepareDataSetForClient(sp1, client, metadataKeys, metadataValues);
                vm.prank(sp1);
                vm.expectRevert(
                    abi.encodeWithSelector(Errors.MetadataValueExceedsMaxLength.selector, 0, 128, valueLength)
                );
                mockPDPVerifier.createDataSet(pdpServiceWithPayments, encodedData);
            }
        }
    }

    function testDataSetMetadataKeyCountBoundaries() public {
        // Test key counts: just below max (MAX_KEYS_PER_DATASET - 1), at max, and exceeding max
        uint256[] memory keyCounts = new uint256[](3);
        keyCounts[0] = MAX_KEYS_PER_DATASET - 1; // Just below max
        keyCounts[1] = MAX_KEYS_PER_DATASET; // At max
        keyCounts[2] = MAX_KEYS_PER_DATASET + 1; // Exceeds max

        for (uint256 testIdx = 0; testIdx < keyCounts.length; testIdx++) {
            uint256 keyCount = keyCounts[testIdx];
            string[] memory metadataKeys = new string[](keyCount);
            string[] memory metadataValues = new string[](keyCount);

            for (uint256 i = 0; i < keyCount; i++) {
                metadataKeys[i] = string.concat("key", Strings.toString(i));
                metadataValues[i] = _makeStringOfLength(32);
            }

            if (keyCount <= MAX_KEYS_PER_DATASET) {
                // Should succeed for valid counts
                uint256 dataSetId = createDataSetForClient(sp1, client, metadataKeys, metadataValues);

                // Verify all metadata keys and values
                for (uint256 i = 0; i < metadataKeys.length; i++) {
                    (bool exists, string memory storedMetadata) =
                        viewContract.getDataSetMetadata(dataSetId, metadataKeys[i]);
                    assertTrue(exists, string.concat("Key ", metadataKeys[i], " should exist"));
                    assertEq(
                        storedMetadata,
                        metadataValues[i],
                        string.concat("Stored metadata for ", metadataKeys[i], " should match")
                    );
                }

                (string[] memory storedKeys,) = viewContract.getAllDataSetMetadata(dataSetId);
                assertEq(
                    storedKeys.length,
                    metadataKeys.length,
                    string.concat("Should have ", Strings.toString(keyCount), " metadata keys")
                );

                // Verify all keys are stored
                for (uint256 i = 0; i < metadataKeys.length; i++) {
                    bool found = false;
                    for (uint256 j = 0; j < storedKeys.length; j++) {
                        if (keccak256(bytes(storedKeys[j])) == keccak256(bytes(metadataKeys[i]))) {
                            found = true;
                            break;
                        }
                    }
                    assertTrue(found, string.concat("Metadata key ", metadataKeys[i], " should be stored"));
                }
            } else {
                // Should fail for exceeding max
                bytes memory encodedData = prepareDataSetForClient(sp1, client, metadataKeys, metadataValues);
                vm.prank(sp1);
                vm.expectRevert(
                    abi.encodeWithSelector(Errors.TooManyMetadataKeys.selector, MAX_KEYS_PER_DATASET, keyCount)
                );
                mockPDPVerifier.createDataSet(pdpServiceWithPayments, encodedData);
            }
        }
    }

    function setupDataSetWithPieceMetadata(
        uint256 pieceId,
        string[] memory keys,
        string[] memory values,
        bytes memory signature,
        address caller
    ) internal returns (PieceMetadataSetup memory setup) {
        (string[] memory metadataKeys, string[] memory metadataValues) =
            _getSingleMetadataKV("label", "Test Root Metadata");
        uint256 dataSetId = createDataSetForClient(sp1, client, metadataKeys, metadataValues);

        Cids.Cid[] memory pieceData = new Cids.Cid[](1);
        pieceData[0] = Cids.CommPv2FromDigest(0, 4, keccak256(abi.encodePacked("file")));

        // Convert to per-piece format: each piece gets same metadata
        string[][] memory allKeys = new string[][](1);
        string[][] memory allValues = new string[][](1);
        allKeys[0] = keys;
        allValues[0] = values;

        // Encode extraData: (signature, metadataKeys, metadataValues)
        extraData = abi.encode(signature, allKeys, allValues);

        if (caller == address(mockPDPVerifier)) {
            vm.expectEmit(true, false, false, true);
            emit FilecoinWarmStorageService.PieceAdded(dataSetId, pieceId, keys, values);
        } else {
            // Handle case where caller is not the PDP verifier
            vm.expectRevert(
                abi.encodeWithSelector(Errors.OnlyPDPVerifierAllowed.selector, address(mockPDPVerifier), caller)
            );
        }
        vm.prank(caller);
        pdpServiceWithPayments.piecesAdded(dataSetId, pieceId, pieceData, extraData);

        setup = PieceMetadataSetup({dataSetId: dataSetId, pieceId: pieceId, pieceData: pieceData, extraData: extraData});
    }

    function testPieceMetadataStorageAndRetrieval() public {
        // Test storing and retrieving piece metadata
        uint256 pieceId = 42;

        // Set metadata for the piece
        string[] memory keys = new string[](2);
        string[] memory values = new string[](2);
        keys[0] = "filename";
        values[0] = "dog.jpg";
        keys[1] = "contentType";
        values[1] = "image/jpeg";

        PieceMetadataSetup memory setup =
            setupDataSetWithPieceMetadata(pieceId, keys, values, FAKE_SIGNATURE, address(mockPDPVerifier));

        // Verify piece metadata storage

        (string[] memory storedKeys, string[] memory storedValues) =
            viewContract.getAllPieceMetadata(setup.dataSetId, setup.pieceId);
        for (uint256 i = 0; i < values.length; i++) {
            assertEq(storedKeys[i], keys[i], string.concat("Stored key should match: ", keys[i]));
            assertEq(storedValues[i], values[i], string.concat("Stored value should match for key: ", keys[i]));
        }
    }

    function testPieceMetadataKeyLengthBoundaries() public {
        uint256 pieceId = 42;

        // Test key lengths: just below max (31), at max (32), and exceeding max (33)
        uint256[] memory keyLengths = new uint256[](3);
        keyLengths[0] = 31; // Just below max
        keyLengths[1] = 32; // At max
        keyLengths[2] = 33; // Exceeds max

        for (uint256 i = 0; i < keyLengths.length; i++) {
            uint256 keyLength = keyLengths[i];
            string[] memory keys = new string[](1);
            string[] memory values = new string[](1);
            keys[0] = _makeStringOfLength(keyLength);
            values[0] = "dog.jpg";

            // Create dataset
            (string[] memory metadataKeys, string[] memory metadataValues) =
                _getSingleMetadataKV("label", "Test Root Metadata");
            uint256 dataSetId = createDataSetForClient(sp1, client, metadataKeys, metadataValues);

            Cids.Cid[] memory pieceData = new Cids.Cid[](1);
            pieceData[0] = Cids.CommPv2FromDigest(0, 4, keccak256(abi.encodePacked("file")));

            // Convert to per-piece format
            string[][] memory allKeys = new string[][](1);
            string[][] memory allValues = new string[][](1);
            allKeys[0] = keys;
            allValues[0] = values;
            bytes memory encodedData = abi.encode(FAKE_SIGNATURE, allKeys, allValues);

            if (keyLength <= 32) {
                // Should succeed for valid lengths
                vm.expectEmit(true, false, false, true);
                emit FilecoinWarmStorageService.PieceAdded(dataSetId, pieceId + i, keys, values);

                vm.prank(address(mockPDPVerifier));
                pdpServiceWithPayments.piecesAdded(dataSetId, pieceId + i, pieceData, encodedData);

                // Verify piece metadata storage
                (bool exists, string memory storedMetadata) =
                    viewContract.getPieceMetadata(dataSetId, pieceId + i, keys[0]);
                assertTrue(exists, "Piece metadata key should exist");
                assertEq(
                    storedMetadata,
                    string(values[0]),
                    string.concat("Stored metadata should match for key length ", Strings.toString(keyLength))
                );

                (string[] memory storedKeys,) = viewContract.getAllPieceMetadata(dataSetId, pieceId + i);
                assertEq(storedKeys.length, 1, "Should have one metadata key");
                assertEq(
                    storedKeys[0],
                    keys[0],
                    string.concat("Stored key should match for key length ", Strings.toString(keyLength))
                );
            } else {
                // Should fail for exceeding max
                vm.expectRevert(abi.encodeWithSelector(Errors.MetadataKeyExceedsMaxLength.selector, 0, 32, keyLength));
                vm.prank(address(mockPDPVerifier));
                pdpServiceWithPayments.piecesAdded(dataSetId, pieceId + i, pieceData, encodedData);
            }
        }
    }

    function testPieceMetadataValueLengthBoundaries() public {
        uint256 pieceId = 42;

        // Test value lengths: just below max (127), at max (128), and exceeding max (129)
        uint256[] memory valueLengths = new uint256[](3);
        valueLengths[0] = 127; // Just below max
        valueLengths[1] = 128; // At max
        valueLengths[2] = 129; // Exceeds max

        for (uint256 i = 0; i < valueLengths.length; i++) {
            uint256 valueLength = valueLengths[i];
            string[] memory keys = new string[](1);
            string[] memory values = new string[](1);
            keys[0] = "filename";
            values[0] = _makeStringOfLength(valueLength);

            // Create dataset
            (string[] memory metadataKeys, string[] memory metadataValues) =
                _getSingleMetadataKV("label", "Test Root Metadata");
            uint256 dataSetId = createDataSetForClient(sp1, client, metadataKeys, metadataValues);

            Cids.Cid[] memory pieceData = new Cids.Cid[](1);
            pieceData[0] = Cids.CommPv2FromDigest(0, 4, keccak256(abi.encodePacked("file")));

            // Convert to per-piece format
            string[][] memory allKeys = new string[][](1);
            string[][] memory allValues = new string[][](1);
            allKeys[0] = keys;
            allValues[0] = values;
            bytes memory encodedData = abi.encode(FAKE_SIGNATURE, allKeys, allValues);

            if (valueLength <= 128) {
                // Should succeed for valid lengths
                vm.expectEmit(true, false, false, true);
                emit FilecoinWarmStorageService.PieceAdded(dataSetId, pieceId + i, keys, values);

                vm.prank(address(mockPDPVerifier));
                pdpServiceWithPayments.piecesAdded(dataSetId, pieceId + i, pieceData, encodedData);

                // Verify piece metadata storage
                (bool exists, string memory storedMetadata) =
                    viewContract.getPieceMetadata(dataSetId, pieceId + i, keys[0]);
                assertTrue(exists, "Piece metadata key should exist");
                assertEq(
                    storedMetadata,
                    string(values[0]),
                    string.concat("Stored metadata should match for value length ", Strings.toString(valueLength))
                );

                (string[] memory storedKeys,) = viewContract.getAllPieceMetadata(dataSetId, pieceId + i);
                assertEq(storedKeys.length, 1, "Should have one metadata key");
                assertEq(storedKeys[0], keys[0], "Stored key should match 'filename'");
            } else {
                // Should fail for exceeding max
                vm.expectRevert(
                    abi.encodeWithSelector(Errors.MetadataValueExceedsMaxLength.selector, 0, 128, valueLength)
                );
                vm.prank(address(mockPDPVerifier));
                pdpServiceWithPayments.piecesAdded(dataSetId, pieceId + i, pieceData, encodedData);
            }
        }
    }

    function testPieceMetadataKeyCountBoundaries() public {
        uint256 pieceId = 42;

        // Test key counts: just below max, at max, and exceeding max
        uint256[] memory keyCounts = new uint256[](3);
        keyCounts[0] = MAX_KEYS_PER_PIECE - 1; // Just below max (4)
        keyCounts[1] = MAX_KEYS_PER_PIECE; // At max (5)
        keyCounts[2] = MAX_KEYS_PER_PIECE + 1; // Exceeds max (6)

        for (uint256 testIdx = 0; testIdx < keyCounts.length; testIdx++) {
            uint256 keyCount = keyCounts[testIdx];
            string[] memory keys = new string[](keyCount);
            string[] memory values = new string[](keyCount);

            for (uint256 i = 0; i < keyCount; i++) {
                keys[i] = string.concat("key", Strings.toString(i));
                values[i] = string.concat("value", Strings.toString(i));
            }

            // Create dataset
            (string[] memory metadataKeys, string[] memory metadataValues) =
                _getSingleMetadataKV("label", "Test Root Metadata");
            uint256 dataSetId = createDataSetForClient(sp1, client, metadataKeys, metadataValues);

            Cids.Cid[] memory pieceData = new Cids.Cid[](1);
            pieceData[0] = Cids.CommPv2FromDigest(0, 4, keccak256(abi.encodePacked("file")));

            // Convert to per-piece format
            string[][] memory allKeys = new string[][](1);
            string[][] memory allValues = new string[][](1);
            allKeys[0] = keys;
            allValues[0] = values;
            bytes memory encodedData = abi.encode(FAKE_SIGNATURE, allKeys, allValues);

            if (keyCount <= MAX_KEYS_PER_PIECE) {
                // Should succeed for valid counts
                vm.expectEmit(true, false, false, true);
                emit FilecoinWarmStorageService.PieceAdded(dataSetId, pieceId + testIdx, keys, values);

                vm.prank(address(mockPDPVerifier));
                pdpServiceWithPayments.piecesAdded(dataSetId, pieceId + testIdx, pieceData, encodedData);

                // Verify piece metadata storage
                for (uint256 i = 0; i < keys.length; i++) {
                    (bool exists, string memory storedMetadata) =
                        viewContract.getPieceMetadata(dataSetId, pieceId + testIdx, keys[i]);
                    assertTrue(exists, string.concat("Key ", keys[i], " should exist"));
                    assertEq(
                        storedMetadata, values[i], string.concat("Stored metadata should match for key: ", keys[i])
                    );
                }

                (string[] memory storedKeys,) = viewContract.getAllPieceMetadata(dataSetId, pieceId + testIdx);
                assertEq(
                    storedKeys.length,
                    keys.length,
                    string.concat("Should have ", Strings.toString(keyCount), " metadata keys")
                );
            } else {
                // Should fail for exceeding max
                vm.expectRevert(
                    abi.encodeWithSelector(Errors.TooManyMetadataKeys.selector, MAX_KEYS_PER_PIECE, keyCount)
                );
                vm.prank(address(mockPDPVerifier));
                pdpServiceWithPayments.piecesAdded(dataSetId, pieceId + testIdx, pieceData, encodedData);
            }
        }
    }

    function testPieceMetadataForSameKeyCannotRewrite() public {
        uint256 pieceId = 42;

        // Set metadata for the piece
        string[] memory keys = new string[](2);
        string[] memory values = new string[](2);
        keys[0] = "filename";
        values[0] = "dog.jpg";
        keys[1] = "contentType";
        values[1] = "image/jpeg";

        PieceMetadataSetup memory setup =
            setupDataSetWithPieceMetadata(pieceId, keys, values, FAKE_SIGNATURE, address(mockPDPVerifier));

        vm.expectRevert(abi.encodeWithSelector(Errors.DuplicateMetadataKey.selector, setup.dataSetId, keys[0]));
        vm.prank(address(mockPDPVerifier));
        pdpServiceWithPayments.piecesAdded(setup.dataSetId, setup.pieceId, setup.pieceData, setup.extraData);
    }

    function testPieceMetadataCannotBeAddedByNonPDPVerifier() public {
        uint256 pieceId = 42;

        // Set metadata for the piece
        string[] memory keys = new string[](2);
        string[] memory values = new string[](2);
        keys[0] = "filename";
        values[0] = "dog.jpg";
        keys[1] = "contentType";
        values[1] = "image/jpeg";

        setupDataSetWithPieceMetadata(pieceId, keys, values, FAKE_SIGNATURE, address(this));
    }

    function testPieceMetadataCannotBeCalledWithMoreValues() public {
        uint256 pieceId = 42;

        // Set metadata for the piece with more values than keys
        string[] memory keys = new string[](2);
        string[] memory values = new string[](3); // One extra value

        keys[0] = "filename";
        values[0] = "dog.jpg";
        keys[1] = "contentType";
        values[1] = "image/jpeg";
        values[2] = "extraValue"; // Extra value

        // Create dataset first
        (string[] memory metadataKeys, string[] memory metadataValues) =
            _getSingleMetadataKV("label", "Test Root Metadata");
        uint256 dataSetId = createDataSetForClient(sp1, client, metadataKeys, metadataValues);

        Cids.Cid[] memory pieceData = new Cids.Cid[](1);
        pieceData[0] = Cids.CommPv2FromDigest(0, 4, keccak256(abi.encodePacked("file")));

        // Convert to per-piece format with mismatched arrays
        string[][] memory allKeys = new string[][](1);
        string[][] memory allValues = new string[][](1);
        allKeys[0] = keys;
        allValues[0] = values;

        // Encode extraData with mismatched keys/values
        bytes memory encodedData = abi.encode(FAKE_SIGNATURE, allKeys, allValues);

        // Expect revert due to key/value mismatch
        vm.expectRevert(
            abi.encodeWithSelector(Errors.MetadataKeyAndValueLengthMismatch.selector, keys.length, values.length)
        );
        vm.prank(address(mockPDPVerifier));
        pdpServiceWithPayments.piecesAdded(dataSetId, pieceId, pieceData, encodedData);
    }

    function testPieceMetadataCannotBeCalledWithMoreKeys() public {
        uint256 pieceId = 42;

        // Set metadata for the piece with more keys than values
        string[] memory keys = new string[](3); // One extra key
        string[] memory values = new string[](2);

        keys[0] = "filename";
        values[0] = "dog.jpg";
        keys[1] = "contentType";
        values[1] = "image/jpeg";
        keys[2] = "extraKey"; // Extra key

        // Create dataset first
        (string[] memory metadataKeys, string[] memory metadataValues) =
            _getSingleMetadataKV("label", "Test Root Metadata");
        uint256 dataSetId = createDataSetForClient(sp1, client, metadataKeys, metadataValues);

        Cids.Cid[] memory pieceData = new Cids.Cid[](1);
        pieceData[0] = Cids.CommPv2FromDigest(0, 4, keccak256(abi.encodePacked("file")));

        // Convert to per-piece format with mismatched arrays
        string[][] memory allKeys = new string[][](1);
        string[][] memory allValues = new string[][](1);
        allKeys[0] = keys;
        allValues[0] = values;

        // Encode extraData with mismatched keys/values
        bytes memory encodedData = abi.encode(FAKE_SIGNATURE, allKeys, allValues);

        // Expect revert due to key/value mismatch
        vm.expectRevert(
            abi.encodeWithSelector(Errors.MetadataKeyAndValueLengthMismatch.selector, keys.length, values.length)
        );
        vm.prank(address(mockPDPVerifier));
        pdpServiceWithPayments.piecesAdded(dataSetId, pieceId, pieceData, encodedData);
    }

    function testGetPieceMetadata() public {
        uint256 pieceId = 42;

        // Set metadata for the piece
        string[] memory keys = new string[](2);
        string[] memory values = new string[](2);
        keys[0] = "filename";
        values[0] = "dog.jpg";
        keys[1] = "contentType";
        values[1] = "image/jpeg";

        PieceMetadataSetup memory setup =
            setupDataSetWithPieceMetadata(pieceId, keys, values, FAKE_SIGNATURE, address(mockPDPVerifier));

        // Test getPieceMetadata for existing keys
        (bool exists1, string memory filename) =
            viewContract.getPieceMetadata(setup.dataSetId, setup.pieceId, "filename");
        assertTrue(exists1, "filename key should exist");
        assertEq(filename, "dog.jpg", "Filename metadata should match");

        (bool exists2, string memory contentType) =
            viewContract.getPieceMetadata(setup.dataSetId, setup.pieceId, "contentType");
        assertTrue(exists2, "contentType key should exist");
        assertEq(contentType, "image/jpeg", "Content type metadata should match");

        // Test getPieceMetadata for non-existent key - this is the important false case!
        (bool exists3, string memory nonExistentKey) =
            viewContract.getPieceMetadata(setup.dataSetId, setup.pieceId, "nonExistentKey");
        assertFalse(exists3, "Non-existent key should not exist");
        assertEq(bytes(nonExistentKey).length, 0, "Should return empty string for non-existent key");
    }

    function testGetPieceMetdataAllKeys() public {
        uint256 pieceId = 42;

        // Set metadata for the piece
        string[] memory keys = new string[](2);
        string[] memory values = new string[](2);
        keys[0] = "filename";
        values[0] = "dog.jpg";
        keys[1] = "contentType";
        values[1] = "image/jpeg";

        PieceMetadataSetup memory setup =
            setupDataSetWithPieceMetadata(pieceId, keys, values, FAKE_SIGNATURE, address(mockPDPVerifier));

        // Test getPieceMetadataKeys
        (string[] memory storedKeys, string[] memory storedValues) =
            viewContract.getAllPieceMetadata(setup.dataSetId, setup.pieceId);
        assertEq(storedKeys.length, keys.length, "Should return correct number of metadata keys");
        for (uint256 i = 0; i < keys.length; i++) {
            assertEq(storedKeys[i], keys[i], string.concat("Stored key should match: ", keys[i]));
            assertEq(storedValues[i], values[i], string.concat("Stored value should match for key: ", keys[i]));
        }
    }

    function testGetPieceMetadata_NonExistentDataSet() public view {
        uint256 nonExistentDataSetId = 999;
        uint256 nonExistentPieceId = 43;

        // Attempt to get metadata for a non-existent proof set
        (bool exists, string memory filename) =
            viewContract.getPieceMetadata(nonExistentDataSetId, nonExistentPieceId, "filename");
        assertFalse(exists, "Key should not exist for non-existent data set");
        assertTrue(bytes(filename).length == 0, "Should return empty string");
        assertEq(bytes(filename).length, 0, "Should return empty string for non-existent proof set");
    }

    function testGetPieceMetadata_NonExistentKey() public {
        uint256 pieceId = 42;

        // Set metadata for the piece
        string[] memory keys = new string[](1);
        string[] memory values = new string[](1);
        keys[0] = "filename";
        values[0] = "dog.jpg";

        PieceMetadataSetup memory setup =
            setupDataSetWithPieceMetadata(pieceId, keys, values, FAKE_SIGNATURE, address(mockPDPVerifier));

        // Attempt to get metadata for a non-existent key
        (bool exists, string memory nonExistentMetadata) =
            viewContract.getPieceMetadata(setup.dataSetId, setup.pieceId, "nonExistentKey");
        assertFalse(exists, "Non-existent key should not exist");
        assertTrue(bytes(nonExistentMetadata).length == 0, "Should return empty string");
        assertEq(bytes(nonExistentMetadata).length, 0, "Should return empty string for non-existent key");
    }

    function testPieceMetadataPerPieceDifferentMetadata() public {
        // Test different metadata for multiple pieces
        uint256 firstPieceId = 100;
        uint256 numPieces = 3;

        // Create dataset
        (string[] memory metadataKeys, string[] memory metadataValues) =
            _getSingleMetadataKV("label", "Test Root Metadata");
        uint256 dataSetId = createDataSetForClient(sp1, client, metadataKeys, metadataValues);

        // Create multiple pieces with different metadata
        Cids.Cid[] memory pieceData = new Cids.Cid[](numPieces);
        for (uint256 i = 0; i < numPieces; i++) {
            pieceData[i] = Cids.CommPv2FromDigest(0, 4, keccak256(abi.encodePacked("file", i)));
        }

        // Prepare different metadata for each piece
        string[][] memory allKeys = new string[][](numPieces);
        string[][] memory allValues = new string[][](numPieces);

        // Piece 0: filename and contentType
        allKeys[0] = new string[](2);
        allValues[0] = new string[](2);
        allKeys[0][0] = "filename";
        allValues[0][0] = "document.pdf";
        allKeys[0][1] = "contentType";
        allValues[0][1] = "application/pdf";

        // Piece 1: filename, size, and compression
        allKeys[1] = new string[](3);
        allValues[1] = new string[](3);
        allKeys[1][0] = "filename";
        allValues[1][0] = "image.jpg";
        allKeys[1][1] = "size";
        allValues[1][1] = "1024000";
        allKeys[1][2] = "compression";
        allValues[1][2] = "jpeg";

        // Piece 2: just filename
        allKeys[2] = new string[](1);
        allValues[2] = new string[](1);
        allKeys[2][0] = "filename";
        allValues[2][0] = "data.json";

        bytes memory encodedData = abi.encode(FAKE_SIGNATURE, allKeys, allValues);

        // Expect events for each piece with their specific metadata
        vm.expectEmit(true, false, false, true);
        emit FilecoinWarmStorageService.PieceAdded(dataSetId, firstPieceId, allKeys[0], allValues[0]);
        vm.expectEmit(true, false, false, true);
        emit FilecoinWarmStorageService.PieceAdded(dataSetId, firstPieceId + 1, allKeys[1], allValues[1]);
        vm.expectEmit(true, false, false, true);
        emit FilecoinWarmStorageService.PieceAdded(dataSetId, firstPieceId + 2, allKeys[2], allValues[2]);

        vm.prank(address(mockPDPVerifier));
        pdpServiceWithPayments.piecesAdded(dataSetId, firstPieceId, pieceData, encodedData);

        // Verify metadata for piece 0
        (bool e0, string memory v0) = viewContract.getPieceMetadata(dataSetId, firstPieceId, "filename");
        assertTrue(e0, "filename key should exist");
        assertEq(v0, "document.pdf", "Piece 0 filename should match");

        (bool e1, string memory v1) = viewContract.getPieceMetadata(dataSetId, firstPieceId, "contentType");
        assertTrue(e1, "contentType key should exist");
        assertEq(v1, "application/pdf", "Piece 0 contentType should match");

        // Verify metadata for piece 1
        (bool e2, string memory v2) = viewContract.getPieceMetadata(dataSetId, firstPieceId + 1, "filename");
        assertTrue(e2, "filename key should exist");
        assertEq(v2, "image.jpg", "Piece 1 filename should match");

        (bool e3, string memory v3) = viewContract.getPieceMetadata(dataSetId, firstPieceId + 1, "size");
        assertTrue(e3, "size key should exist");
        assertEq(v3, "1024000", "Piece 1 size should match");

        (bool e4, string memory v4) = viewContract.getPieceMetadata(dataSetId, firstPieceId + 1, "compression");
        assertTrue(e4, "compression key should exist");
        assertEq(v4, "jpeg", "Piece 1 compression should match");

        // Verify metadata for piece 2
        (bool e5, string memory v5) = viewContract.getPieceMetadata(dataSetId, firstPieceId + 2, "filename");
        assertTrue(e5, "filename key should exist");
        assertEq(v5, "data.json", "Piece 2 filename should match");

        // Verify getAllPieceMetadata returns correct data for each piece
        (string[] memory keys0, string[] memory values0) = viewContract.getAllPieceMetadata(dataSetId, firstPieceId);
        assertEq(keys0.length, 2, "Piece 0 should have 2 metadata keys");

        (string[] memory keys1, string[] memory values1) = viewContract.getAllPieceMetadata(dataSetId, firstPieceId + 1);
        assertEq(keys1.length, 3, "Piece 1 should have 3 metadata keys");

        (string[] memory keys2, string[] memory values2) = viewContract.getAllPieceMetadata(dataSetId, firstPieceId + 2);
        assertEq(keys2.length, 1, "Piece 2 should have 1 metadata key");
    }

    function testEmptyStringMetadata() public {
        // Create data set with empty string metadata
        string[] memory metadataKeys = new string[](2);
        metadataKeys[0] = "withCDN";
        metadataKeys[1] = "description";

        string[] memory metadataValues = new string[](2);
        metadataValues[0] = ""; // Empty string for withCDN
        metadataValues[1] = "Test dataset"; // Non-empty for description

        // Create dataset using the helper function
        uint256 dataSetId = createDataSetForClient(sp1, client, metadataKeys, metadataValues);

        // Test that empty string is stored and retrievable
        (bool existsCDN, string memory withCDN) = viewContract.getDataSetMetadata(dataSetId, "withCDN");
        assertTrue(existsCDN, "withCDN key should exist");
        assertEq(withCDN, "", "Empty string should be stored and retrievable");

        // Test that non-existent key returns false
        (bool existsNonExistent, string memory nonExistent) =
            viewContract.getDataSetMetadata(dataSetId, "nonExistentKey");
        assertFalse(existsNonExistent, "Non-existent key should not exist");
        assertEq(nonExistent, "", "Non-existent key returns empty string");

        // Distinguish between these two cases:
        // - Empty value: exists=true, value=""
        // - Non-existent: exists=false, value=""

        // Also test for piece metadata with empty strings
        Cids.Cid[] memory pieces = new Cids.Cid[](1);
        pieces[0] = Cids.CommPv2FromDigest(0, 4, keccak256(abi.encodePacked("test_piece_1")));

        string[] memory pieceKeys = new string[](2);
        pieceKeys[0] = "filename";
        pieceKeys[1] = "contentType";

        string[] memory pieceValues = new string[](2);
        pieceValues[0] = ""; // Empty filename
        pieceValues[1] = "application/octet-stream";

        makeSignaturePass(client);
        uint256 pieceId = 0; // First piece in this dataset
        mockPDPVerifier.addPieces(
            pdpServiceWithPayments, dataSetId, pieceId, pieces, FAKE_SIGNATURE, pieceKeys, pieceValues
        );

        // Test empty string in piece metadata
        (bool existsFilename, string memory filename) = viewContract.getPieceMetadata(dataSetId, pieceId, "filename");
        assertTrue(existsFilename, "filename key should exist");
        assertEq(filename, "", "Empty filename should be stored");

        (bool existsSize, string memory nonExistentPieceMeta) =
            viewContract.getPieceMetadata(dataSetId, pieceId, "size");
        assertFalse(existsSize, "size key should not exist");
        assertEq(nonExistentPieceMeta, "", "Non-existent piece metadata key returns empty string");
    }

    function testPieceMetadataArrayMismatchErrors() public {
        uint256 pieceId = 42;

        // Create dataset
        (string[] memory metadataKeys, string[] memory metadataValues) =
            _getSingleMetadataKV("label", "Test Root Metadata");
        uint256 dataSetId = createDataSetForClient(sp1, client, metadataKeys, metadataValues);

        // Create 2 pieces
        Cids.Cid[] memory pieceData = new Cids.Cid[](2);
        pieceData[0] = Cids.CommPv2FromDigest(0, 4, keccak256(abi.encodePacked("file1")));
        pieceData[1] = Cids.CommPv2FromDigest(0, 4, keccak256(abi.encodePacked("file2")));

        // Test case 1: Wrong number of key arrays (only 1 for 2 pieces)
        string[][] memory wrongKeys = new string[][](1);
        string[][] memory correctValues = new string[][](2);
        wrongKeys[0] = new string[](1);
        wrongKeys[0][0] = "filename";
        correctValues[0] = new string[](1);
        correctValues[0][0] = "file1.txt";
        correctValues[1] = new string[](1);
        correctValues[1][0] = "file2.txt";

        bytes memory encodedData1 = abi.encode(FAKE_SIGNATURE, wrongKeys, correctValues);

        vm.expectRevert(abi.encodeWithSelector(Errors.MetadataArrayCountMismatch.selector, 1, 2));
        vm.prank(address(mockPDPVerifier));
        pdpServiceWithPayments.piecesAdded(dataSetId, pieceId, pieceData, encodedData1);

        // Test case 2: Wrong number of value arrays (only 1 for 2 pieces)
        string[][] memory correctKeys = new string[][](2);
        string[][] memory wrongValues = new string[][](1);
        correctKeys[0] = new string[](1);
        correctKeys[0][0] = "filename";
        correctKeys[1] = new string[](1);
        correctKeys[1][0] = "filename";
        wrongValues[0] = new string[](1);
        wrongValues[0][0] = "file1.txt";

        bytes memory encodedData2 = abi.encode(FAKE_SIGNATURE, correctKeys, wrongValues);

        vm.expectRevert(abi.encodeWithSelector(Errors.MetadataArrayCountMismatch.selector, 1, 2));
        vm.prank(address(mockPDPVerifier));
        pdpServiceWithPayments.piecesAdded(dataSetId, pieceId, pieceData, encodedData2);
    }

    function testPieceMetadataEmptyMetadataForAllPieces() public {
        uint256 firstPieceId = 200;
        uint256 numPieces = 2;

        // Create dataset
        (string[] memory metadataKeys, string[] memory metadataValues) =
            _getSingleMetadataKV("label", "Test Root Metadata");
        uint256 dataSetId = createDataSetForClient(sp1, client, metadataKeys, metadataValues);

        // Create multiple pieces with no metadata
        Cids.Cid[] memory pieceData = new Cids.Cid[](numPieces);
        pieceData[0] = Cids.CommPv2FromDigest(0, 4, keccak256(abi.encodePacked("file1")));
        pieceData[1] = Cids.CommPv2FromDigest(0, 4, keccak256(abi.encodePacked("file2")));

        // Create empty metadata arrays for each piece
        string[][] memory allKeys = new string[][](numPieces); // Empty arrays
        string[][] memory allValues = new string[][](numPieces); // Empty arrays

        bytes memory encodedData = abi.encode(FAKE_SIGNATURE, allKeys, allValues);

        // Expect events with empty metadata arrays
        vm.expectEmit(true, false, false, true);
        emit FilecoinWarmStorageService.PieceAdded(dataSetId, firstPieceId, allKeys[0], allValues[0]);
        vm.expectEmit(true, false, false, true);
        emit FilecoinWarmStorageService.PieceAdded(dataSetId, firstPieceId + 1, allKeys[1], allValues[1]);

        vm.prank(address(mockPDPVerifier));
        pdpServiceWithPayments.piecesAdded(dataSetId, firstPieceId, pieceData, encodedData);

        // Verify no metadata is stored
        (string[] memory keys0, string[] memory values0) = viewContract.getAllPieceMetadata(dataSetId, firstPieceId);
        assertEq(keys0.length, 0, "Piece 0 should have no metadata keys");
        assertEq(values0.length, 0, "Piece 0 should have no metadata values");

        (string[] memory keys1, string[] memory values1) = viewContract.getAllPieceMetadata(dataSetId, firstPieceId + 1);
        assertEq(keys1.length, 0, "Piece 1 should have no metadata keys");
        assertEq(values1.length, 0, "Piece 1 should have no metadata values");

        // Verify getting non-existent keys returns empty strings
        (bool exists, string memory nonExistentValue) = viewContract.getPieceMetadata(dataSetId, firstPieceId, "anykey");
        assertFalse(exists, "Non-existent key should return false");
        assertEq(bytes(nonExistentValue).length, 0, "Non-existent key should return empty string");
    }

    // Utility
    function _makeStringOfLength(uint256 len) internal pure returns (string memory s) {
        s = string(_makeBytesOfLength(len));
    }

    function _makeBytesOfLength(uint256 len) internal pure returns (bytes memory b) {
        b = new bytes(len);
        for (uint256 i = 0; i < len; i++) {
            b[i] = "a";
        }
    }
}

contract SignatureCheckingService is FilecoinWarmStorageService {
    constructor(
        address _pdpVerifierAddress,
        address _paymentsContractAddress,
        address _usdfcTokenAddress,
<<<<<<< HEAD
        address _filCDNControllerAddress,
        address _filCDNBeneficiaryAddress,
        address _serviceProviderRegistryAddress
=======
        address _filCDNAddress,
        ServiceProviderRegistry _serviceProviderRegistry,
        SessionKeyRegistry _sessionKeyRegistry
>>>>>>> 7b95a802
    )
        FilecoinWarmStorageService(
            _pdpVerifierAddress,
            _paymentsContractAddress,
            _usdfcTokenAddress,
<<<<<<< HEAD
            _filCDNControllerAddress,
            _filCDNBeneficiaryAddress,
            _serviceProviderRegistryAddress
=======
            _filCDNAddress,
            _serviceProviderRegistry,
            _sessionKeyRegistry
>>>>>>> 7b95a802
        )
    {}

    function doRecoverSigner(bytes32 messageHash, bytes memory signature) public pure returns (address) {
        return recoverSigner(messageHash, signature);
    }
}

contract FilecoinWarmStorageServiceSignatureTest is Test {
    // Contracts
    SignatureCheckingService public pdpService;
    MockPDPVerifier public mockPDPVerifier;
    Payments public payments;
    MockERC20 public mockUSDFC;
    ServiceProviderRegistry public serviceProviderRegistry;

    // Test accounts with known private keys
    address public payer;
    uint256 public payerPrivateKey;
    address public creator;
    address public wrongSigner;
    uint256 public wrongSignerPrivateKey;
    uint256 public filCDNControllerPrivateKey;
    address public filCDNController;
    uint256 public filCDNBeneficiaryPrivateKey;
    address public filCDNBeneficiary;

    SessionKeyRegistry sessionKeyRegistry = new SessionKeyRegistry();

    function setUp() public {
        // Set up test accounts with known private keys
        payerPrivateKey = 0x1234567890123456789012345678901234567890123456789012345678901234;
        payer = vm.addr(payerPrivateKey);

        wrongSignerPrivateKey = 0x9876543210987654321098765432109876543210987654321098765432109876;
        wrongSigner = vm.addr(wrongSignerPrivateKey);

        filCDNControllerPrivateKey = 0xabcdefabcdefabcdefabcdefabcdefabcdefabcdefabcdefabcdefabcdef;
        filCDNController = vm.addr(filCDNControllerPrivateKey);

        filCDNBeneficiaryPrivateKey = 0x133713371337133713371337133713371337133713371337133713371337;
        filCDNBeneficiary = vm.addr(filCDNBeneficiaryPrivateKey);

        creator = address(0xf2);

        // Deploy mock contracts
        mockUSDFC = new MockERC20();
        mockPDPVerifier = new MockPDPVerifier();

        // Deploy actual ServiceProviderRegistry
        ServiceProviderRegistry registryImpl = new ServiceProviderRegistry();
        bytes memory registryInitData = abi.encodeWithSelector(ServiceProviderRegistry.initialize.selector);
        MyERC1967Proxy registryProxy = new MyERC1967Proxy(address(registryImpl), registryInitData);
        serviceProviderRegistry = ServiceProviderRegistry(address(registryProxy));

        // Deploy actual Payments contract
        Payments paymentsImpl = new Payments();
        bytes memory paymentsInitData = abi.encodeWithSelector(Payments.initialize.selector);
        MyERC1967Proxy paymentsProxy = new MyERC1967Proxy(address(paymentsImpl), paymentsInitData);
        payments = Payments(address(paymentsProxy));

        // Deploy and initialize the service
        SignatureCheckingService serviceImpl = new SignatureCheckingService(
            address(mockPDPVerifier),
            address(payments),
            address(mockUSDFC),
<<<<<<< HEAD
            filCDNController,
            filCDNBeneficiary,
            address(registry)
=======
            filCDN,
            serviceProviderRegistry,
            sessionKeyRegistry
>>>>>>> 7b95a802
        );
        bytes memory initData = abi.encodeWithSelector(
            FilecoinWarmStorageService.initialize.selector,
            uint64(2880), // maxProvingPeriod
            uint256(60) // challengeWindowSize
        );

        MyERC1967Proxy serviceProxy = new MyERC1967Proxy(address(serviceImpl), initData);
        pdpService = SignatureCheckingService(address(serviceProxy));

        // Fund the payer
        mockUSDFC.transfer(payer, 1000 * 10 ** 6); // 1000 USDFC
    }

    // Test the recoverSigner function indirectly through signature verification
    function testRecoverSignerWithValidSignature() public view {
        // Create the message hash that should be signed
        bytes32 messageHash = keccak256(abi.encode(42));

        // Sign the message hash with the payer's private key
        (uint8 v, bytes32 r, bytes32 s) = vm.sign(payerPrivateKey, messageHash);
        bytes memory validSignature = abi.encodePacked(r, s, v);

        // Test that the signature verifies correctly
        address recoveredSigner = pdpService.doRecoverSigner(messageHash, validSignature);
        assertEq(recoveredSigner, payer, "Should recover the correct signer address");
    }

    function testRecoverSignerWithWrongSigner() public view {
        // Create the message hash
        bytes32 messageHash = keccak256(abi.encode(42));

        // Sign with wrong signer's private key
        (uint8 v, bytes32 r, bytes32 s) = vm.sign(wrongSignerPrivateKey, messageHash);
        bytes memory wrongSignature = abi.encodePacked(r, s, v);

        // Test that the signature recovers the wrong signer (not the expected payer)
        address recoveredSigner = pdpService.doRecoverSigner(messageHash, wrongSignature);
        assertEq(recoveredSigner, wrongSigner, "Should recover the wrong signer address");
        assertTrue(recoveredSigner != payer, "Should not recover the expected payer address");
    }

    function testRecoverSignerInvalidLength() public {
        bytes32 messageHash = keccak256(abi.encode(42));
        bytes memory invalidSignature = abi.encodePacked(bytes32(0), bytes16(0)); // Wrong length (48 bytes instead of 65)

        vm.expectRevert(abi.encodeWithSelector(Errors.InvalidSignatureLength.selector, 65, invalidSignature.length));
        pdpService.doRecoverSigner(messageHash, invalidSignature);
    }

    function testRecoverSignerInvalidValue() public {
        bytes32 messageHash = keccak256(abi.encode(42));

        // Create signature with invalid v value
        bytes32 r = bytes32(uint256(1));
        bytes32 s = bytes32(uint256(2));
        uint8 v = 25; // Invalid v value (should be 27 or 28)
        bytes memory invalidSignature = abi.encodePacked(r, s, v);

        vm.expectRevert(abi.encodeWithSelector(Errors.UnsupportedSignatureV.selector, 25));
        pdpService.doRecoverSigner(messageHash, invalidSignature);
    }
}

// Test contract for upgrade scenarios
contract FilecoinWarmStorageServiceUpgradeTest is Test {
    FilecoinWarmStorageService public warmStorageService;
    MockPDPVerifier public mockPDPVerifier;
    Payments public payments;
    MockERC20 public mockUSDFC;
    ServiceProviderRegistry public serviceProviderRegistry;

    address public deployer;
    address public filCDN;
    address public filCDNBeneficiary;

    SessionKeyRegistry sessionKeyRegistry = new SessionKeyRegistry();

    function setUp() public {
        deployer = address(this);
        filCDN = address(0xf2);
        filCDNBeneficiary = address(0xf3);

        // Deploy mock contracts
        mockUSDFC = new MockERC20();
        mockPDPVerifier = new MockPDPVerifier();

        // Deploy actual ServiceProviderRegistry
        ServiceProviderRegistry registryImpl = new ServiceProviderRegistry();
        bytes memory registryInitData = abi.encodeWithSelector(ServiceProviderRegistry.initialize.selector);
        MyERC1967Proxy registryProxy = new MyERC1967Proxy(address(registryImpl), registryInitData);
        serviceProviderRegistry = ServiceProviderRegistry(address(registryProxy));

        // Deploy actual Payments contract
        Payments paymentsImpl = new Payments();
        bytes memory paymentsInitData = abi.encodeWithSelector(Payments.initialize.selector);
        MyERC1967Proxy paymentsProxy = new MyERC1967Proxy(address(paymentsImpl), paymentsInitData);
        payments = Payments(address(paymentsProxy));

        // Deploy FilecoinWarmStorageService with original initialize (without proving period params)
        // This simulates an existing deployed contract before the upgrade
        FilecoinWarmStorageService warmStorageImpl = new FilecoinWarmStorageService(
            address(mockPDPVerifier),
            address(payments),
            address(mockUSDFC),
            filCDN,
<<<<<<< HEAD
            filCDNBeneficiary,
            address(registry)
=======
            serviceProviderRegistry,
            sessionKeyRegistry
>>>>>>> 7b95a802
        );
        bytes memory initData = abi.encodeWithSelector(
            FilecoinWarmStorageService.initialize.selector,
            uint64(2880), // maxProvingPeriod
            uint256(60) // challengeWindowSize
        );

        MyERC1967Proxy warmStorageProxy = new MyERC1967Proxy(address(warmStorageImpl), initData);
        warmStorageService = FilecoinWarmStorageService(address(warmStorageProxy));
    }

    function testConfigureProvingPeriod() public {
        // Test that we can call configureProvingPeriod to set new proving period parameters
        uint64 newMaxProvingPeriod = 120; // 2 hours
        uint256 newChallengeWindowSize = 30;

        // This should work since we're using reinitializer(2)
        warmStorageService.configureProvingPeriod(newMaxProvingPeriod, newChallengeWindowSize);

        // Deploy view contract and verify values through it
        FilecoinWarmStorageServiceStateView viewContract = new FilecoinWarmStorageServiceStateView(warmStorageService);
        warmStorageService.setViewContract(address(viewContract));

        // Verify the values were set correctly through the view contract
        (uint64 updatedMaxProvingPeriod, uint256 updatedChallengeWindow,,) = viewContract.getPDPConfig();
        assertEq(updatedMaxProvingPeriod, newMaxProvingPeriod, "Max proving period should be updated");
        assertEq(updatedChallengeWindow, newChallengeWindowSize, "Challenge window size should be updated");
    }

    function testSetViewContract() public {
        // Deploy view contract
        FilecoinWarmStorageServiceStateView viewContract = new FilecoinWarmStorageServiceStateView(warmStorageService);

        // Set view contract
        warmStorageService.setViewContract(address(viewContract));

        // Verify it was set
        assertEq(warmStorageService.viewContractAddress(), address(viewContract), "View contract should be set");

        // Test that non-owner cannot set view contract
        vm.prank(address(0x123));
        vm.expectRevert();
        warmStorageService.setViewContract(address(0x456));

        // Test that it cannot be set again (one-time only)
        FilecoinWarmStorageServiceStateView newViewContract =
            new FilecoinWarmStorageServiceStateView(warmStorageService);
        vm.expectRevert("View contract already set");
        warmStorageService.setViewContract(address(newViewContract));

        // Test that zero address is rejected (would need a new contract to test this properly)
        // This is now unreachable in this test since view contract is already set
    }

    function testMigrateWithViewContract() public {
        // First, deploy a view contract
        FilecoinWarmStorageServiceStateView viewContract = new FilecoinWarmStorageServiceStateView(warmStorageService);

        // Simulate migration being called during upgrade (must be called by proxy itself)
        vm.prank(address(warmStorageService));
        warmStorageService.migrate(address(viewContract));

        // Verify view contract was set
        assertEq(warmStorageService.viewContractAddress(), address(viewContract), "View contract should be set");

        // Verify we can call PDP functions through view contract
        (uint64 maxProvingPeriod, uint256 challengeWindow,,) = viewContract.getPDPConfig();
        assertEq(maxProvingPeriod, 2880, "Max proving period should be accessible through view");
        assertEq(challengeWindow, 60, "Challenge window should be accessible through view");
    }

    function testNextPDPChallengeWindowStartThroughView() public {
        // Deploy and set view contract
        FilecoinWarmStorageServiceStateView viewContract = new FilecoinWarmStorageServiceStateView(warmStorageService);
        warmStorageService.setViewContract(address(viewContract));

        // This should revert since no data set exists with proving period initialized
        vm.expectRevert(abi.encodeWithSelector(Errors.ProvingPeriodNotInitialized.selector, 999));
        viewContract.nextPDPChallengeWindowStart(999);

        // Note: We can't fully test nextPDPChallengeWindowStart without creating a data set
        // and initializing its proving period, which requires the full PDP system setup.
        // The function is tested indirectly through the PDP system integration tests.
    }

    function testConfigureProvingPeriodWithInvalidParameters() public {
        // Test that configureChallengePeriod validates parameters correctly

        // Test zero max proving period
        vm.expectRevert(abi.encodeWithSelector(Errors.MaxProvingPeriodZero.selector));
        warmStorageService.configureProvingPeriod(0, 30);

        // Test zero challenge window size
        vm.expectRevert(abi.encodeWithSelector(Errors.InvalidChallengeWindowSize.selector, 120, 0));
        warmStorageService.configureProvingPeriod(120, 0);

        // Test challenge window size >= max proving period
        vm.expectRevert(abi.encodeWithSelector(Errors.InvalidChallengeWindowSize.selector, 120, 120));
        warmStorageService.configureProvingPeriod(120, 120);

        vm.expectRevert(abi.encodeWithSelector(Errors.InvalidChallengeWindowSize.selector, 120, 150));
        warmStorageService.configureProvingPeriod(120, 150);
    }

    function testMigrate() public {
        // Test migrate function for versioning
        // Note: This would typically be called during a proxy upgrade via upgradeToAndCall
        // We're testing the function directly here for simplicity

        // Start recording logs
        vm.recordLogs();

        // Simulate calling migrate during upgrade (called by proxy)
        vm.prank(address(warmStorageService));
        warmStorageService.migrate(address(0));

        // Get recorded logs
        Vm.Log[] memory logs = vm.getRecordedLogs();

        // Find the ContractUpgraded event (reinitializer also emits Initialized event)
        bytes32 expectedTopic = keccak256("ContractUpgraded(string,address)");
        bool foundEvent = false;

        for (uint256 i = 0; i < logs.length; i++) {
            if (logs[i].topics[0] == expectedTopic) {
                // Decode and verify the event data
                (string memory version, address implementation) = abi.decode(logs[i].data, (string, address));
                assertEq(version, "0.1.0", "Version should be 0.1.0");
                assertTrue(implementation != address(0), "Implementation address should not be zero");
                foundEvent = true;
                break;
            }
        }

        assertTrue(foundEvent, "Should emit ContractUpgraded event");
    }

    function testMigrateOnlyCallableDuringUpgrade() public {
        // Test that migrate can only be called by the contract itself
        vm.expectRevert(abi.encodeWithSelector(Errors.OnlySelf.selector, address(warmStorageService), address(this)));
        warmStorageService.migrate(address(0));
    }

    function testMigrateOnlyOnce() public {
        // Test that migrate can only be called once per reinitializer version
        vm.prank(address(warmStorageService));
        warmStorageService.migrate(address(0));

        // Second call should fail
        vm.expectRevert(abi.encodeWithSignature("InvalidInitialization()"));
        vm.prank(address(warmStorageService));
        warmStorageService.migrate(address(0));
    }

    // Event declaration for testing (must match the contract's event)
    event ContractUpgraded(string version, address implementation);
}<|MERGE_RESOLUTION|>--- conflicted
+++ resolved
@@ -236,13 +236,9 @@
     address public deployer;
     address public client;
     address public serviceProvider;
-<<<<<<< HEAD
     address public filCDNController;
     address public filCDNBeneficiary;
-=======
-    address public filCDN;
     address public session;
->>>>>>> 7b95a802
 
     address public sp1;
     address public sp2;
@@ -307,17 +303,10 @@
         filCDNController = address(0xf3);
         filCDNBeneficiary = address(0xf4);
 
-<<<<<<< HEAD
-        // Additional accounts for registry tests
+        // Additional accounts for serviceProviderRegistry tests
         sp1 = address(0xf5);
         sp2 = address(0xf6);
         sp3 = address(0xf7);
-=======
-        // Additional accounts for serviceProviderRegistry tests
-        sp1 = address(0xf4);
-        sp2 = address(0xf5);
-        sp3 = address(0xf6);
->>>>>>> 7b95a802
 
         // Session keys
         sessionKey1 = address(0xa1);
@@ -449,15 +438,10 @@
             address(mockPDPVerifier),
             address(payments),
             address(mockUSDFC),
-<<<<<<< HEAD
             filCDNController,
             filCDNBeneficiary,
-            address(registry)
-=======
-            filCDN,
             serviceProviderRegistry,
             sessionKeyRegistry
->>>>>>> 7b95a802
         );
         bytes memory initializeData = abi.encodeWithSelector(
             FilecoinWarmStorageService.initialize.selector,
@@ -1304,8 +1288,7 @@
         console.log("\n=== Test completed successfully! ===");
     }
 
-<<<<<<< HEAD
-    // ============= CDN Service Termination Tests =============
+    // CDN Service Termination Tests
     function testTerminateCDNServiceLifecycle() public {
         console.log("=== Test: CDN Payment Termination Lifecycle ===");
 
@@ -1548,10 +1531,7 @@
         pdpServiceWithPayments.terminateCDNService(dataSetId);
     }
 
-    // ==== Data Set Metadata Storage Tests ====
-=======
     // Data Set Metadata Storage Tests
->>>>>>> 7b95a802
     function testDataSetMetadataStorage() public {
         // Create a data set with metadata
         (string[] memory metadataKeys, string[] memory metadataValues) = _getSingleMetadataKV("label", "Test Metadata");
@@ -2570,29 +2550,19 @@
         address _pdpVerifierAddress,
         address _paymentsContractAddress,
         address _usdfcTokenAddress,
-<<<<<<< HEAD
-        address _filCDNControllerAddress,
-        address _filCDNBeneficiaryAddress,
-        address _serviceProviderRegistryAddress
-=======
-        address _filCDNAddress,
+        address _filCDNAddressController,
+        address _filCDNAddressBeneficiary,
         ServiceProviderRegistry _serviceProviderRegistry,
         SessionKeyRegistry _sessionKeyRegistry
->>>>>>> 7b95a802
     )
         FilecoinWarmStorageService(
             _pdpVerifierAddress,
             _paymentsContractAddress,
             _usdfcTokenAddress,
-<<<<<<< HEAD
-            _filCDNControllerAddress,
-            _filCDNBeneficiaryAddress,
-            _serviceProviderRegistryAddress
-=======
-            _filCDNAddress,
+            _filCDNAddressController,
+            _filCDNAddressBeneficiary,
             _serviceProviderRegistry,
             _sessionKeyRegistry
->>>>>>> 7b95a802
         )
     {}
 
@@ -2659,15 +2629,10 @@
             address(mockPDPVerifier),
             address(payments),
             address(mockUSDFC),
-<<<<<<< HEAD
             filCDNController,
             filCDNBeneficiary,
-            address(registry)
-=======
-            filCDN,
             serviceProviderRegistry,
             sessionKeyRegistry
->>>>>>> 7b95a802
         );
         bytes memory initData = abi.encodeWithSelector(
             FilecoinWarmStorageService.initialize.selector,
@@ -2741,14 +2706,14 @@
     ServiceProviderRegistry public serviceProviderRegistry;
 
     address public deployer;
-    address public filCDN;
+    address public filCDNController;
     address public filCDNBeneficiary;
 
     SessionKeyRegistry sessionKeyRegistry = new SessionKeyRegistry();
 
     function setUp() public {
         deployer = address(this);
-        filCDN = address(0xf2);
+        filCDNController = address(0xf2);
         filCDNBeneficiary = address(0xf3);
 
         // Deploy mock contracts
@@ -2773,14 +2738,10 @@
             address(mockPDPVerifier),
             address(payments),
             address(mockUSDFC),
-            filCDN,
-<<<<<<< HEAD
+            filCDNController,
             filCDNBeneficiary,
-            address(registry)
-=======
             serviceProviderRegistry,
             sessionKeyRegistry
->>>>>>> 7b95a802
         );
         bytes memory initData = abi.encodeWithSelector(
             FilecoinWarmStorageService.initialize.selector,
