// SPDX-License-Identifier: UNLICENSED
pragma solidity ^0.8.13;

import {Test, console, Vm} from "forge-std/Test.sol";
import {PDPListener, PDPVerifier} from "@pdp/PDPVerifier.sol";
import {SessionKeyRegistry} from "@session-key-registry/SessionKeyRegistry.sol";
import {FilecoinWarmStorageService} from "../src/FilecoinWarmStorageService.sol";
import {FilecoinWarmStorageServiceStateView} from "../src/FilecoinWarmStorageServiceStateView.sol";
import {MyERC1967Proxy} from "@pdp/ERC1967Proxy.sol";
import {Cids} from "@pdp/Cids.sol";
import {Payments, IValidator} from "@fws-payments/Payments.sol";
import "@openzeppelin/contracts/token/ERC20/IERC20.sol";
import "@openzeppelin/contracts/token/ERC20/extensions/IERC20Metadata.sol";
import "@openzeppelin/contracts-upgradeable/access/OwnableUpgradeable.sol";
import {IPDPTypes} from "@pdp/interfaces/IPDPTypes.sol";
import {Errors} from "../src/Errors.sol";

import {ServiceProviderRegistryStorage} from "../src/ServiceProviderRegistryStorage.sol";
import {ServiceProviderRegistry} from "../src/ServiceProviderRegistry.sol";

import {FilecoinWarmStorageServiceStateInternalLibrary} from
    "../src/lib/FilecoinWarmStorageServiceStateInternalLibrary.sol";
import {Strings} from "@openzeppelin/contracts/utils/Strings.sol";

// Mock implementation of the USDFC token
contract MockERC20 is IERC20, IERC20Metadata {
    string private _name = "USD Filecoin";
    string private _symbol = "USDFC";
    uint8 private _decimals = 6;

    mapping(address => uint256) private _balances;
    mapping(address => mapping(address => uint256)) private _allowances;
    uint256 private _totalSupply;

    constructor() {
        _mint(msg.sender, 1000000 * 10 ** _decimals); // Mint 1 million tokens to deployer
    }

    function name() public view override returns (string memory) {
        return _name;
    }

    function symbol() public view override returns (string memory) {
        return _symbol;
    }

    function decimals() public view override returns (uint8) {
        return _decimals;
    }

    function totalSupply() public view override returns (uint256) {
        return _totalSupply;
    }

    function balanceOf(address account) public view override returns (uint256) {
        return _balances[account];
    }

    function transfer(address recipient, uint256 amount) public override returns (bool) {
        _transfer(msg.sender, recipient, amount);
        return true;
    }

    function allowance(address owner, address spender) public view override returns (uint256) {
        return _allowances[owner][spender];
    }

    function approve(address spender, uint256 amount) public override returns (bool) {
        _approve(msg.sender, spender, amount);
        return true;
    }

    function transferFrom(address sender, address recipient, uint256 amount) public override returns (bool) {
        _transfer(sender, recipient, amount);

        uint256 currentAllowance = _allowances[sender][msg.sender];
        require(currentAllowance >= amount, "ERC20: transfer amount exceeds allowance");
        _approve(sender, msg.sender, currentAllowance - amount);

        return true;
    }

    function _transfer(address sender, address recipient, uint256 amount) internal {
        require(sender != address(0), "ERC20: transfer from the zero address");
        require(recipient != address(0), "ERC20: transfer to the zero address");

        uint256 senderBalance = _balances[sender];
        require(senderBalance >= amount, "ERC20: transfer amount exceeds balance");
        _balances[sender] = senderBalance - amount;
        _balances[recipient] += amount;

        emit Transfer(sender, recipient, amount);
    }

    function _mint(address account, uint256 amount) internal {
        require(account != address(0), "ERC20: mint to the zero address");

        _totalSupply += amount;
        _balances[account] += amount;
        emit Transfer(address(0), account, amount);
    }

    function _approve(address owner, address spender, uint256 amount) internal {
        require(owner != address(0), "ERC20: approve from the zero address");
        require(spender != address(0), "ERC20: approve to the zero address");

        _allowances[owner][spender] = amount;
        emit Approval(owner, spender, amount);
    }
}

// MockPDPVerifier is used to simulate the PDPVerifier for our tests
contract MockPDPVerifier {
    uint256 public nextDataSetId = 1;

    // Track data set service providers for testing
    mapping(uint256 => address) public dataSetServiceProviders;

    event DataSetCreated(uint256 indexed setId, address indexed owner);
    event DataSetServiceProviderChanged(
        uint256 indexed setId, address indexed oldServiceProvider, address indexed newServiceProvider
    );

    // Basic implementation to create data sets and call the listener
    function createDataSet(PDPListener listenerAddr, bytes calldata extraData) public payable returns (uint256) {
        uint256 setId = nextDataSetId++;

        // Call the listener if specified
        if (listenerAddr != PDPListener(address(0))) {
            listenerAddr.dataSetCreated(setId, msg.sender, extraData);
        }

        // Track service provider
        dataSetServiceProviders[setId] = msg.sender;

        emit DataSetCreated(setId, msg.sender);
        return setId;
    }

    function addPieces(
        PDPListener listenerAddr,
        uint256 dataSetId,
        uint256 firstAdded,
        Cids.Cid[] memory pieceData,
        bytes memory signature,
        string[] memory metadataKeys,
        string[] memory metadataValues
    ) public {
        // Convert to per-piece format: each piece gets same metadata
        string[][] memory allKeys = new string[][](pieceData.length);
        string[][] memory allValues = new string[][](pieceData.length);
        for (uint256 i = 0; i < pieceData.length; i++) {
            allKeys[i] = metadataKeys;
            allValues[i] = metadataValues;
        }

        bytes memory extraData = abi.encode(signature, allKeys, allValues);
        listenerAddr.piecesAdded(dataSetId, firstAdded, pieceData, extraData);
    }

    /**
     * @notice Simulates service provider change for testing purposes
     * @dev This function mimics the PDPVerifier's claimDataSetOwnership functionality
     * @param dataSetId The ID of the data set
     * @param newServiceProvider The new service provider address
     * @param listenerAddr The listener contract address
     * @param extraData Additional data to pass to the listener
     */
    function changeDataSetServiceProvider(
        uint256 dataSetId,
        address newServiceProvider,
        address listenerAddr,
        bytes calldata extraData
    ) external {
        require(dataSetServiceProviders[dataSetId] != address(0), "Data set does not exist");
        require(newServiceProvider != address(0), "New service provider cannot be zero address");

        address oldServiceProvider = dataSetServiceProviders[dataSetId];
        require(
            oldServiceProvider != newServiceProvider,
            "New service provider must be different from current service provider"
        );

        // Update service provider
        dataSetServiceProviders[dataSetId] = newServiceProvider;

        // Call the listener's storageProviderChanged function
        if (listenerAddr != address(0)) {
            PDPListener(listenerAddr).storageProviderChanged(
                dataSetId, oldServiceProvider, newServiceProvider, extraData
            );
        }

        emit DataSetServiceProviderChanged(dataSetId, oldServiceProvider, newServiceProvider);
    }

    /**
     * @notice Get the current service provider of a data set
     * @param dataSetId The ID of the data set
     * @return The current service provider address
     */
    function getDataSetServiceProvider(uint256 dataSetId) external view returns (address) {
        return dataSetServiceProviders[dataSetId];
    }

    function piecesScheduledRemove(
        uint256 dataSetId,
        uint256[] memory pieceIds,
        address listenerAddr,
        bytes calldata extraData
    ) external {
        if (listenerAddr != address(0)) {
            PDPListener(listenerAddr).piecesScheduledRemove(dataSetId, pieceIds, extraData);
        }
    }
}

contract FilecoinWarmStorageServiceTest is Test {
    // Testing Constants
    bytes constant FAKE_SIGNATURE = abi.encodePacked(
        bytes32(0xc0ffee7890abcdef1234567890abcdef1234567890abcdef1234567890abcdef), // r
        bytes32(0x9999997890abcdef1234567890abcdef1234567890abcdef1234567890abcdef), // s
        uint8(27) // v
    );

    // Contracts
    FilecoinWarmStorageService public pdpServiceWithPayments;
    FilecoinWarmStorageServiceStateView public viewContract;
    MockPDPVerifier public mockPDPVerifier;
    Payments public payments;
    MockERC20 public mockUSDFC;
<<<<<<< HEAD
    SessionKeyRegistry public sessionKeyRegistry = new SessionKeyRegistry();
=======
    ServiceProviderRegistry public registry;
>>>>>>> 982b5a6e

    // Test accounts
    address public deployer;
    address public client;
    address public serviceProvider;
    address public filCDN;
    address public session;

    address public sp1;
    address public sp2;
    address public sp3;

    address public sessionKey1;
    address public sessionKey2;

    // Test parameters
    bytes public extraData;

    // Metadata size and count limits
    uint256 private constant MAX_KEY_LENGTH = 32;
    uint256 private constant MAX_VALUE_LENGTH = 128;
    uint256 private constant MAX_KEYS_PER_DATASET = 10;
    uint256 private constant MAX_KEYS_PER_PIECE = 5;

    bytes32 private constant CREATE_DATA_SET_TYPEHASH = keccak256(
        "CreateDataSet(uint256 clientDataSetId,address payee,MetadataEntry[] metadata)"
        "MetadataEntry(string key,string value)"
    );
    bytes32 private constant ADD_PIECES_TYPEHASH = keccak256(
        "AddPieces(uint256 clientDataSetId,uint256 firstAdded,Cid[] pieceData,PieceMetadata[] pieceMetadata)"
        "Cid(bytes data)" "MetadataEntry(string key,string value)"
        "PieceMetadata(uint256 pieceIndex,MetadataEntry[] metadata)"
    );
    bytes32 private constant SCHEDULE_PIECE_REMOVALS_TYPEHASH =
        keccak256("SchedulePieceRemovals(uint256 clientDataSetId,uint256[] pieceIds)");

    bytes32 private constant DELETE_DATA_SET_TYPEHASH = keccak256("DeleteDataSet(uint256 clientDataSetId)");

    // Structs
    struct PieceMetadataSetup {
        uint256 dataSetId;
        uint256 pieceId;
        Cids.Cid[] pieceData;
        bytes extraData;
    }

    // Events from Payments contract to verify
    event RailCreated(
        uint256 indexed railId,
        address indexed payer,
        address indexed payee,
        address token,
        address operator,
        address validator,
        address serviceFeeRecipient,
        uint256 commissionRateBps
    );

    // Service provider change event to verify
    event DataSetServiceProviderChanged(
        uint256 indexed dataSetId, address indexed oldServiceProvider, address indexed newServiceProvider
    );

    function setUp() public {
        // Setup test accounts
        deployer = address(this);
        client = address(0xf1);
        serviceProvider = address(0xf2);
        filCDN = address(0xf3);

        // Additional accounts for registry tests
        sp1 = address(0xf4);
        sp2 = address(0xf5);
        sp3 = address(0xf6);

        // Session keys
        sessionKey1 = address(0xa1);
        sessionKey2 = address(0xa2);

        // Fund test accounts
        vm.deal(deployer, 100 ether);
        vm.deal(client, 100 ether);
        vm.deal(serviceProvider, 100 ether);
        vm.deal(sp1, 100 ether);
        vm.deal(sp2, 100 ether);
        vm.deal(sp3, 100 ether);
        vm.deal(address(0xf10), 100 ether);
        vm.deal(address(0xf11), 100 ether);
        vm.deal(address(0xf12), 100 ether);
        vm.deal(address(0xf13), 100 ether);
        vm.deal(address(0xf14), 100 ether);

        // Deploy mock contracts
        mockUSDFC = new MockERC20();
        mockPDPVerifier = new MockPDPVerifier();

        // Deploy actual ServiceProviderRegistry
        ServiceProviderRegistry registryImpl = new ServiceProviderRegistry();
        bytes memory registryInitData = abi.encodeWithSelector(ServiceProviderRegistry.initialize.selector);
        MyERC1967Proxy registryProxy = new MyERC1967Proxy(address(registryImpl), registryInitData);
        registry = ServiceProviderRegistry(address(registryProxy));

        // Register service providers in the registry
        vm.prank(serviceProvider);
        registry.registerProvider{value: 5 ether}(
            "Service Provider",
            "Service Provider Description",
            ServiceProviderRegistryStorage.ProductType.PDP,
            abi.encode(
                ServiceProviderRegistryStorage.PDPOffering({
                    serviceURL: "https://provider.com",
                    minPieceSizeInBytes: 1024,
                    maxPieceSizeInBytes: 1024 * 1024,
                    ipniPiece: true,
                    ipniIpfs: false,
                    storagePricePerTibPerMonth: 1 ether,
                    minProvingPeriodInEpochs: 2880,
                    location: "US-Central",
                    paymentTokenAddress: IERC20(address(0)) // Payment in FIL
                })
            ),
            new string[](0),
            new string[](0)
        );

        vm.prank(sp1);
        registry.registerProvider{value: 5 ether}(
            "SP1",
            "Storage Provider 1",
            ServiceProviderRegistryStorage.ProductType.PDP,
            abi.encode(
                ServiceProviderRegistryStorage.PDPOffering({
                    serviceURL: "https://sp1.com",
                    minPieceSizeInBytes: 1024,
                    maxPieceSizeInBytes: 1024 * 1024,
                    ipniPiece: true,
                    ipniIpfs: false,
                    storagePricePerTibPerMonth: 1 ether,
                    minProvingPeriodInEpochs: 2880,
                    location: "US-Central",
                    paymentTokenAddress: IERC20(address(0)) // Payment in FIL
                })
            ),
            new string[](0),
            new string[](0)
        );

        vm.prank(sp2);
        registry.registerProvider{value: 5 ether}(
            "SP2",
            "Storage Provider 2",
            ServiceProviderRegistryStorage.ProductType.PDP,
            abi.encode(
                ServiceProviderRegistryStorage.PDPOffering({
                    serviceURL: "https://sp2.com",
                    minPieceSizeInBytes: 1024,
                    maxPieceSizeInBytes: 1024 * 1024,
                    ipniPiece: true,
                    ipniIpfs: false,
                    storagePricePerTibPerMonth: 1 ether,
                    minProvingPeriodInEpochs: 2880,
                    location: "US-Central",
                    paymentTokenAddress: IERC20(address(0)) // Payment in FIL
                })
            ),
            new string[](0),
            new string[](0)
        );

        vm.prank(sp3);
        registry.registerProvider{value: 5 ether}(
            "SP3",
            "Storage Provider 3",
            ServiceProviderRegistryStorage.ProductType.PDP,
            abi.encode(
                ServiceProviderRegistryStorage.PDPOffering({
                    serviceURL: "https://sp3.com",
                    minPieceSizeInBytes: 1024,
                    maxPieceSizeInBytes: 1024 * 1024,
                    ipniPiece: true,
                    ipniIpfs: false,
                    storagePricePerTibPerMonth: 1 ether,
                    minProvingPeriodInEpochs: 2880,
                    location: "US-Central",
                    paymentTokenAddress: IERC20(address(0)) // Payment in FIL
                })
            ),
            new string[](0),
            new string[](0)
        );

        // Deploy actual Payments contract
        Payments paymentsImpl = new Payments();
        bytes memory paymentsInitData = abi.encodeWithSelector(Payments.initialize.selector);
        MyERC1967Proxy paymentsProxy = new MyERC1967Proxy(address(paymentsImpl), paymentsInitData);
        payments = Payments(address(paymentsProxy));

        // Transfer tokens to client for payment
        mockUSDFC.transfer(client, 10000 * 10 ** mockUSDFC.decimals());

        // Deploy FilecoinWarmStorageService with proxy
        FilecoinWarmStorageService pdpServiceImpl = new FilecoinWarmStorageService(
<<<<<<< HEAD
            address(mockPDPVerifier), address(payments), address(mockUSDFC), filCDN, sessionKeyRegistry
=======
            address(mockPDPVerifier), address(payments), address(mockUSDFC), filCDN, address(registry)
>>>>>>> 982b5a6e
        );
        bytes memory initializeData = abi.encodeWithSelector(
            FilecoinWarmStorageService.initialize.selector,
            uint64(2880), // maxProvingPeriod
            uint256(60) // challengeWindowSize
        );

        MyERC1967Proxy pdpServiceProxy = new MyERC1967Proxy(address(pdpServiceImpl), initializeData);
        pdpServiceWithPayments = FilecoinWarmStorageService(address(pdpServiceProxy));

        // Add providers to approved list
        pdpServiceWithPayments.addApprovedProvider(1); // serviceProvider
        pdpServiceWithPayments.addApprovedProvider(2); // sp1
        pdpServiceWithPayments.addApprovedProvider(3); // sp2
        pdpServiceWithPayments.addApprovedProvider(4); // sp3

        viewContract = new FilecoinWarmStorageServiceStateView(pdpServiceWithPayments);
        pdpServiceWithPayments.setViewContract(address(viewContract));
    }

    function makeSignaturePass(address signer) public {
        vm.mockCall(
            address(0x01), // ecrecover precompile address
            bytes(hex""), // wildcard matching of all inputs requires precisely no bytes
            abi.encode(signer)
        );
    }

    function testInitialState() public view {
        assertEq(
            pdpServiceWithPayments.pdpVerifierAddress(),
            address(mockPDPVerifier),
            "PDP verifier address should be set correctly"
        );
        assertEq(
            pdpServiceWithPayments.paymentsContractAddress(),
            address(payments),
            "Payments contract address should be set correctly"
        );
        assertEq(
            pdpServiceWithPayments.usdfcTokenAddress(),
            address(mockUSDFC),
            "USDFC token address should be set correctly"
        );
        assertEq(pdpServiceWithPayments.filCDNAddress(), filCDN, "FilCDN address should be set correctly");
        assertEq(
            pdpServiceWithPayments.serviceCommissionBps(),
            0, // 0%
            "Service commission should be set correctly"
        );
        (uint64 maxProvingPeriod, uint256 challengeWindow, uint256 challengesPerProof,) = viewContract.getPDPConfig();
        assertEq(maxProvingPeriod, 2880, "Max proving period should be set correctly");
        assertEq(challengeWindow, 60, "Challenge window size should be set correctly");
        assertEq(challengesPerProof, 5, "Challenges per proof should be 5");
    }

    function _getSingleMetadataKV(string memory key, string memory value)
        internal
        pure
        returns (string[] memory, string[] memory)
    {
        string[] memory keys = new string[](1);
        string[] memory values = new string[](1);
        keys[0] = key;
        values[0] = value;
        return (keys, values);
    }

    function testCreateDataSetCreatesRailAndChargesFee() public {
        // Prepare ExtraData - withCDN key presence means CDN is enabled
        (string[] memory metadataKeys, string[] memory metadataValues) = _getSingleMetadataKV("withCDN", "true");

        // Prepare ExtraData
        FilecoinWarmStorageService.DataSetCreateData memory createData = FilecoinWarmStorageService.DataSetCreateData({
            payer: client,
            metadataKeys: metadataKeys,
            metadataValues: metadataValues,
            signature: FAKE_SIGNATURE
        });

        // Encode the extra data
        extraData =
            abi.encode(createData.payer, createData.metadataKeys, createData.metadataValues, createData.signature);

        // Client needs to approve the PDP Service to create a payment rail
        vm.startPrank(client);
        // Set operator approval for the PDP service in the Payments contract
        payments.setOperatorApproval(
            address(mockUSDFC),
            address(pdpServiceWithPayments),
            true, // approved
            1000e6, // rate allowance (1000 USDFC)
            1000e6, // lockup allowance (1000 USDFC)
            365 days // max lockup period
        );

        // Client deposits funds to the Payments contract for the one-time fee
        uint256 depositAmount = 1e6; // 10x the required fee
        mockUSDFC.approve(address(payments), depositAmount);
        payments.deposit(address(mockUSDFC), client, depositAmount);
        vm.stopPrank();

        // Get account balances before creating data set
        (uint256 clientFundsBefore,) = getAccountInfo(address(mockUSDFC), client);
        (uint256 spFundsBefore,) = getAccountInfo(address(mockUSDFC), serviceProvider);

        // Expect DataSetCreated event when creating the data set
        vm.expectEmit(true, true, true, true);
        emit FilecoinWarmStorageService.DataSetCreated(
            1, 1, 1, 2, 3, client, serviceProvider, createData.metadataKeys, createData.metadataValues
        );

        // Create a data set as the service provider
        makeSignaturePass(client);
        vm.startPrank(serviceProvider);
        uint256 newDataSetId = mockPDPVerifier.createDataSet(pdpServiceWithPayments, extraData);
        vm.stopPrank();

        // Get data set info
        FilecoinWarmStorageService.DataSetInfo memory dataSet = viewContract.getDataSet(newDataSetId);
        uint256 pdpRailId = dataSet.pdpRailId;
        uint256 cacheMissRailId = dataSet.cacheMissRailId;
        uint256 cdnRailId = dataSet.cdnRailId;

        // Verify valid rail IDs were created
        assertTrue(pdpRailId > 0, "PDP Rail ID should be non-zero");
        assertTrue(cacheMissRailId > 0, "Cache Miss Rail ID should be non-zero");
        assertTrue(cdnRailId > 0, "CDN Rail ID should be non-zero");

        // Verify data set info was stored correctly
        assertEq(dataSet.payer, client, "Payer should be set to client");
        assertEq(dataSet.payee, serviceProvider, "Payee should be set to service provider");

        // Verify metadata was stored correctly
        (bool exists, string memory metadata) = viewContract.getDataSetMetadata(newDataSetId, metadataKeys[0]);
        assertTrue(exists, "Metadata key should exist");
        assertEq(metadata, "true", "Metadata should be stored correctly");

        // Verify client data set ids
        uint256[] memory clientDataSetIds = viewContract.clientDataSets(client);
        assertEq(clientDataSetIds.length, 1);
        assertEq(clientDataSetIds[0], newDataSetId);

        assertEq(viewContract.railToDataSet(pdpRailId), newDataSetId);
        assertEq(viewContract.railToDataSet(cdnRailId), newDataSetId);

        // Verify data set info
        FilecoinWarmStorageService.DataSetInfo memory dataSetInfo = viewContract.getDataSet(newDataSetId);
        assertEq(dataSetInfo.pdpRailId, pdpRailId, "PDP rail ID should match");
        assertNotEq(dataSetInfo.cacheMissRailId, 0, "Cache miss rail ID should be set");
        assertNotEq(dataSetInfo.cdnRailId, 0, "CDN rail ID should be set");
        assertEq(dataSetInfo.payer, client, "Payer should match");
        assertEq(dataSetInfo.payee, serviceProvider, "Payee should match");

        // Verify the rails in the actual Payments contract
        Payments.RailView memory pdpRail = payments.getRail(pdpRailId);
        assertEq(pdpRail.token, address(mockUSDFC), "Token should be USDFC");
        assertEq(pdpRail.from, client, "From address should be client");
        assertEq(pdpRail.to, serviceProvider, "To address should be service provider");
        assertEq(pdpRail.operator, address(pdpServiceWithPayments), "Operator should be the PDP service");
        assertEq(pdpRail.validator, address(pdpServiceWithPayments), "Validator should be the PDP service");
        assertEq(pdpRail.commissionRateBps, 0, "No commission");
        assertEq(pdpRail.lockupFixed, 0, "Lockup fixed should be 0 after one-time payment");
        assertEq(pdpRail.paymentRate, 0, "Initial payment rate should be 0");

        Payments.RailView memory cacheMissRail = payments.getRail(cacheMissRailId);
        assertEq(cacheMissRail.token, address(mockUSDFC), "Token should be USDFC");
        assertEq(cacheMissRail.from, client, "From address should be client");
        assertEq(cacheMissRail.to, serviceProvider, "To address should be service provider");
        assertEq(cacheMissRail.operator, address(pdpServiceWithPayments), "Operator should be the PDP service");
        assertEq(cacheMissRail.validator, address(pdpServiceWithPayments), "Validator should be the PDP service");
        assertEq(cacheMissRail.commissionRateBps, 0, "No commission");
        assertEq(cacheMissRail.lockupFixed, 0, "Lockup fixed should be 0 after one-time payment");
        assertEq(cacheMissRail.paymentRate, 0, "Initial payment rate should be 0");

        Payments.RailView memory cdnRail = payments.getRail(cdnRailId);
        assertEq(cdnRail.token, address(mockUSDFC), "Token should be USDFC");
        assertEq(cdnRail.from, client, "From address should be client");
        assertEq(cdnRail.to, filCDN, "To address should be FilCDN");
        assertEq(cdnRail.operator, address(pdpServiceWithPayments), "Operator should be the PDP service");
        assertEq(cdnRail.validator, address(pdpServiceWithPayments), "Validator should be the PDP service");
        assertEq(cdnRail.commissionRateBps, 0, "No commission");
        assertEq(cdnRail.lockupFixed, 0, "Lockup fixed should be 0 after one-time payment");
        assertEq(cdnRail.paymentRate, 0, "Initial payment rate should be 0");

        // Get account balances after creating data set
        (uint256 clientFundsAfter,) = getAccountInfo(address(mockUSDFC), client);
        (uint256 spFundsAfter,) = getAccountInfo(address(mockUSDFC), serviceProvider);

        // Calculate expected client balance
        uint256 expectedClientFundsAfter = clientFundsBefore - 1e5;

        // Verify balances changed correctly (one-time fee transferred)
        assertEq(
            clientFundsAfter, expectedClientFundsAfter, "Client funds should decrease by the data set creation fee"
        );
        assertTrue(spFundsAfter > spFundsBefore, "Service provider funds should increase");
    }

    function testCreateDataSetNoCDN() public {
        // Prepare ExtraData - no withCDN key means CDN is disabled
        string[] memory metadataKeys = new string[](0);
        string[] memory metadataValues = new string[](0);

        FilecoinWarmStorageService.DataSetCreateData memory createData = FilecoinWarmStorageService.DataSetCreateData({
            payer: client,
            metadataKeys: metadataKeys,
            metadataValues: metadataValues,
            signature: FAKE_SIGNATURE
        });

        // Encode the extra data
        extraData =
            abi.encode(createData.payer, createData.metadataKeys, createData.metadataValues, createData.signature);

        // Client needs to approve the PDP Service to create a payment rail
        vm.startPrank(client);
        // Set operator approval for the PDP service in the Payments contract
        payments.setOperatorApproval(
            address(mockUSDFC),
            address(pdpServiceWithPayments),
            true, // approved
            1000e6, // rate allowance (1000 USDFC)
            1000e6, // lockup allowance (1000 USDFC)
            365 days // max lockup period
        );

        // Client deposits funds to the Payments contract for the one-time fee
        uint256 depositAmount = 1e6; // 10x the required fee
        mockUSDFC.approve(address(payments), depositAmount);
        payments.deposit(address(mockUSDFC), client, depositAmount);
        vm.stopPrank();

        // Expect DataSetCreated event when creating the data set
        vm.expectEmit(true, true, true, true);
        emit FilecoinWarmStorageService.DataSetCreated(
            1, 1, 1, 0, 0, client, serviceProvider, createData.metadataKeys, createData.metadataValues
        );

        // Create a data set as the service provider
        makeSignaturePass(client);
        vm.startPrank(serviceProvider);
        uint256 newDataSetId = mockPDPVerifier.createDataSet(pdpServiceWithPayments, extraData);
        vm.stopPrank();

        // Get data set info
        FilecoinWarmStorageService.DataSetInfo memory dataSet = viewContract.getDataSet(newDataSetId);
        assertEq(dataSet.payer, client);
        assertEq(dataSet.payee, serviceProvider);
        // Verify the commission rate was set correctly for basic service (no CDN)
        Payments.RailView memory pdpRail = payments.getRail(dataSet.pdpRailId);
        assertEq(pdpRail.commissionRateBps, 0, "Commission rate should be 0% for basic service (no CDN)");

        assertEq(dataSet.cacheMissRailId, 0, "Cache miss rail ID should be 0 for basic service (no CDN)");
        assertEq(dataSet.cdnRailId, 0, "CDN rail ID should be 0 for basic service (no CDN)");

        // now with session key
        vm.prank(client);
        bytes32[] memory permissions = new bytes32[](1);
        permissions[0] = CREATE_DATA_SET_TYPEHASH;
        sessionKeyRegistry.login(sessionKey1, block.timestamp, permissions);
        makeSignaturePass(sessionKey1);

        vm.prank(serviceProvider);
        uint256 newDataSetId2 = mockPDPVerifier.createDataSet(pdpServiceWithPayments, extraData);

        FilecoinWarmStorageService.DataSetInfo memory dataSet2 = viewContract.getDataSet(newDataSetId2);
        assertEq(dataSet2.payer, client);
        assertEq(dataSet2.payee, serviceProvider);

        // ensure another session key would be denied
        makeSignaturePass(sessionKey2);
        vm.prank(serviceProvider);
        vm.expectRevert(abi.encodeWithSelector(Errors.InvalidSignature.selector, client, sessionKey2));
        mockPDPVerifier.createDataSet(pdpServiceWithPayments, extraData);

        // session key expires
        vm.warp(block.timestamp + 1);
        makeSignaturePass(sessionKey1);
        vm.prank(serviceProvider);
        vm.expectRevert(abi.encodeWithSelector(Errors.InvalidSignature.selector, client, sessionKey1));
        mockPDPVerifier.createDataSet(pdpServiceWithPayments, extraData);
    }

    function testCreateDataSetAddPieces() public {
        // Create dataset with metadataKeys/metadataValues
        (string[] memory dsKeys, string[] memory dsValues) = _getSingleMetadataKV("label", "Test Data Set");
        FilecoinWarmStorageService.DataSetCreateData memory createData = FilecoinWarmStorageService.DataSetCreateData({
            payer: client,
            metadataKeys: dsKeys,
            metadataValues: dsValues,
            signature: FAKE_SIGNATURE
        });
        bytes memory encodedCreateData =
            abi.encode(createData.payer, createData.metadataKeys, createData.metadataValues, createData.signature);

        // Approvals and deposit
        vm.startPrank(client);
        payments.setOperatorApproval(
            address(mockUSDFC),
            address(pdpServiceWithPayments),
            true, // approved
            1000e6, // rate allowance (1000 USDFC)
            1000e6, // lockup allowance (1000 USDFC)
            365 days // max lockup period
        );
        uint256 depositAmount = 1e6; // 10x the required fee
        mockUSDFC.approve(address(payments), depositAmount);
        payments.deposit(address(mockUSDFC), client, depositAmount);
        vm.stopPrank();

        // Create dataset
        makeSignaturePass(client);
        vm.prank(serviceProvider); // Create dataset as service provider
        uint256 dataSetId = mockPDPVerifier.createDataSet(pdpServiceWithPayments, encodedCreateData);

        // Prepare piece batches
        uint256 firstAdded = 0;
        string memory metadataShort = "metadata";
        string memory metadataLong = "metadatAmetadaTametadAtametaDatametAdatameTadatamEtadataMetadata";

        // First batch (3 pieces) with key "meta" => metadataShort
        Cids.Cid[] memory pieceData1 = new Cids.Cid[](3);
        pieceData1[0].data = bytes("1_0:1111");
        pieceData1[1].data = bytes("1_1:111100000");
        pieceData1[2].data = bytes("1_2:11110000000000");
        string[] memory keys1 = new string[](1);
        string[] memory values1 = new string[](1);
        keys1[0] = "meta";
        values1[0] = metadataShort;
        mockPDPVerifier.addPieces(
            pdpServiceWithPayments, dataSetId, firstAdded, pieceData1, FAKE_SIGNATURE, keys1, values1
        );
        firstAdded += pieceData1.length;

        // Second batch (2 pieces) with key "meta" => metadataLong
        Cids.Cid[] memory pieceData2 = new Cids.Cid[](2);
        pieceData2[0].data = bytes("2_0:22222222222222222222");
        pieceData2[1].data = bytes("2_1:222222222222222222220000000000000000000000000000000000000000");
        string[] memory keys2 = new string[](1);
        string[] memory values2 = new string[](1);
        keys2[0] = "meta";
        values2[0] = metadataLong;
        mockPDPVerifier.addPieces(
            pdpServiceWithPayments, dataSetId, firstAdded, pieceData2, FAKE_SIGNATURE, keys2, values2
        );
        firstAdded += pieceData2.length;

        // Assert per-piece metadata
        (bool e0, string memory v0) = viewContract.getPieceMetadata(dataSetId, 0, "meta");
        assertTrue(e0);
        assertEq(v0, metadataShort);
        (bool e1, string memory v1) = viewContract.getPieceMetadata(dataSetId, 1, "meta");
        assertTrue(e1);
        assertEq(v1, metadataShort);
        (bool e2, string memory v2) = viewContract.getPieceMetadata(dataSetId, 2, "meta");
        assertTrue(e2);
        assertEq(v2, metadataShort);
        (bool e3, string memory v3) = viewContract.getPieceMetadata(dataSetId, 3, "meta");
        assertTrue(e3);
        assertEq(v3, metadataLong);
        (bool e4, string memory v4) = viewContract.getPieceMetadata(dataSetId, 4, "meta");
        assertTrue(e4);
        assertEq(v4, metadataLong);

        // now with session keys
        bytes32[] memory permissions = new bytes32[](1);
        permissions[0] = ADD_PIECES_TYPEHASH;
        vm.prank(client);
        sessionKeyRegistry.login(sessionKey1, block.timestamp, permissions);

        makeSignaturePass(sessionKey1);
        mockPDPVerifier.addPieces(
            pdpServiceWithPayments, dataSetId, firstAdded, pieceData2, FAKE_SIGNATURE, keys2, values2
        );
        firstAdded += pieceData2.length;

        // unauthorized session key reverts
        makeSignaturePass(sessionKey2);
        vm.expectRevert(abi.encodeWithSelector(Errors.InvalidSignature.selector, client, sessionKey2));
        mockPDPVerifier.addPieces(
            pdpServiceWithPayments, dataSetId, firstAdded, pieceData2, FAKE_SIGNATURE, keys2, values2
        );

        // expired session key reverts
        vm.warp(block.timestamp + 1);
        makeSignaturePass(sessionKey1);
        vm.expectRevert(abi.encodeWithSelector(Errors.InvalidSignature.selector, client, sessionKey1));
        mockPDPVerifier.addPieces(
            pdpServiceWithPayments, dataSetId, firstAdded, pieceData2, FAKE_SIGNATURE, keys2, values2
        );
    }

    // Helper function to get account info from the Payments contract
    function getAccountInfo(address token, address owner)
        internal
        view
        returns (uint256 funds, uint256 lockupCurrent)
    {
        (funds, lockupCurrent,,) = payments.accounts(token, owner);
        return (funds, lockupCurrent);
    }

    // Constants for calculations
    uint256 constant COMMISSION_MAX_BPS = 10000;

    function testGlobalParameters() public view {
        // These parameters should be the same as in SimplePDPService
        (uint64 maxProvingPeriod, uint256 challengeWindow, uint256 challengesPerProof,) = viewContract.getPDPConfig();
        assertEq(maxProvingPeriod, 2880, "Max proving period should be 2880 epochs");
        assertEq(challengeWindow, 60, "Challenge window should be 60 epochs");
        assertEq(challengesPerProof, 5, "Challenges per proof should be 5");
    }

    // ===== Pricing Tests =====

    function testGetServicePriceValues() public view {
        // Test the values returned by getServicePrice
        FilecoinWarmStorageService.ServicePricing memory pricing = pdpServiceWithPayments.getServicePrice();

        uint256 decimals = 6; // MockUSDFC uses 6 decimals in tests
        uint256 expectedNoCDN = 5 * 10 ** decimals; // 5 USDFC with 6 decimals
        uint256 expectedWithCDN = 55 * 10 ** (decimals - 1); // 5.5 USDFC with 6 decimals

        assertEq(pricing.pricePerTiBPerMonthNoCDN, expectedNoCDN, "No CDN price should be 5 * 10^decimals");
        assertEq(pricing.pricePerTiBPerMonthWithCDN, expectedWithCDN, "With CDN price should be 5.5 * 10^decimals");
        assertEq(pricing.tokenAddress, address(mockUSDFC), "Token address should match USDFC");
        assertEq(pricing.epochsPerMonth, 86400, "Epochs per month should be 86400");

        // Verify the values are in expected range
        assert(pricing.pricePerTiBPerMonthNoCDN < 10 ** 8); // Less than 10^8
        assert(pricing.pricePerTiBPerMonthWithCDN < 10 ** 8); // Less than 10^8
    }

    function testGetEffectiveRatesValues() public view {
        // Test the values returned by getEffectiveRates
        (uint256 serviceFee, uint256 spPayment) = pdpServiceWithPayments.getEffectiveRates();

        uint256 decimals = 6; // MockUSDFC uses 6 decimals in tests
        // Total is 5 USDFC with 6 decimals
        uint256 expectedTotal = 5 * 10 ** decimals;

        // Test setup uses 0% commission
        uint256 expectedServiceFee = 0; // 0% commission
        uint256 expectedSpPayment = expectedTotal; // 100% goes to SP

        assertEq(serviceFee, expectedServiceFee, "Service fee should be 0 with 0% commission");
        assertEq(spPayment, expectedSpPayment, "SP payment should be 5 * 10^6");
        assertEq(serviceFee + spPayment, expectedTotal, "Total should equal 5 * 10^6");

        // Verify the values are in expected range
        assert(serviceFee + spPayment < 10 ** 8); // Less than 10^8
    }

    // ===== Client-Data Set Tracking Tests =====
    function prepareDataSetForClient(
        address, /*provider*/
        address clientAddress,
        string[] memory metadataKeys,
        string[] memory metadataValues
    ) internal returns (bytes memory) {
        // Prepare extra data
        FilecoinWarmStorageService.DataSetCreateData memory createData = FilecoinWarmStorageService.DataSetCreateData({
            metadataKeys: metadataKeys,
            metadataValues: metadataValues,
            payer: clientAddress,
            signature: FAKE_SIGNATURE
        });

        bytes memory encodedData =
            abi.encode(createData.payer, createData.metadataKeys, createData.metadataValues, createData.signature);

        // Setup client payment approval if not already done
        vm.startPrank(clientAddress);
        payments.setOperatorApproval(
            address(mockUSDFC), address(pdpServiceWithPayments), true, 1000e6, 1000e6, 365 days
        );
        mockUSDFC.approve(address(payments), 100e6);
        payments.deposit(address(mockUSDFC), clientAddress, 100e6);
        vm.stopPrank();

        // Create data set as approved provider
        makeSignaturePass(clientAddress);

        return encodedData;
    }

    function createDataSetForClient(
        address provider,
        address clientAddress,
        string[] memory metadataKeys,
        string[] memory metadataValues
    ) internal returns (uint256) {
        bytes memory encodedData = prepareDataSetForClient(provider, clientAddress, metadataKeys, metadataValues);
        vm.prank(provider);
        return mockPDPVerifier.createDataSet(pdpServiceWithPayments, encodedData);
    }

    function testGetClientDataSets_EmptyClient() public view {
        // Test with a client that has no data sets
        FilecoinWarmStorageService.DataSetInfo[] memory dataSets = viewContract.getClientDataSets(client);

        assertEq(dataSets.length, 0, "Should return empty array for client with no data sets");
    }

    function testGetClientDataSets_SingleDataSet() public {
        // Create a single data set for the client
        (string[] memory metadataKeys, string[] memory metadataValues) = _getSingleMetadataKV("label", "Test Data Set");

        createDataSetForClient(sp1, client, metadataKeys, metadataValues);

        // Get data sets
        FilecoinWarmStorageService.DataSetInfo[] memory dataSets = viewContract.getClientDataSets(client);

        // Verify results
        assertEq(dataSets.length, 1, "Should return one data set");
        assertEq(dataSets[0].payer, client, "Payer should match");
        assertEq(dataSets[0].payee, sp1, "Payee should match");
        assertEq(dataSets[0].clientDataSetId, 0, "First data set ID should be 0");
        assertGt(dataSets[0].pdpRailId, 0, "Rail ID should be set");
    }

    function testGetClientDataSets_MultipleDataSets() public {
        // Create multiple data sets for the client
        (string[] memory metadataKeys1, string[] memory metadataValues1) = _getSingleMetadataKV("label", "Metadata 1");
        (string[] memory metadataKeys2, string[] memory metadataValues2) = _getSingleMetadataKV("label", "Metadata 2");

        createDataSetForClient(sp1, client, metadataKeys1, metadataValues1);
        createDataSetForClient(sp2, client, metadataKeys2, metadataValues2);

        // Get data sets
        FilecoinWarmStorageService.DataSetInfo[] memory dataSets = viewContract.getClientDataSets(client);

        // Verify results
        assertEq(dataSets.length, 2, "Should return two data sets");

        // Check first data set
        assertEq(dataSets[0].payer, client, "First data set payer should match");
        assertEq(dataSets[0].payee, sp1, "First data set payee should match");
        assertEq(dataSets[0].clientDataSetId, 0, "First data set ID should be 0");

        // Check second data set
        assertEq(dataSets[1].payer, client, "Second data set payer should match");
        assertEq(dataSets[1].payee, sp2, "Second data set payee should match");
        assertEq(dataSets[1].clientDataSetId, 1, "Second data set ID should be 1");
    }

    // ===== Data Set Service Provider Change Tests =====

    /**
     * @notice Helper function to create a data set and return its ID
     * @dev This function sets up the necessary state for service provider change testing
     * @param provider The service provider address
     * @param clientAddress The client address
     * @return The created data set ID
     */
    function createDataSetForServiceProviderTest(address provider, address clientAddress, string memory /*metadata*/ )
        internal
        returns (uint256)
    {
        (string[] memory metadataKeys, string[] memory metadataValues) = _getSingleMetadataKV("label", "Test Data Set");

        // Prepare extra data
        FilecoinWarmStorageService.DataSetCreateData memory createData = FilecoinWarmStorageService.DataSetCreateData({
            metadataKeys: metadataKeys,
            metadataValues: metadataValues,
            payer: clientAddress,
            signature: FAKE_SIGNATURE
        });

        bytes memory encodedData =
            abi.encode(createData.payer, createData.metadataKeys, createData.metadataValues, createData.signature);

        // Setup client payment approval if not already done
        vm.startPrank(clientAddress);
        payments.setOperatorApproval(
            address(mockUSDFC), address(pdpServiceWithPayments), true, 1000e6, 1000e6, 365 days
        );
        mockUSDFC.approve(address(payments), 100e6);
        payments.deposit(address(mockUSDFC), clientAddress, 100e6);
        vm.stopPrank();

        // Create data set as approved provider
        makeSignaturePass(clientAddress);
        vm.prank(provider);
        return mockPDPVerifier.createDataSet(pdpServiceWithPayments, encodedData);
    }

    /**
     * @notice Test successful service provider change between two approved providers
     * @dev Verifies only the data set's payee is updated, event is emitted, and registry state is unchanged.
     */
    function testServiceProviderChangedSuccessDecoupled() public {
        // Create a data set with sp1 as the service provider
        uint256 testDataSetId = createDataSetForServiceProviderTest(sp1, client, "Test Data Set");

        // Change service provider from sp1 to sp2
        bytes memory testExtraData = new bytes(0);
        vm.expectEmit(true, true, true, true);
        emit DataSetServiceProviderChanged(testDataSetId, sp1, sp2);
        vm.prank(sp2);
        mockPDPVerifier.changeDataSetServiceProvider(testDataSetId, sp2, address(pdpServiceWithPayments), testExtraData);

        // Only the data set's payee is updated
        FilecoinWarmStorageService.DataSetInfo memory dataSet = viewContract.getDataSet(testDataSetId);
        assertEq(dataSet.payee, sp2, "Payee should be updated to new service provider");
    }

    /**
     * @notice Test service provider change reverts if new service provider is not an approved provider
     */
    function testServiceProviderChangedNoLongerChecksApproval() public {
        // Create a data set with sp1 as the service provider
        uint256 testDataSetId = createDataSetForServiceProviderTest(sp1, client, "Test Data Set");
        address newProvider = address(0x9999);
        bytes memory testExtraData = new bytes(0);
        vm.prank(newProvider);
        mockPDPVerifier.changeDataSetServiceProvider(
            testDataSetId, newProvider, address(pdpServiceWithPayments), testExtraData
        );
        // Verify the change succeeded
        FilecoinWarmStorageService.DataSetInfo memory dataSet = viewContract.getDataSet(testDataSetId);
        assertEq(dataSet.payee, newProvider, "Payee should be updated to new service provider");
    }

    /**
     * @notice Test service provider change reverts if new service provider is zero address
     */
    function testServiceProviderChangedRevertsIfNewServiceProviderZeroAddress() public {
        uint256 testDataSetId = createDataSetForServiceProviderTest(sp1, client, "Test Data Set");
        bytes memory testExtraData = new bytes(0);
        vm.prank(sp1);
        vm.expectRevert("New service provider cannot be zero address");
        mockPDPVerifier.changeDataSetServiceProvider(
            testDataSetId, address(0), address(pdpServiceWithPayments), testExtraData
        );
    }

    /**
     * @notice Test service provider change reverts if old service provider mismatch
     */
    function testServiceProviderChangedRevertsIfOldServiceProviderMismatch() public {
        uint256 testDataSetId = createDataSetForServiceProviderTest(sp1, client, "Test Data Set");
        bytes memory testExtraData = new bytes(0);
        // Call directly as PDPVerifier with wrong old service provider
        vm.prank(address(mockPDPVerifier));
        vm.expectRevert(abi.encodeWithSelector(Errors.OldServiceProviderMismatch.selector, 1, sp1, sp2));
        pdpServiceWithPayments.storageProviderChanged(testDataSetId, sp2, sp2, testExtraData);
    }

    /**
     * @notice Test service provider change reverts if called by unauthorized address
     */
    function testServiceProviderChangedRevertsIfUnauthorizedCaller() public {
        uint256 testDataSetId = createDataSetForServiceProviderTest(sp1, client, "Test Data Set");
        bytes memory testExtraData = new bytes(0);
        // Call directly as sp2 (not PDPVerifier)
        vm.prank(sp2);
        vm.expectRevert(abi.encodeWithSelector(Errors.OnlyPDPVerifierAllowed.selector, address(mockPDPVerifier), sp2));
        pdpServiceWithPayments.storageProviderChanged(testDataSetId, sp1, sp2, testExtraData);
    }

    /**
     * @notice Test multiple data sets per provider: only the targeted data set's payee is updated
     */
    function testMultipleDataSetsPerProviderServiceProviderChange() public {
        // Create two data sets for sp1
        uint256 ps1 = createDataSetForServiceProviderTest(sp1, client, "Data Set 1");
        uint256 ps2 = createDataSetForServiceProviderTest(sp1, client, "Data Set 2");
        // Change service provider of ps1 to sp2
        bytes memory testExtraData = new bytes(0);
        vm.expectEmit(true, true, true, true);
        emit DataSetServiceProviderChanged(ps1, sp1, sp2);
        vm.prank(sp2);
        mockPDPVerifier.changeDataSetServiceProvider(ps1, sp2, address(pdpServiceWithPayments), testExtraData);
        // ps1 payee updated, ps2 payee unchanged
        FilecoinWarmStorageService.DataSetInfo memory dataSet1 = viewContract.getDataSet(ps1);
        FilecoinWarmStorageService.DataSetInfo memory dataSet2 = viewContract.getDataSet(ps2);
        assertEq(dataSet1.payee, sp2, "ps1 payee should be sp2");
        assertEq(dataSet2.payee, sp1, "ps2 payee should remain sp1");
    }

    /**
     * @notice Test service provider change works with arbitrary extra data
     */
    function testServiceProviderChangedWithArbitraryExtraData() public {
        uint256 testDataSetId = createDataSetForServiceProviderTest(sp1, client, "Test Data Set");
        // Use arbitrary extra data
        bytes memory testExtraData = abi.encode("arbitrary", 123, address(this));
        vm.expectEmit(true, true, true, true);
        emit DataSetServiceProviderChanged(testDataSetId, sp1, sp2);
        vm.prank(sp2);
        mockPDPVerifier.changeDataSetServiceProvider(testDataSetId, sp2, address(pdpServiceWithPayments), testExtraData);
        FilecoinWarmStorageService.DataSetInfo memory dataSet = viewContract.getDataSet(testDataSetId);
        assertEq(dataSet.payee, sp2, "Payee should be updated to new service provider");
    }

    // ============= Data Set Payment Termination Tests =============

    function testTerminateServiceLifecycle() public {
        console.log("=== Test: Data Set Payment Termination Lifecycle ===");

        // 1. Setup: Create a dataset with CDN enabled.
        console.log("1. Setting up: Creating dataset with service provider");

        (string[] memory metadataKeys, string[] memory metadataValues) = _getSingleMetadataKV("withCDN", "");

        // Prepare data set creation data
        FilecoinWarmStorageService.DataSetCreateData memory createData = FilecoinWarmStorageService.DataSetCreateData({
            metadataKeys: metadataKeys,
            metadataValues: metadataValues,
            payer: client,
            signature: FAKE_SIGNATURE
        });

        bytes memory encodedData =
            abi.encode(createData.payer, createData.metadataKeys, createData.metadataValues, createData.signature);

        // Setup client payment approval and deposit
        vm.startPrank(client);
        payments.setOperatorApproval(
            address(mockUSDFC),
            address(pdpServiceWithPayments),
            true,
            1000e6, // rate allowance
            1000e6, // lockup allowance
            365 days // max lockup period
        );
        uint256 depositAmount = 100e6;
        mockUSDFC.approve(address(payments), depositAmount);
        payments.deposit(address(mockUSDFC), client, depositAmount);
        vm.stopPrank();

        // Create data set
        makeSignaturePass(client);
        vm.prank(serviceProvider);
        uint256 dataSetId = mockPDPVerifier.createDataSet(pdpServiceWithPayments, encodedData);
        console.log("Created data set with ID:", dataSetId);

        // 2. Submit a valid proof.
        console.log("\n2. Starting proving period and submitting proof");
        // Start proving period
        (uint64 maxProvingPeriod, uint256 challengeWindow,,) = viewContract.getPDPConfig();
        uint256 challengeEpoch = block.number + maxProvingPeriod - (challengeWindow / 2);

        vm.prank(address(mockPDPVerifier));
        pdpServiceWithPayments.nextProvingPeriod(dataSetId, challengeEpoch, 100, "");

        assertEq(viewContract.provingActivationEpoch(dataSetId), block.number);

        // Warp to challenge window
        uint256 provingDeadline = viewContract.provingDeadline(dataSetId);
        vm.roll(provingDeadline - (challengeWindow / 2));

        assertFalse(
            viewContract.provenPeriods(
                dataSetId, pdpServiceWithPayments.getProvingPeriodForEpoch(dataSetId, block.number)
            )
        );

        // Submit proof
        vm.prank(address(mockPDPVerifier));
        pdpServiceWithPayments.possessionProven(dataSetId, 100, 12345, 5);
        assertTrue(
            viewContract.provenPeriods(
                dataSetId, pdpServiceWithPayments.getProvingPeriodForEpoch(dataSetId, block.number)
            )
        );
        console.log("Proof submitted successfully");

        // 3. Terminate payment
        console.log("\n3. Terminating payment rails");
        console.log("Current block:", block.number);
        vm.prank(client); // client terminates
        pdpServiceWithPayments.terminateService(dataSetId);

        // 4. Assertions
        // Check paymentEndEpoch is set
        FilecoinWarmStorageService.DataSetInfo memory info = viewContract.getDataSet(dataSetId);
        assertTrue(info.paymentEndEpoch > 0, "paymentEndEpoch should be set after termination");
        console.log("Payment termination successful. Payment end epoch:", info.paymentEndEpoch);

        // Ensure piecesAdded reverts
        console.log("\n4. Testing operations after termination");
        console.log("Testing piecesAdded - should revert (payment terminated)");
        vm.prank(address(mockPDPVerifier));
        Cids.Cid[] memory pieces = new Cids.Cid[](1);
        bytes32 pieceData = hex"010203";
        pieces[0] = Cids.CommPv2FromDigest(0, 4, pieceData);

        bytes memory addPiecesExtraData = abi.encode(FAKE_SIGNATURE, metadataKeys, metadataValues);
        makeSignaturePass(client);
        vm.expectRevert(abi.encodeWithSelector(Errors.DataSetPaymentAlreadyTerminated.selector, dataSetId));
        pdpServiceWithPayments.piecesAdded(dataSetId, 0, pieces, addPiecesExtraData);
        console.log("[OK] piecesAdded correctly reverted after termination");

        // Wait for payment end epoch to elapse
        console.log("\n5. Rolling past payment end epoch");
        console.log("Current block:", block.number);
        console.log("Rolling to block:", info.paymentEndEpoch + 1);
        vm.roll(info.paymentEndEpoch + 1);

        // Ensure other functions also revert now
        console.log("\n6. Testing operations after payment end epoch");
        // piecesScheduledRemove
        console.log("Testing piecesScheduledRemove - should revert (beyond payment end epoch)");
        vm.prank(address(mockPDPVerifier));
        uint256[] memory pieceIds = new uint256[](1);
        pieceIds[0] = 0;
        bytes memory scheduleRemoveData = abi.encode(FAKE_SIGNATURE);
        makeSignaturePass(client);
        vm.expectRevert(
            abi.encodeWithSelector(
                Errors.DataSetPaymentBeyondEndEpoch.selector, dataSetId, info.paymentEndEpoch, block.number
            )
        );
        mockPDPVerifier.piecesScheduledRemove(dataSetId, pieceIds, address(pdpServiceWithPayments), scheduleRemoveData);
        console.log("[OK] piecesScheduledRemove correctly reverted");

        // possessionProven
        console.log("Testing possessionProven - should revert (beyond payment end epoch)");
        vm.prank(address(mockPDPVerifier));
        vm.expectRevert(
            abi.encodeWithSelector(
                Errors.DataSetPaymentBeyondEndEpoch.selector, dataSetId, info.paymentEndEpoch, block.number
            )
        );
        pdpServiceWithPayments.possessionProven(dataSetId, 100, 12345, 5);
        console.log("[OK] possessionProven correctly reverted");

        // nextProvingPeriod
        console.log("Testing nextProvingPeriod - should revert (beyond payment end epoch)");
        vm.prank(address(mockPDPVerifier));
        vm.expectRevert(
            abi.encodeWithSelector(
                Errors.DataSetPaymentBeyondEndEpoch.selector, dataSetId, info.paymentEndEpoch, block.number
            )
        );
        pdpServiceWithPayments.nextProvingPeriod(dataSetId, block.number + maxProvingPeriod, 100, "");
        console.log("[OK] nextProvingPeriod correctly reverted");

        console.log("\n=== Test completed successfully! ===");
    }

    // ==== Data Set Metadata Storage Tests ====
    function testDataSetMetadataStorage() public {
        // Create a data set with metadata
        (string[] memory metadataKeys, string[] memory metadataValues) = _getSingleMetadataKV("label", "Test Metadata");
        uint256 dataSetId = createDataSetForClient(sp1, client, metadataKeys, metadataValues);

        // read metadata key and value from contract
        (bool exists, string memory storedMetadata) = viewContract.getDataSetMetadata(dataSetId, metadataKeys[0]);
        (string[] memory storedKeys,) = viewContract.getAllDataSetMetadata(dataSetId);

        // Verify the stored metadata matches what we set
        assertTrue(exists, "Metadata key should exist");
        assertEq(storedMetadata, string(metadataValues[0]), "Stored metadata value should match");
        assertEq(storedKeys.length, 1, "Should have one metadata key");
        assertEq(storedKeys[0], metadataKeys[0], "Stored metadata key should match");
    }

    function testDataSetMetadataEmpty() public {
        string[] memory metadataKeys = new string[](0);
        string[] memory metadataValues = new string[](0);
        uint256 dataSetId = createDataSetForClient(sp1, client, metadataKeys, metadataValues);

        // Verify no metadata is stored
        (string[] memory storedKeys,) = viewContract.getAllDataSetMetadata(dataSetId);
        assertEq(storedKeys.length, 0, "Should have no metadata keys");
    }

    function testDataSetMetadataStorageMultipleKeys() public {
        // Create a data set with multiple metadata entries
        string[] memory metadataKeys = new string[](3);
        string[] memory metadataValues = new string[](3);

        metadataKeys[0] = "label";
        metadataValues[0] = "Test Metadata 1";

        metadataKeys[1] = "description";
        metadataValues[1] = "Test Description";

        metadataKeys[2] = "version";
        metadataValues[2] = "1.0.0";

        uint256 dataSetId = createDataSetForClient(sp1, client, metadataKeys, metadataValues);

        // Verify all metadata keys and values
        for (uint256 i = 0; i < metadataKeys.length; i++) {
            (bool exists, string memory storedMetadata) = viewContract.getDataSetMetadata(dataSetId, metadataKeys[i]);
            assertTrue(exists, "Metadata key should exist");
            assertEq(
                storedMetadata,
                metadataValues[i],
                string(abi.encodePacked("Stored metadata for ", metadataKeys[i], " should match"))
            );
        }
        (string[] memory storedKeys,) = viewContract.getAllDataSetMetadata(dataSetId);
        assertEq(storedKeys.length, metadataKeys.length, "Should have correct number of metadata keys");
        for (uint256 i = 0; i < metadataKeys.length; i++) {
            bool found = false;
            for (uint256 j = 0; j < storedKeys.length; j++) {
                if (keccak256(abi.encodePacked(storedKeys[j])) == keccak256(abi.encodePacked(metadataKeys[i]))) {
                    found = true;
                    break;
                }
            }
            assertTrue(found, string(abi.encodePacked("Metadata key ", metadataKeys[i], " should be stored")));
        }
    }

    function testMetadataQueries() public {
        // Test 1: Dataset with no metadata
        string[] memory emptyKeys = new string[](0);
        string[] memory emptyValues = new string[](0);
        uint256 dataSetId1 = createDataSetForClient(sp1, client, emptyKeys, emptyValues);

        // Test 2: Dataset with CDN metadata
        string[] memory cdnKeys = new string[](1);
        string[] memory cdnValues = new string[](1);
        cdnKeys[0] = "withCDN";
        cdnValues[0] = "true";
        uint256 dataSetId2 = createDataSetForClient(sp1, client, cdnKeys, cdnValues);

        // Test 3: Dataset with regular metadata
        string[] memory metaKeys = new string[](1);
        string[] memory metaValues = new string[](1);
        metaKeys[0] = "label";
        metaValues[0] = "test";
        uint256 dataSetId3 = createDataSetForClient(sp1, client, metaKeys, metaValues);

        // Test 4: Dataset with multiple metadata including CDN
        string[] memory bothKeys = new string[](2);
        string[] memory bothValues = new string[](2);
        bothKeys[0] = "label";
        bothValues[0] = "test";
        bothKeys[1] = "withCDN";
        bothValues[1] = "true";
        uint256 dataSetId4 = createDataSetForClient(sp1, client, bothKeys, bothValues);

        // Verify dataset with multiple metadata keys
        (bool exists1, string memory value) = viewContract.getDataSetMetadata(dataSetId4, "label");
        assertTrue(exists1, "label key should exist");
        assertEq(value, "test", "label value should be 'test' for dataset 4");
        (bool exists2,) = viewContract.getDataSetMetadata(dataSetId4, "withCDN");
        (, value) = viewContract.getDataSetMetadata(dataSetId4, "withCDN");
        assertTrue(exists2, "withCDN key should exist");
        assertEq(value, "true", "withCDN value should be 'true' for dataset 4");

        // Verify CDN metadata queries work correctly
        (bool exists3,) = viewContract.getDataSetMetadata(dataSetId2, "withCDN");
        (, value) = viewContract.getDataSetMetadata(dataSetId2, "withCDN");
        assertTrue(exists3, "withCDN key should exist");
        assertEq(value, "true", "withCDN value should be 'true' for dataset 2");

        (bool exists4,) = viewContract.getDataSetMetadata(dataSetId1, "withCDN");
        (, value) = viewContract.getDataSetMetadata(dataSetId1, "withCDN");
        assertFalse(exists4, "withCDN key should not exist");
        assertEq(value, "", "withCDN key should not exist in dataset 1");

        // Test getAllDataSetMetadata with no metadata
        (string[] memory keys, string[] memory values) = viewContract.getAllDataSetMetadata(dataSetId1);
        assertEq(keys.length, 0, "Should return empty arrays for no metadata");
        assertEq(values.length, 0, "Should return empty arrays for no metadata");

        // Test getAllDataSetMetadata with metadata
        (keys, values) = viewContract.getAllDataSetMetadata(dataSetId3);
        assertEq(keys.length, 1, "Should have one key");
        assertEq(keys[0], "label", "Key should be label");
        assertEq(values[0], "test", "Value should be test");
    }

    function testDataSetMetadataStorageMultipleDataSets() public {
        // Create multiple proof sets with metadata
        (string[] memory metadataKeys1, string[] memory metadataValues1) = _getSingleMetadataKV("label", "Data Set 1");
        (string[] memory metadataKeys2, string[] memory metadataValues2) = _getSingleMetadataKV("label", "Data Set 2");

        uint256 dataSetId1 = createDataSetForClient(sp1, client, metadataKeys1, metadataValues1);
        uint256 dataSetId2 = createDataSetForClient(sp2, client, metadataKeys2, metadataValues2);

        // Verify metadata for first data set
        (bool exists1, string memory storedMetadata1) = viewContract.getDataSetMetadata(dataSetId1, metadataKeys1[0]);
        assertTrue(exists1, "First dataset metadata key should exist");
        assertEq(storedMetadata1, string(metadataValues1[0]), "Stored metadata for first data set should match");

        // Verify metadata for second data set
        (bool exists2, string memory storedMetadata2) = viewContract.getDataSetMetadata(dataSetId2, metadataKeys2[0]);
        assertTrue(exists2, "Second dataset metadata key should exist");
        assertEq(storedMetadata2, string(metadataValues2[0]), "Stored metadata for second data set should match");
    }

    function testDataSetMetadataKeyLengthBoundaries() public {
        // Test key lengths: just below max (31), at max (32), and exceeding max (33)
        uint256[] memory keyLengths = new uint256[](3);
        keyLengths[0] = 31; // Just below max
        keyLengths[1] = 32; // At max
        keyLengths[2] = 33; // Exceeds max

        for (uint256 i = 0; i < keyLengths.length; i++) {
            uint256 keyLength = keyLengths[i];
            (string[] memory metadataKeys, string[] memory metadataValues) =
                _getSingleMetadataKV(_makeStringOfLength(keyLength), "Test Metadata");

            if (keyLength <= 32) {
                // Should succeed for valid lengths
                uint256 dataSetId = createDataSetForClient(sp1, client, metadataKeys, metadataValues);

                // Verify the metadata is stored correctly
                (bool exists, string memory storedMetadata) =
                    viewContract.getDataSetMetadata(dataSetId, metadataKeys[0]);
                assertTrue(exists, "Metadata key should exist");
                assertEq(
                    storedMetadata,
                    string(metadataValues[0]),
                    string.concat("Stored metadata value should match for key length ", Strings.toString(keyLength))
                );

                // Verify the metadata key is stored
                (string[] memory storedKeys,) = viewContract.getAllDataSetMetadata(dataSetId);
                assertEq(storedKeys.length, 1, "Should have one metadata key");
                assertEq(
                    storedKeys[0],
                    metadataKeys[0],
                    string.concat("Stored metadata key should match for key length ", Strings.toString(keyLength))
                );
            } else {
                // Should fail for exceeding max
                bytes memory encodedData = prepareDataSetForClient(sp1, client, metadataKeys, metadataValues);
                vm.prank(sp1);
                vm.expectRevert(abi.encodeWithSelector(Errors.MetadataKeyExceedsMaxLength.selector, 0, 32, keyLength));
                mockPDPVerifier.createDataSet(pdpServiceWithPayments, encodedData);
            }
        }
    }

    function testDataSetMetadataValueLengthBoundaries() public {
        // Test value lengths: just below max (127), at max (128), and exceeding max (129)
        uint256[] memory valueLengths = new uint256[](3);
        valueLengths[0] = 127; // Just below max
        valueLengths[1] = 128; // At max
        valueLengths[2] = 129; // Exceeds max

        for (uint256 i = 0; i < valueLengths.length; i++) {
            uint256 valueLength = valueLengths[i];
            string[] memory metadataKeys = new string[](1);
            string[] memory metadataValues = new string[](1);
            metadataKeys[0] = "key";
            metadataValues[0] = _makeStringOfLength(valueLength);

            if (valueLength <= 128) {
                // Should succeed for valid lengths
                uint256 dataSetId = createDataSetForClient(sp1, client, metadataKeys, metadataValues);

                // Verify the metadata is stored correctly
                (bool exists, string memory storedMetadata) =
                    viewContract.getDataSetMetadata(dataSetId, metadataKeys[0]);
                assertTrue(exists, "Metadata key should exist");
                assertEq(
                    storedMetadata,
                    metadataValues[0],
                    string.concat("Stored metadata value should match for value length ", Strings.toString(valueLength))
                );

                // Verify the metadata key is stored
                (string[] memory storedKeys,) = viewContract.getAllDataSetMetadata(dataSetId);
                assertEq(storedKeys.length, 1, "Should have one metadata key");
                assertEq(
                    storedKeys[0],
                    metadataKeys[0],
                    string.concat("Stored metadata key should match for value length ", Strings.toString(valueLength))
                );
            } else {
                // Should fail for exceeding max
                bytes memory encodedData = prepareDataSetForClient(sp1, client, metadataKeys, metadataValues);
                vm.prank(sp1);
                vm.expectRevert(
                    abi.encodeWithSelector(Errors.MetadataValueExceedsMaxLength.selector, 0, 128, valueLength)
                );
                mockPDPVerifier.createDataSet(pdpServiceWithPayments, encodedData);
            }
        }
    }

    function testDataSetMetadataKeyCountBoundaries() public {
        // Test key counts: just below max (MAX_KEYS_PER_DATASET - 1), at max, and exceeding max
        uint256[] memory keyCounts = new uint256[](3);
        keyCounts[0] = MAX_KEYS_PER_DATASET - 1; // Just below max
        keyCounts[1] = MAX_KEYS_PER_DATASET; // At max
        keyCounts[2] = MAX_KEYS_PER_DATASET + 1; // Exceeds max

        for (uint256 testIdx = 0; testIdx < keyCounts.length; testIdx++) {
            uint256 keyCount = keyCounts[testIdx];
            string[] memory metadataKeys = new string[](keyCount);
            string[] memory metadataValues = new string[](keyCount);

            for (uint256 i = 0; i < keyCount; i++) {
                metadataKeys[i] = string.concat("key", Strings.toString(i));
                metadataValues[i] = _makeStringOfLength(32);
            }

            if (keyCount <= MAX_KEYS_PER_DATASET) {
                // Should succeed for valid counts
                uint256 dataSetId = createDataSetForClient(sp1, client, metadataKeys, metadataValues);

                // Verify all metadata keys and values
                for (uint256 i = 0; i < metadataKeys.length; i++) {
                    (bool exists, string memory storedMetadata) =
                        viewContract.getDataSetMetadata(dataSetId, metadataKeys[i]);
                    assertTrue(exists, string.concat("Key ", metadataKeys[i], " should exist"));
                    assertEq(
                        storedMetadata,
                        metadataValues[i],
                        string.concat("Stored metadata for ", metadataKeys[i], " should match")
                    );
                }

                (string[] memory storedKeys,) = viewContract.getAllDataSetMetadata(dataSetId);
                assertEq(
                    storedKeys.length,
                    metadataKeys.length,
                    string.concat("Should have ", Strings.toString(keyCount), " metadata keys")
                );

                // Verify all keys are stored
                for (uint256 i = 0; i < metadataKeys.length; i++) {
                    bool found = false;
                    for (uint256 j = 0; j < storedKeys.length; j++) {
                        if (keccak256(bytes(storedKeys[j])) == keccak256(bytes(metadataKeys[i]))) {
                            found = true;
                            break;
                        }
                    }
                    assertTrue(found, string.concat("Metadata key ", metadataKeys[i], " should be stored"));
                }
            } else {
                // Should fail for exceeding max
                bytes memory encodedData = prepareDataSetForClient(sp1, client, metadataKeys, metadataValues);
                vm.prank(sp1);
                vm.expectRevert(
                    abi.encodeWithSelector(Errors.TooManyMetadataKeys.selector, MAX_KEYS_PER_DATASET, keyCount)
                );
                mockPDPVerifier.createDataSet(pdpServiceWithPayments, encodedData);
            }
        }
    }

    function setupDataSetWithPieceMetadata(
        uint256 pieceId,
        string[] memory keys,
        string[] memory values,
        bytes memory signature,
        address caller
    ) internal returns (PieceMetadataSetup memory setup) {
        (string[] memory metadataKeys, string[] memory metadataValues) =
            _getSingleMetadataKV("label", "Test Root Metadata");
        uint256 dataSetId = createDataSetForClient(sp1, client, metadataKeys, metadataValues);

        Cids.Cid[] memory pieceData = new Cids.Cid[](1);
        pieceData[0] = Cids.CommPv2FromDigest(0, 4, keccak256(abi.encodePacked("file")));

        // Convert to per-piece format: each piece gets same metadata
        string[][] memory allKeys = new string[][](1);
        string[][] memory allValues = new string[][](1);
        allKeys[0] = keys;
        allValues[0] = values;

        // Encode extraData: (signature, metadataKeys, metadataValues)
        extraData = abi.encode(signature, allKeys, allValues);

        if (caller == address(mockPDPVerifier)) {
            vm.expectEmit(true, false, false, true);
            emit FilecoinWarmStorageService.PieceAdded(dataSetId, pieceId, keys, values);
        } else {
            // Handle case where caller is not the PDP verifier
            vm.expectRevert(
                abi.encodeWithSelector(Errors.OnlyPDPVerifierAllowed.selector, address(mockPDPVerifier), caller)
            );
        }
        vm.prank(caller);
        pdpServiceWithPayments.piecesAdded(dataSetId, pieceId, pieceData, extraData);

        setup = PieceMetadataSetup({dataSetId: dataSetId, pieceId: pieceId, pieceData: pieceData, extraData: extraData});
    }

    function testPieceMetadataStorageAndRetrieval() public {
        // Test storing and retrieving piece metadata
        uint256 pieceId = 42;

        // Set metadata for the piece
        string[] memory keys = new string[](2);
        string[] memory values = new string[](2);
        keys[0] = "filename";
        values[0] = "dog.jpg";
        keys[1] = "contentType";
        values[1] = "image/jpeg";

        PieceMetadataSetup memory setup =
            setupDataSetWithPieceMetadata(pieceId, keys, values, FAKE_SIGNATURE, address(mockPDPVerifier));

        // Verify piece metadata storage

        (string[] memory storedKeys, string[] memory storedValues) =
            viewContract.getAllPieceMetadata(setup.dataSetId, setup.pieceId);
        for (uint256 i = 0; i < values.length; i++) {
            assertEq(storedKeys[i], keys[i], string.concat("Stored key should match: ", keys[i]));
            assertEq(storedValues[i], values[i], string.concat("Stored value should match for key: ", keys[i]));
        }
    }

    function testPieceMetadataKeyLengthBoundaries() public {
        uint256 pieceId = 42;

        // Test key lengths: just below max (31), at max (32), and exceeding max (33)
        uint256[] memory keyLengths = new uint256[](3);
        keyLengths[0] = 31; // Just below max
        keyLengths[1] = 32; // At max
        keyLengths[2] = 33; // Exceeds max

        for (uint256 i = 0; i < keyLengths.length; i++) {
            uint256 keyLength = keyLengths[i];
            string[] memory keys = new string[](1);
            string[] memory values = new string[](1);
            keys[0] = _makeStringOfLength(keyLength);
            values[0] = "dog.jpg";

            // Create dataset
            (string[] memory metadataKeys, string[] memory metadataValues) =
                _getSingleMetadataKV("label", "Test Root Metadata");
            uint256 dataSetId = createDataSetForClient(sp1, client, metadataKeys, metadataValues);

            Cids.Cid[] memory pieceData = new Cids.Cid[](1);
            pieceData[0] = Cids.CommPv2FromDigest(0, 4, keccak256(abi.encodePacked("file")));

            // Convert to per-piece format
            string[][] memory allKeys = new string[][](1);
            string[][] memory allValues = new string[][](1);
            allKeys[0] = keys;
            allValues[0] = values;
            bytes memory encodedData = abi.encode(FAKE_SIGNATURE, allKeys, allValues);

            if (keyLength <= 32) {
                // Should succeed for valid lengths
                vm.expectEmit(true, false, false, true);
                emit FilecoinWarmStorageService.PieceAdded(dataSetId, pieceId + i, keys, values);

                vm.prank(address(mockPDPVerifier));
                pdpServiceWithPayments.piecesAdded(dataSetId, pieceId + i, pieceData, encodedData);

                // Verify piece metadata storage
                (bool exists, string memory storedMetadata) =
                    viewContract.getPieceMetadata(dataSetId, pieceId + i, keys[0]);
                assertTrue(exists, "Piece metadata key should exist");
                assertEq(
                    storedMetadata,
                    string(values[0]),
                    string.concat("Stored metadata should match for key length ", Strings.toString(keyLength))
                );

                (string[] memory storedKeys,) = viewContract.getAllPieceMetadata(dataSetId, pieceId + i);
                assertEq(storedKeys.length, 1, "Should have one metadata key");
                assertEq(
                    storedKeys[0],
                    keys[0],
                    string.concat("Stored key should match for key length ", Strings.toString(keyLength))
                );
            } else {
                // Should fail for exceeding max
                vm.expectRevert(abi.encodeWithSelector(Errors.MetadataKeyExceedsMaxLength.selector, 0, 32, keyLength));
                vm.prank(address(mockPDPVerifier));
                pdpServiceWithPayments.piecesAdded(dataSetId, pieceId + i, pieceData, encodedData);
            }
        }
    }

    function testPieceMetadataValueLengthBoundaries() public {
        uint256 pieceId = 42;

        // Test value lengths: just below max (127), at max (128), and exceeding max (129)
        uint256[] memory valueLengths = new uint256[](3);
        valueLengths[0] = 127; // Just below max
        valueLengths[1] = 128; // At max
        valueLengths[2] = 129; // Exceeds max

        for (uint256 i = 0; i < valueLengths.length; i++) {
            uint256 valueLength = valueLengths[i];
            string[] memory keys = new string[](1);
            string[] memory values = new string[](1);
            keys[0] = "filename";
            values[0] = _makeStringOfLength(valueLength);

            // Create dataset
            (string[] memory metadataKeys, string[] memory metadataValues) =
                _getSingleMetadataKV("label", "Test Root Metadata");
            uint256 dataSetId = createDataSetForClient(sp1, client, metadataKeys, metadataValues);

            Cids.Cid[] memory pieceData = new Cids.Cid[](1);
            pieceData[0] = Cids.CommPv2FromDigest(0, 4, keccak256(abi.encodePacked("file")));

            // Convert to per-piece format
            string[][] memory allKeys = new string[][](1);
            string[][] memory allValues = new string[][](1);
            allKeys[0] = keys;
            allValues[0] = values;
            bytes memory encodedData = abi.encode(FAKE_SIGNATURE, allKeys, allValues);

            if (valueLength <= 128) {
                // Should succeed for valid lengths
                vm.expectEmit(true, false, false, true);
                emit FilecoinWarmStorageService.PieceAdded(dataSetId, pieceId + i, keys, values);

                vm.prank(address(mockPDPVerifier));
                pdpServiceWithPayments.piecesAdded(dataSetId, pieceId + i, pieceData, encodedData);

                // Verify piece metadata storage
                (bool exists, string memory storedMetadata) =
                    viewContract.getPieceMetadata(dataSetId, pieceId + i, keys[0]);
                assertTrue(exists, "Piece metadata key should exist");
                assertEq(
                    storedMetadata,
                    string(values[0]),
                    string.concat("Stored metadata should match for value length ", Strings.toString(valueLength))
                );

                (string[] memory storedKeys,) = viewContract.getAllPieceMetadata(dataSetId, pieceId + i);
                assertEq(storedKeys.length, 1, "Should have one metadata key");
                assertEq(storedKeys[0], keys[0], "Stored key should match 'filename'");
            } else {
                // Should fail for exceeding max
                vm.expectRevert(
                    abi.encodeWithSelector(Errors.MetadataValueExceedsMaxLength.selector, 0, 128, valueLength)
                );
                vm.prank(address(mockPDPVerifier));
                pdpServiceWithPayments.piecesAdded(dataSetId, pieceId + i, pieceData, encodedData);
            }
        }
    }

    function testPieceMetadataKeyCountBoundaries() public {
        uint256 pieceId = 42;

        // Test key counts: just below max, at max, and exceeding max
        uint256[] memory keyCounts = new uint256[](3);
        keyCounts[0] = MAX_KEYS_PER_PIECE - 1; // Just below max (4)
        keyCounts[1] = MAX_KEYS_PER_PIECE; // At max (5)
        keyCounts[2] = MAX_KEYS_PER_PIECE + 1; // Exceeds max (6)

        for (uint256 testIdx = 0; testIdx < keyCounts.length; testIdx++) {
            uint256 keyCount = keyCounts[testIdx];
            string[] memory keys = new string[](keyCount);
            string[] memory values = new string[](keyCount);

            for (uint256 i = 0; i < keyCount; i++) {
                keys[i] = string.concat("key", Strings.toString(i));
                values[i] = string.concat("value", Strings.toString(i));
            }

            // Create dataset
            (string[] memory metadataKeys, string[] memory metadataValues) =
                _getSingleMetadataKV("label", "Test Root Metadata");
            uint256 dataSetId = createDataSetForClient(sp1, client, metadataKeys, metadataValues);

            Cids.Cid[] memory pieceData = new Cids.Cid[](1);
            pieceData[0] = Cids.CommPv2FromDigest(0, 4, keccak256(abi.encodePacked("file")));

            // Convert to per-piece format
            string[][] memory allKeys = new string[][](1);
            string[][] memory allValues = new string[][](1);
            allKeys[0] = keys;
            allValues[0] = values;
            bytes memory encodedData = abi.encode(FAKE_SIGNATURE, allKeys, allValues);

            if (keyCount <= MAX_KEYS_PER_PIECE) {
                // Should succeed for valid counts
                vm.expectEmit(true, false, false, true);
                emit FilecoinWarmStorageService.PieceAdded(dataSetId, pieceId + testIdx, keys, values);

                vm.prank(address(mockPDPVerifier));
                pdpServiceWithPayments.piecesAdded(dataSetId, pieceId + testIdx, pieceData, encodedData);

                // Verify piece metadata storage
                for (uint256 i = 0; i < keys.length; i++) {
                    (bool exists, string memory storedMetadata) =
                        viewContract.getPieceMetadata(dataSetId, pieceId + testIdx, keys[i]);
                    assertTrue(exists, string.concat("Key ", keys[i], " should exist"));
                    assertEq(
                        storedMetadata, values[i], string.concat("Stored metadata should match for key: ", keys[i])
                    );
                }

                (string[] memory storedKeys,) = viewContract.getAllPieceMetadata(dataSetId, pieceId + testIdx);
                assertEq(
                    storedKeys.length,
                    keys.length,
                    string.concat("Should have ", Strings.toString(keyCount), " metadata keys")
                );
            } else {
                // Should fail for exceeding max
                vm.expectRevert(
                    abi.encodeWithSelector(Errors.TooManyMetadataKeys.selector, MAX_KEYS_PER_PIECE, keyCount)
                );
                vm.prank(address(mockPDPVerifier));
                pdpServiceWithPayments.piecesAdded(dataSetId, pieceId + testIdx, pieceData, encodedData);
            }
        }
    }

    function testPieceMetadataForSameKeyCannotRewrite() public {
        uint256 pieceId = 42;

        // Set metadata for the piece
        string[] memory keys = new string[](2);
        string[] memory values = new string[](2);
        keys[0] = "filename";
        values[0] = "dog.jpg";
        keys[1] = "contentType";
        values[1] = "image/jpeg";

        PieceMetadataSetup memory setup =
            setupDataSetWithPieceMetadata(pieceId, keys, values, FAKE_SIGNATURE, address(mockPDPVerifier));

        vm.expectRevert(abi.encodeWithSelector(Errors.DuplicateMetadataKey.selector, setup.dataSetId, keys[0]));
        vm.prank(address(mockPDPVerifier));
        pdpServiceWithPayments.piecesAdded(setup.dataSetId, setup.pieceId, setup.pieceData, setup.extraData);
    }

    function testPieceMetadataCannotBeAddedByNonPDPVerifier() public {
        uint256 pieceId = 42;

        // Set metadata for the piece
        string[] memory keys = new string[](2);
        string[] memory values = new string[](2);
        keys[0] = "filename";
        values[0] = "dog.jpg";
        keys[1] = "contentType";
        values[1] = "image/jpeg";

        setupDataSetWithPieceMetadata(pieceId, keys, values, FAKE_SIGNATURE, address(this));
    }

    function testPieceMetadataCannotBeCalledWithMoreValues() public {
        uint256 pieceId = 42;

        // Set metadata for the piece with more values than keys
        string[] memory keys = new string[](2);
        string[] memory values = new string[](3); // One extra value

        keys[0] = "filename";
        values[0] = "dog.jpg";
        keys[1] = "contentType";
        values[1] = "image/jpeg";
        values[2] = "extraValue"; // Extra value

        // Create dataset first
        (string[] memory metadataKeys, string[] memory metadataValues) =
            _getSingleMetadataKV("label", "Test Root Metadata");
        uint256 dataSetId = createDataSetForClient(sp1, client, metadataKeys, metadataValues);

        Cids.Cid[] memory pieceData = new Cids.Cid[](1);
        pieceData[0] = Cids.CommPv2FromDigest(0, 4, keccak256(abi.encodePacked("file")));

        // Convert to per-piece format with mismatched arrays
        string[][] memory allKeys = new string[][](1);
        string[][] memory allValues = new string[][](1);
        allKeys[0] = keys;
        allValues[0] = values;

        // Encode extraData with mismatched keys/values
        bytes memory encodedData = abi.encode(FAKE_SIGNATURE, allKeys, allValues);

        // Expect revert due to key/value mismatch
        vm.expectRevert(
            abi.encodeWithSelector(Errors.MetadataKeyAndValueLengthMismatch.selector, keys.length, values.length)
        );
        vm.prank(address(mockPDPVerifier));
        pdpServiceWithPayments.piecesAdded(dataSetId, pieceId, pieceData, encodedData);
    }

    function testPieceMetadataCannotBeCalledWithMoreKeys() public {
        uint256 pieceId = 42;

        // Set metadata for the piece with more keys than values
        string[] memory keys = new string[](3); // One extra key
        string[] memory values = new string[](2);

        keys[0] = "filename";
        values[0] = "dog.jpg";
        keys[1] = "contentType";
        values[1] = "image/jpeg";
        keys[2] = "extraKey"; // Extra key

        // Create dataset first
        (string[] memory metadataKeys, string[] memory metadataValues) =
            _getSingleMetadataKV("label", "Test Root Metadata");
        uint256 dataSetId = createDataSetForClient(sp1, client, metadataKeys, metadataValues);

        Cids.Cid[] memory pieceData = new Cids.Cid[](1);
        pieceData[0] = Cids.CommPv2FromDigest(0, 4, keccak256(abi.encodePacked("file")));

        // Convert to per-piece format with mismatched arrays
        string[][] memory allKeys = new string[][](1);
        string[][] memory allValues = new string[][](1);
        allKeys[0] = keys;
        allValues[0] = values;

        // Encode extraData with mismatched keys/values
        bytes memory encodedData = abi.encode(FAKE_SIGNATURE, allKeys, allValues);

        // Expect revert due to key/value mismatch
        vm.expectRevert(
            abi.encodeWithSelector(Errors.MetadataKeyAndValueLengthMismatch.selector, keys.length, values.length)
        );
        vm.prank(address(mockPDPVerifier));
        pdpServiceWithPayments.piecesAdded(dataSetId, pieceId, pieceData, encodedData);
    }

    function testGetPieceMetadata() public {
        uint256 pieceId = 42;

        // Set metadata for the piece
        string[] memory keys = new string[](2);
        string[] memory values = new string[](2);
        keys[0] = "filename";
        values[0] = "dog.jpg";
        keys[1] = "contentType";
        values[1] = "image/jpeg";

        PieceMetadataSetup memory setup =
            setupDataSetWithPieceMetadata(pieceId, keys, values, FAKE_SIGNATURE, address(mockPDPVerifier));

        // Test getPieceMetadata for existing keys
        (bool exists1, string memory filename) =
            viewContract.getPieceMetadata(setup.dataSetId, setup.pieceId, "filename");
        assertTrue(exists1, "filename key should exist");
        assertEq(filename, "dog.jpg", "Filename metadata should match");

        (bool exists2, string memory contentType) =
            viewContract.getPieceMetadata(setup.dataSetId, setup.pieceId, "contentType");
        assertTrue(exists2, "contentType key should exist");
        assertEq(contentType, "image/jpeg", "Content type metadata should match");

        // Test getPieceMetadata for non-existent key - this is the important false case!
        (bool exists3, string memory nonExistentKey) =
            viewContract.getPieceMetadata(setup.dataSetId, setup.pieceId, "nonExistentKey");
        assertFalse(exists3, "Non-existent key should not exist");
        assertEq(bytes(nonExistentKey).length, 0, "Should return empty string for non-existent key");
    }

    function testGetPieceMetdataAllKeys() public {
        uint256 pieceId = 42;

        // Set metadata for the piece
        string[] memory keys = new string[](2);
        string[] memory values = new string[](2);
        keys[0] = "filename";
        values[0] = "dog.jpg";
        keys[1] = "contentType";
        values[1] = "image/jpeg";

        PieceMetadataSetup memory setup =
            setupDataSetWithPieceMetadata(pieceId, keys, values, FAKE_SIGNATURE, address(mockPDPVerifier));

        // Test getPieceMetadataKeys
        (string[] memory storedKeys, string[] memory storedValues) =
            viewContract.getAllPieceMetadata(setup.dataSetId, setup.pieceId);
        assertEq(storedKeys.length, keys.length, "Should return correct number of metadata keys");
        for (uint256 i = 0; i < keys.length; i++) {
            assertEq(storedKeys[i], keys[i], string.concat("Stored key should match: ", keys[i]));
            assertEq(storedValues[i], values[i], string.concat("Stored value should match for key: ", keys[i]));
        }
    }

    function testGetPieceMetadata_NonExistentDataSet() public view {
        uint256 nonExistentDataSetId = 999;
        uint256 nonExistentPieceId = 43;

        // Attempt to get metadata for a non-existent proof set
        (bool exists, string memory filename) =
            viewContract.getPieceMetadata(nonExistentDataSetId, nonExistentPieceId, "filename");
        assertFalse(exists, "Key should not exist for non-existent data set");
        assertTrue(bytes(filename).length == 0, "Should return empty string");
        assertEq(bytes(filename).length, 0, "Should return empty string for non-existent proof set");
    }

    function testGetPieceMetadata_NonExistentKey() public {
        uint256 pieceId = 42;

        // Set metadata for the piece
        string[] memory keys = new string[](1);
        string[] memory values = new string[](1);
        keys[0] = "filename";
        values[0] = "dog.jpg";

        PieceMetadataSetup memory setup =
            setupDataSetWithPieceMetadata(pieceId, keys, values, FAKE_SIGNATURE, address(mockPDPVerifier));

        // Attempt to get metadata for a non-existent key
        (bool exists, string memory nonExistentMetadata) =
            viewContract.getPieceMetadata(setup.dataSetId, setup.pieceId, "nonExistentKey");
        assertFalse(exists, "Non-existent key should not exist");
        assertTrue(bytes(nonExistentMetadata).length == 0, "Should return empty string");
        assertEq(bytes(nonExistentMetadata).length, 0, "Should return empty string for non-existent key");
    }

    function testPieceMetadataPerPieceDifferentMetadata() public {
        // Test different metadata for multiple pieces
        uint256 firstPieceId = 100;
        uint256 numPieces = 3;

        // Create dataset
        (string[] memory metadataKeys, string[] memory metadataValues) =
            _getSingleMetadataKV("label", "Test Root Metadata");
        uint256 dataSetId = createDataSetForClient(sp1, client, metadataKeys, metadataValues);

        // Create multiple pieces with different metadata
        Cids.Cid[] memory pieceData = new Cids.Cid[](numPieces);
        for (uint256 i = 0; i < numPieces; i++) {
            pieceData[i] = Cids.CommPv2FromDigest(0, 4, keccak256(abi.encodePacked("file", i)));
        }

        // Prepare different metadata for each piece
        string[][] memory allKeys = new string[][](numPieces);
        string[][] memory allValues = new string[][](numPieces);

        // Piece 0: filename and contentType
        allKeys[0] = new string[](2);
        allValues[0] = new string[](2);
        allKeys[0][0] = "filename";
        allValues[0][0] = "document.pdf";
        allKeys[0][1] = "contentType";
        allValues[0][1] = "application/pdf";

        // Piece 1: filename, size, and compression
        allKeys[1] = new string[](3);
        allValues[1] = new string[](3);
        allKeys[1][0] = "filename";
        allValues[1][0] = "image.jpg";
        allKeys[1][1] = "size";
        allValues[1][1] = "1024000";
        allKeys[1][2] = "compression";
        allValues[1][2] = "jpeg";

        // Piece 2: just filename
        allKeys[2] = new string[](1);
        allValues[2] = new string[](1);
        allKeys[2][0] = "filename";
        allValues[2][0] = "data.json";

        bytes memory encodedData = abi.encode(FAKE_SIGNATURE, allKeys, allValues);

        // Expect events for each piece with their specific metadata
        vm.expectEmit(true, false, false, true);
        emit FilecoinWarmStorageService.PieceAdded(dataSetId, firstPieceId, allKeys[0], allValues[0]);
        vm.expectEmit(true, false, false, true);
        emit FilecoinWarmStorageService.PieceAdded(dataSetId, firstPieceId + 1, allKeys[1], allValues[1]);
        vm.expectEmit(true, false, false, true);
        emit FilecoinWarmStorageService.PieceAdded(dataSetId, firstPieceId + 2, allKeys[2], allValues[2]);

        vm.prank(address(mockPDPVerifier));
        pdpServiceWithPayments.piecesAdded(dataSetId, firstPieceId, pieceData, encodedData);

        // Verify metadata for piece 0
        (bool e0, string memory v0) = viewContract.getPieceMetadata(dataSetId, firstPieceId, "filename");
        assertTrue(e0, "filename key should exist");
        assertEq(v0, "document.pdf", "Piece 0 filename should match");

        (bool e1, string memory v1) = viewContract.getPieceMetadata(dataSetId, firstPieceId, "contentType");
        assertTrue(e1, "contentType key should exist");
        assertEq(v1, "application/pdf", "Piece 0 contentType should match");

        // Verify metadata for piece 1
        (bool e2, string memory v2) = viewContract.getPieceMetadata(dataSetId, firstPieceId + 1, "filename");
        assertTrue(e2, "filename key should exist");
        assertEq(v2, "image.jpg", "Piece 1 filename should match");

        (bool e3, string memory v3) = viewContract.getPieceMetadata(dataSetId, firstPieceId + 1, "size");
        assertTrue(e3, "size key should exist");
        assertEq(v3, "1024000", "Piece 1 size should match");

        (bool e4, string memory v4) = viewContract.getPieceMetadata(dataSetId, firstPieceId + 1, "compression");
        assertTrue(e4, "compression key should exist");
        assertEq(v4, "jpeg", "Piece 1 compression should match");

        // Verify metadata for piece 2
        (bool e5, string memory v5) = viewContract.getPieceMetadata(dataSetId, firstPieceId + 2, "filename");
        assertTrue(e5, "filename key should exist");
        assertEq(v5, "data.json", "Piece 2 filename should match");

        // Verify getAllPieceMetadata returns correct data for each piece
        (string[] memory keys0, string[] memory values0) = viewContract.getAllPieceMetadata(dataSetId, firstPieceId);
        assertEq(keys0.length, 2, "Piece 0 should have 2 metadata keys");

        (string[] memory keys1, string[] memory values1) = viewContract.getAllPieceMetadata(dataSetId, firstPieceId + 1);
        assertEq(keys1.length, 3, "Piece 1 should have 3 metadata keys");

        (string[] memory keys2, string[] memory values2) = viewContract.getAllPieceMetadata(dataSetId, firstPieceId + 2);
        assertEq(keys2.length, 1, "Piece 2 should have 1 metadata key");
    }

    function testEmptyStringMetadata() public {
        // Create data set with empty string metadata
        string[] memory metadataKeys = new string[](2);
        metadataKeys[0] = "withCDN";
        metadataKeys[1] = "description";

        string[] memory metadataValues = new string[](2);
        metadataValues[0] = ""; // Empty string for withCDN
        metadataValues[1] = "Test dataset"; // Non-empty for description

        // Create dataset using the helper function
        uint256 dataSetId = createDataSetForClient(sp1, client, metadataKeys, metadataValues);

        // Test that empty string is stored and retrievable
        (bool existsCDN, string memory withCDN) = viewContract.getDataSetMetadata(dataSetId, "withCDN");
        assertTrue(existsCDN, "withCDN key should exist");
        assertEq(withCDN, "", "Empty string should be stored and retrievable");

        // Test that non-existent key returns false
        (bool existsNonExistent, string memory nonExistent) =
            viewContract.getDataSetMetadata(dataSetId, "nonExistentKey");
        assertFalse(existsNonExistent, "Non-existent key should not exist");
        assertEq(nonExistent, "", "Non-existent key returns empty string");

        // Distinguish between these two cases:
        // - Empty value: exists=true, value=""
        // - Non-existent: exists=false, value=""

        // Also test for piece metadata with empty strings
        Cids.Cid[] memory pieces = new Cids.Cid[](1);
        pieces[0] = Cids.CommPv2FromDigest(0, 4, keccak256(abi.encodePacked("test_piece_1")));

        string[] memory pieceKeys = new string[](2);
        pieceKeys[0] = "filename";
        pieceKeys[1] = "contentType";

        string[] memory pieceValues = new string[](2);
        pieceValues[0] = ""; // Empty filename
        pieceValues[1] = "application/octet-stream";

        makeSignaturePass(client);
        uint256 pieceId = 0; // First piece in this dataset
        mockPDPVerifier.addPieces(
            pdpServiceWithPayments, dataSetId, pieceId, pieces, FAKE_SIGNATURE, pieceKeys, pieceValues
        );

        // Test empty string in piece metadata
        (bool existsFilename, string memory filename) = viewContract.getPieceMetadata(dataSetId, pieceId, "filename");
        assertTrue(existsFilename, "filename key should exist");
        assertEq(filename, "", "Empty filename should be stored");

        (bool existsSize, string memory nonExistentPieceMeta) =
            viewContract.getPieceMetadata(dataSetId, pieceId, "size");
        assertFalse(existsSize, "size key should not exist");
        assertEq(nonExistentPieceMeta, "", "Non-existent piece metadata key returns empty string");
    }

    function testPieceMetadataArrayMismatchErrors() public {
        uint256 pieceId = 42;

        // Create dataset
        (string[] memory metadataKeys, string[] memory metadataValues) =
            _getSingleMetadataKV("label", "Test Root Metadata");
        uint256 dataSetId = createDataSetForClient(sp1, client, metadataKeys, metadataValues);

        // Create 2 pieces
        Cids.Cid[] memory pieceData = new Cids.Cid[](2);
        pieceData[0] = Cids.CommPv2FromDigest(0, 4, keccak256(abi.encodePacked("file1")));
        pieceData[1] = Cids.CommPv2FromDigest(0, 4, keccak256(abi.encodePacked("file2")));

        // Test case 1: Wrong number of key arrays (only 1 for 2 pieces)
        string[][] memory wrongKeys = new string[][](1);
        string[][] memory correctValues = new string[][](2);
        wrongKeys[0] = new string[](1);
        wrongKeys[0][0] = "filename";
        correctValues[0] = new string[](1);
        correctValues[0][0] = "file1.txt";
        correctValues[1] = new string[](1);
        correctValues[1][0] = "file2.txt";

        bytes memory encodedData1 = abi.encode(FAKE_SIGNATURE, wrongKeys, correctValues);

        vm.expectRevert(abi.encodeWithSelector(Errors.MetadataArrayCountMismatch.selector, 1, 2));
        vm.prank(address(mockPDPVerifier));
        pdpServiceWithPayments.piecesAdded(dataSetId, pieceId, pieceData, encodedData1);

        // Test case 2: Wrong number of value arrays (only 1 for 2 pieces)
        string[][] memory correctKeys = new string[][](2);
        string[][] memory wrongValues = new string[][](1);
        correctKeys[0] = new string[](1);
        correctKeys[0][0] = "filename";
        correctKeys[1] = new string[](1);
        correctKeys[1][0] = "filename";
        wrongValues[0] = new string[](1);
        wrongValues[0][0] = "file1.txt";

        bytes memory encodedData2 = abi.encode(FAKE_SIGNATURE, correctKeys, wrongValues);

        vm.expectRevert(abi.encodeWithSelector(Errors.MetadataArrayCountMismatch.selector, 1, 2));
        vm.prank(address(mockPDPVerifier));
        pdpServiceWithPayments.piecesAdded(dataSetId, pieceId, pieceData, encodedData2);
    }

    function testPieceMetadataEmptyMetadataForAllPieces() public {
        uint256 firstPieceId = 200;
        uint256 numPieces = 2;

        // Create dataset
        (string[] memory metadataKeys, string[] memory metadataValues) =
            _getSingleMetadataKV("label", "Test Root Metadata");
        uint256 dataSetId = createDataSetForClient(sp1, client, metadataKeys, metadataValues);

        // Create multiple pieces with no metadata
        Cids.Cid[] memory pieceData = new Cids.Cid[](numPieces);
        pieceData[0] = Cids.CommPv2FromDigest(0, 4, keccak256(abi.encodePacked("file1")));
        pieceData[1] = Cids.CommPv2FromDigest(0, 4, keccak256(abi.encodePacked("file2")));

        // Create empty metadata arrays for each piece
        string[][] memory allKeys = new string[][](numPieces); // Empty arrays
        string[][] memory allValues = new string[][](numPieces); // Empty arrays

        bytes memory encodedData = abi.encode(FAKE_SIGNATURE, allKeys, allValues);

        // Expect events with empty metadata arrays
        vm.expectEmit(true, false, false, true);
        emit FilecoinWarmStorageService.PieceAdded(dataSetId, firstPieceId, allKeys[0], allValues[0]);
        vm.expectEmit(true, false, false, true);
        emit FilecoinWarmStorageService.PieceAdded(dataSetId, firstPieceId + 1, allKeys[1], allValues[1]);

        vm.prank(address(mockPDPVerifier));
        pdpServiceWithPayments.piecesAdded(dataSetId, firstPieceId, pieceData, encodedData);

        // Verify no metadata is stored
        (string[] memory keys0, string[] memory values0) = viewContract.getAllPieceMetadata(dataSetId, firstPieceId);
        assertEq(keys0.length, 0, "Piece 0 should have no metadata keys");
        assertEq(values0.length, 0, "Piece 0 should have no metadata values");

        (string[] memory keys1, string[] memory values1) = viewContract.getAllPieceMetadata(dataSetId, firstPieceId + 1);
        assertEq(keys1.length, 0, "Piece 1 should have no metadata keys");
        assertEq(values1.length, 0, "Piece 1 should have no metadata values");

        // Verify getting non-existent keys returns empty strings
        (bool exists, string memory nonExistentValue) = viewContract.getPieceMetadata(dataSetId, firstPieceId, "anykey");
        assertFalse(exists, "Non-existent key should return false");
        assertEq(bytes(nonExistentValue).length, 0, "Non-existent key should return empty string");
    }

    // Utility
    function _makeStringOfLength(uint256 len) internal pure returns (string memory s) {
        s = string(_makeBytesOfLength(len));
    }

    function _makeBytesOfLength(uint256 len) internal pure returns (bytes memory b) {
        b = new bytes(len);
        for (uint256 i = 0; i < len; i++) {
            b[i] = "a";
        }
    }
}

contract SignatureCheckingService is FilecoinWarmStorageService {
    constructor(
        address _pdpVerifierAddress,
        address _paymentsContractAddress,
        address _usdfcTokenAddress,
        address _filCDNAddress,
<<<<<<< HEAD
        SessionKeyRegistry _sessionKeyRegistry
=======
        address _serviceProviderRegistryAddress
>>>>>>> 982b5a6e
    )
        FilecoinWarmStorageService(
            _pdpVerifierAddress,
            _paymentsContractAddress,
            _usdfcTokenAddress,
            _filCDNAddress,
<<<<<<< HEAD
            _sessionKeyRegistry
=======
            _serviceProviderRegistryAddress
>>>>>>> 982b5a6e
        )
    {}

    function doRecoverSigner(bytes32 messageHash, bytes memory signature) public pure returns (address) {
        return recoverSigner(messageHash, signature);
    }
}

contract FilecoinWarmStorageServiceSignatureTest is Test {
    // Contracts
    SignatureCheckingService public pdpService;
    MockPDPVerifier public mockPDPVerifier;
    Payments public payments;
    MockERC20 public mockUSDFC;
    ServiceProviderRegistry public registry;

    // Test accounts with known private keys
    address public payer;
    uint256 public payerPrivateKey;
    address public creator;
    address public wrongSigner;
    uint256 public wrongSignerPrivateKey;
    uint256 public filCDNPrivateKey;
    address public filCDN;

    SessionKeyRegistry sessionKeyRegistry = new SessionKeyRegistry();

    function setUp() public {
        // Set up test accounts with known private keys
        payerPrivateKey = 0x1234567890123456789012345678901234567890123456789012345678901234;
        payer = vm.addr(payerPrivateKey);

        wrongSignerPrivateKey = 0x9876543210987654321098765432109876543210987654321098765432109876;
        wrongSigner = vm.addr(wrongSignerPrivateKey);

        filCDNPrivateKey = 0xabcdefabcdefabcdefabcdefabcdefabcdefabcdefabcdefabcdefabcdef;
        filCDN = vm.addr(filCDNPrivateKey);

        creator = address(0xf2);

        // Deploy mock contracts
        mockUSDFC = new MockERC20();
        mockPDPVerifier = new MockPDPVerifier();

        // Deploy actual ServiceProviderRegistry
        ServiceProviderRegistry registryImpl = new ServiceProviderRegistry();
        bytes memory registryInitData = abi.encodeWithSelector(ServiceProviderRegistry.initialize.selector);
        MyERC1967Proxy registryProxy = new MyERC1967Proxy(address(registryImpl), registryInitData);
        registry = ServiceProviderRegistry(address(registryProxy));

        // Deploy actual Payments contract
        Payments paymentsImpl = new Payments();
        bytes memory paymentsInitData = abi.encodeWithSelector(Payments.initialize.selector);
        MyERC1967Proxy paymentsProxy = new MyERC1967Proxy(address(paymentsImpl), paymentsInitData);
        payments = Payments(address(paymentsProxy));

        // Deploy and initialize the service
        SignatureCheckingService serviceImpl = new SignatureCheckingService(
<<<<<<< HEAD
            address(mockPDPVerifier), address(payments), address(mockUSDFC), filCDN, sessionKeyRegistry
=======
            address(mockPDPVerifier), address(payments), address(mockUSDFC), filCDN, address(registry)
>>>>>>> 982b5a6e
        );
        bytes memory initData = abi.encodeWithSelector(
            FilecoinWarmStorageService.initialize.selector,
            uint64(2880), // maxProvingPeriod
            uint256(60) // challengeWindowSize
        );

        MyERC1967Proxy serviceProxy = new MyERC1967Proxy(address(serviceImpl), initData);
        pdpService = SignatureCheckingService(address(serviceProxy));

        // Fund the payer
        mockUSDFC.transfer(payer, 1000 * 10 ** 6); // 1000 USDFC
    }

    // Test the recoverSigner function indirectly through signature verification
    function testRecoverSignerWithValidSignature() public view {
        // Create the message hash that should be signed
        bytes32 messageHash = keccak256(abi.encode(42));

        // Sign the message hash with the payer's private key
        (uint8 v, bytes32 r, bytes32 s) = vm.sign(payerPrivateKey, messageHash);
        bytes memory validSignature = abi.encodePacked(r, s, v);

        // Test that the signature verifies correctly
        address recoveredSigner = pdpService.doRecoverSigner(messageHash, validSignature);
        assertEq(recoveredSigner, payer, "Should recover the correct signer address");
    }

    function testRecoverSignerWithWrongSigner() public view {
        // Create the message hash
        bytes32 messageHash = keccak256(abi.encode(42));

        // Sign with wrong signer's private key
        (uint8 v, bytes32 r, bytes32 s) = vm.sign(wrongSignerPrivateKey, messageHash);
        bytes memory wrongSignature = abi.encodePacked(r, s, v);

        // Test that the signature recovers the wrong signer (not the expected payer)
        address recoveredSigner = pdpService.doRecoverSigner(messageHash, wrongSignature);
        assertEq(recoveredSigner, wrongSigner, "Should recover the wrong signer address");
        assertTrue(recoveredSigner != payer, "Should not recover the expected payer address");
    }

    function testRecoverSignerInvalidLength() public {
        bytes32 messageHash = keccak256(abi.encode(42));
        bytes memory invalidSignature = abi.encodePacked(bytes32(0), bytes16(0)); // Wrong length (48 bytes instead of 65)

        vm.expectRevert(abi.encodeWithSelector(Errors.InvalidSignatureLength.selector, 65, invalidSignature.length));
        pdpService.doRecoverSigner(messageHash, invalidSignature);
    }

    function testRecoverSignerInvalidValue() public {
        bytes32 messageHash = keccak256(abi.encode(42));

        // Create signature with invalid v value
        bytes32 r = bytes32(uint256(1));
        bytes32 s = bytes32(uint256(2));
        uint8 v = 25; // Invalid v value (should be 27 or 28)
        bytes memory invalidSignature = abi.encodePacked(r, s, v);

        vm.expectRevert(abi.encodeWithSelector(Errors.UnsupportedSignatureV.selector, 25));
        pdpService.doRecoverSigner(messageHash, invalidSignature);
    }
}

// Test contract for upgrade scenarios
contract FilecoinWarmStorageServiceUpgradeTest is Test {
    FilecoinWarmStorageService public warmStorageService;
    MockPDPVerifier public mockPDPVerifier;
    Payments public payments;
    MockERC20 public mockUSDFC;
    ServiceProviderRegistry public registry;

    address public deployer;
    address public filCDN;

    SessionKeyRegistry sessionKeyRegistry = new SessionKeyRegistry();

    function setUp() public {
        deployer = address(this);
        filCDN = address(0xf2);

        // Deploy mock contracts
        mockUSDFC = new MockERC20();
        mockPDPVerifier = new MockPDPVerifier();

        // Deploy actual ServiceProviderRegistry
        ServiceProviderRegistry registryImpl = new ServiceProviderRegistry();
        bytes memory registryInitData = abi.encodeWithSelector(ServiceProviderRegistry.initialize.selector);
        MyERC1967Proxy registryProxy = new MyERC1967Proxy(address(registryImpl), registryInitData);
        registry = ServiceProviderRegistry(address(registryProxy));

        // Deploy actual Payments contract
        Payments paymentsImpl = new Payments();
        bytes memory paymentsInitData = abi.encodeWithSelector(Payments.initialize.selector);
        MyERC1967Proxy paymentsProxy = new MyERC1967Proxy(address(paymentsImpl), paymentsInitData);
        payments = Payments(address(paymentsProxy));

        // Deploy FilecoinWarmStorageService with original initialize (without proving period params)
        // This simulates an existing deployed contract before the upgrade
        FilecoinWarmStorageService warmStorageImpl = new FilecoinWarmStorageService(
<<<<<<< HEAD
            address(mockPDPVerifier), address(payments), address(mockUSDFC), filCDN, sessionKeyRegistry
=======
            address(mockPDPVerifier), address(payments), address(mockUSDFC), filCDN, address(registry)
>>>>>>> 982b5a6e
        );
        bytes memory initData = abi.encodeWithSelector(
            FilecoinWarmStorageService.initialize.selector,
            uint64(2880), // maxProvingPeriod
            uint256(60) // challengeWindowSize
        );

        MyERC1967Proxy warmStorageProxy = new MyERC1967Proxy(address(warmStorageImpl), initData);
        warmStorageService = FilecoinWarmStorageService(address(warmStorageProxy));
    }

    function testConfigureProvingPeriod() public {
        // Test that we can call configureProvingPeriod to set new proving period parameters
        uint64 newMaxProvingPeriod = 120; // 2 hours
        uint256 newChallengeWindowSize = 30;

        // This should work since we're using reinitializer(2)
        warmStorageService.configureProvingPeriod(newMaxProvingPeriod, newChallengeWindowSize);

        // Deploy view contract and verify values through it
        FilecoinWarmStorageServiceStateView viewContract = new FilecoinWarmStorageServiceStateView(warmStorageService);
        warmStorageService.setViewContract(address(viewContract));

        // Verify the values were set correctly through the view contract
        (uint64 updatedMaxProvingPeriod, uint256 updatedChallengeWindow,,) = viewContract.getPDPConfig();
        assertEq(updatedMaxProvingPeriod, newMaxProvingPeriod, "Max proving period should be updated");
        assertEq(updatedChallengeWindow, newChallengeWindowSize, "Challenge window size should be updated");
    }

    function testSetViewContract() public {
        // Deploy view contract
        FilecoinWarmStorageServiceStateView viewContract = new FilecoinWarmStorageServiceStateView(warmStorageService);

        // Set view contract
        warmStorageService.setViewContract(address(viewContract));

        // Verify it was set
        assertEq(warmStorageService.viewContractAddress(), address(viewContract), "View contract should be set");

        // Test that non-owner cannot set view contract
        vm.prank(address(0x123));
        vm.expectRevert();
        warmStorageService.setViewContract(address(0x456));

        // Test that it cannot be set again (one-time only)
        FilecoinWarmStorageServiceStateView newViewContract =
            new FilecoinWarmStorageServiceStateView(warmStorageService);
        vm.expectRevert("View contract already set");
        warmStorageService.setViewContract(address(newViewContract));

        // Test that zero address is rejected (would need a new contract to test this properly)
        // This is now unreachable in this test since view contract is already set
    }

    function testMigrateWithViewContract() public {
        // First, deploy a view contract
        FilecoinWarmStorageServiceStateView viewContract = new FilecoinWarmStorageServiceStateView(warmStorageService);

        // Simulate migration being called during upgrade (must be called by proxy itself)
        vm.prank(address(warmStorageService));
        warmStorageService.migrate(address(viewContract));

        // Verify view contract was set
        assertEq(warmStorageService.viewContractAddress(), address(viewContract), "View contract should be set");

        // Verify we can call PDP functions through view contract
        (uint64 maxProvingPeriod, uint256 challengeWindow,,) = viewContract.getPDPConfig();
        assertEq(maxProvingPeriod, 2880, "Max proving period should be accessible through view");
        assertEq(challengeWindow, 60, "Challenge window should be accessible through view");
    }

    function testNextPDPChallengeWindowStartThroughView() public {
        // Deploy and set view contract
        FilecoinWarmStorageServiceStateView viewContract = new FilecoinWarmStorageServiceStateView(warmStorageService);
        warmStorageService.setViewContract(address(viewContract));

        // This should revert since no data set exists with proving period initialized
        vm.expectRevert(abi.encodeWithSelector(Errors.ProvingPeriodNotInitialized.selector, 999));
        viewContract.nextPDPChallengeWindowStart(999);

        // Note: We can't fully test nextPDPChallengeWindowStart without creating a data set
        // and initializing its proving period, which requires the full PDP system setup.
        // The function is tested indirectly through the PDP system integration tests.
    }

    function testConfigureProvingPeriodWithInvalidParameters() public {
        // Test that configureChallengePeriod validates parameters correctly

        // Test zero max proving period
        vm.expectRevert(abi.encodeWithSelector(Errors.MaxProvingPeriodZero.selector));
        warmStorageService.configureProvingPeriod(0, 30);

        // Test zero challenge window size
        vm.expectRevert(abi.encodeWithSelector(Errors.InvalidChallengeWindowSize.selector, 120, 0));
        warmStorageService.configureProvingPeriod(120, 0);

        // Test challenge window size >= max proving period
        vm.expectRevert(abi.encodeWithSelector(Errors.InvalidChallengeWindowSize.selector, 120, 120));
        warmStorageService.configureProvingPeriod(120, 120);

        vm.expectRevert(abi.encodeWithSelector(Errors.InvalidChallengeWindowSize.selector, 120, 150));
        warmStorageService.configureProvingPeriod(120, 150);
    }

    function testMigrate() public {
        // Test migrate function for versioning
        // Note: This would typically be called during a proxy upgrade via upgradeToAndCall
        // We're testing the function directly here for simplicity

        // Start recording logs
        vm.recordLogs();

        // Simulate calling migrate during upgrade (called by proxy)
        vm.prank(address(warmStorageService));
        warmStorageService.migrate(address(0));

        // Get recorded logs
        Vm.Log[] memory logs = vm.getRecordedLogs();

        // Find the ContractUpgraded event (reinitializer also emits Initialized event)
        bytes32 expectedTopic = keccak256("ContractUpgraded(string,address)");
        bool foundEvent = false;

        for (uint256 i = 0; i < logs.length; i++) {
            if (logs[i].topics[0] == expectedTopic) {
                // Decode and verify the event data
                (string memory version, address implementation) = abi.decode(logs[i].data, (string, address));
                assertEq(version, "0.1.0", "Version should be 0.1.0");
                assertTrue(implementation != address(0), "Implementation address should not be zero");
                foundEvent = true;
                break;
            }
        }

        assertTrue(foundEvent, "Should emit ContractUpgraded event");
    }

    function testMigrateOnlyCallableDuringUpgrade() public {
        // Test that migrate can only be called by the contract itself
        vm.expectRevert(abi.encodeWithSelector(Errors.OnlySelf.selector, address(warmStorageService), address(this)));
        warmStorageService.migrate(address(0));
    }

    function testMigrateOnlyOnce() public {
        // Test that migrate can only be called once per reinitializer version
        vm.prank(address(warmStorageService));
        warmStorageService.migrate(address(0));

        // Second call should fail
        vm.expectRevert(abi.encodeWithSignature("InvalidInitialization()"));
        vm.prank(address(warmStorageService));
        warmStorageService.migrate(address(0));
    }

    // Event declaration for testing (must match the contract's event)
    event ContractUpgraded(string version, address implementation);
}<|MERGE_RESOLUTION|>--- conflicted
+++ resolved
@@ -229,11 +229,8 @@
     MockPDPVerifier public mockPDPVerifier;
     Payments public payments;
     MockERC20 public mockUSDFC;
-<<<<<<< HEAD
+    ServiceProviderRegistry public serviceProviderRegistry;
     SessionKeyRegistry public sessionKeyRegistry = new SessionKeyRegistry();
-=======
-    ServiceProviderRegistry public registry;
->>>>>>> 982b5a6e
 
     // Test accounts
     address public deployer;
@@ -304,7 +301,7 @@
         serviceProvider = address(0xf2);
         filCDN = address(0xf3);
 
-        // Additional accounts for registry tests
+        // Additional accounts for serviceProviderRegistry tests
         sp1 = address(0xf4);
         sp2 = address(0xf5);
         sp3 = address(0xf6);
@@ -334,11 +331,11 @@
         ServiceProviderRegistry registryImpl = new ServiceProviderRegistry();
         bytes memory registryInitData = abi.encodeWithSelector(ServiceProviderRegistry.initialize.selector);
         MyERC1967Proxy registryProxy = new MyERC1967Proxy(address(registryImpl), registryInitData);
-        registry = ServiceProviderRegistry(address(registryProxy));
-
-        // Register service providers in the registry
+        serviceProviderRegistry = ServiceProviderRegistry(address(registryProxy));
+
+        // Register service providers in the serviceProviderRegistry
         vm.prank(serviceProvider);
-        registry.registerProvider{value: 5 ether}(
+        serviceProviderRegistry.registerProvider{value: 5 ether}(
             "Service Provider",
             "Service Provider Description",
             ServiceProviderRegistryStorage.ProductType.PDP,
@@ -360,7 +357,7 @@
         );
 
         vm.prank(sp1);
-        registry.registerProvider{value: 5 ether}(
+        serviceProviderRegistry.registerProvider{value: 5 ether}(
             "SP1",
             "Storage Provider 1",
             ServiceProviderRegistryStorage.ProductType.PDP,
@@ -382,7 +379,7 @@
         );
 
         vm.prank(sp2);
-        registry.registerProvider{value: 5 ether}(
+        serviceProviderRegistry.registerProvider{value: 5 ether}(
             "SP2",
             "Storage Provider 2",
             ServiceProviderRegistryStorage.ProductType.PDP,
@@ -404,7 +401,7 @@
         );
 
         vm.prank(sp3);
-        registry.registerProvider{value: 5 ether}(
+        serviceProviderRegistry.registerProvider{value: 5 ether}(
             "SP3",
             "Storage Provider 3",
             ServiceProviderRegistryStorage.ProductType.PDP,
@@ -436,11 +433,12 @@
 
         // Deploy FilecoinWarmStorageService with proxy
         FilecoinWarmStorageService pdpServiceImpl = new FilecoinWarmStorageService(
-<<<<<<< HEAD
-            address(mockPDPVerifier), address(payments), address(mockUSDFC), filCDN, sessionKeyRegistry
-=======
-            address(mockPDPVerifier), address(payments), address(mockUSDFC), filCDN, address(registry)
->>>>>>> 982b5a6e
+            address(mockPDPVerifier),
+            address(payments),
+            address(mockUSDFC),
+            filCDN,
+            serviceProviderRegistry,
+            sessionKeyRegistry
         );
         bytes memory initializeData = abi.encodeWithSelector(
             FilecoinWarmStorageService.initialize.selector,
@@ -855,7 +853,7 @@
         assertEq(challengesPerProof, 5, "Challenges per proof should be 5");
     }
 
-    // ===== Pricing Tests =====
+    // Pricing Tests
 
     function testGetServicePriceValues() public view {
         // Test the values returned by getServicePrice
@@ -895,7 +893,7 @@
         assert(serviceFee + spPayment < 10 ** 8); // Less than 10^8
     }
 
-    // ===== Client-Data Set Tracking Tests =====
+    // Client-Data Set Tracking Tests
     function prepareDataSetForClient(
         address, /*provider*/
         address clientAddress,
@@ -988,7 +986,7 @@
         assertEq(dataSets[1].clientDataSetId, 1, "Second data set ID should be 1");
     }
 
-    // ===== Data Set Service Provider Change Tests =====
+    // Data Set Service Provider Change Tests
 
     /**
      * @notice Helper function to create a data set and return its ID
@@ -1031,7 +1029,7 @@
 
     /**
      * @notice Test successful service provider change between two approved providers
-     * @dev Verifies only the data set's payee is updated, event is emitted, and registry state is unchanged.
+     * @dev Verifies only the data set's payee is updated, event is emitted, and serviceProviderRegistry state is unchanged.
      */
     function testServiceProviderChangedSuccessDecoupled() public {
         // Create a data set with sp1 as the service provider
@@ -1138,7 +1136,7 @@
         assertEq(dataSet.payee, sp2, "Payee should be updated to new service provider");
     }
 
-    // ============= Data Set Payment Termination Tests =============
+    // Data Set Payment Termination Tests
 
     function testTerminateServiceLifecycle() public {
         console.log("=== Test: Data Set Payment Termination Lifecycle ===");
@@ -1285,7 +1283,7 @@
         console.log("\n=== Test completed successfully! ===");
     }
 
-    // ==== Data Set Metadata Storage Tests ====
+    // Data Set Metadata Storage Tests
     function testDataSetMetadataStorage() public {
         // Create a data set with metadata
         (string[] memory metadataKeys, string[] memory metadataValues) = _getSingleMetadataKV("label", "Test Metadata");
@@ -2305,22 +2303,16 @@
         address _paymentsContractAddress,
         address _usdfcTokenAddress,
         address _filCDNAddress,
-<<<<<<< HEAD
+        ServiceProviderRegistry _serviceProviderRegistry,
         SessionKeyRegistry _sessionKeyRegistry
-=======
-        address _serviceProviderRegistryAddress
->>>>>>> 982b5a6e
     )
         FilecoinWarmStorageService(
             _pdpVerifierAddress,
             _paymentsContractAddress,
             _usdfcTokenAddress,
             _filCDNAddress,
-<<<<<<< HEAD
+            _serviceProviderRegistry,
             _sessionKeyRegistry
-=======
-            _serviceProviderRegistryAddress
->>>>>>> 982b5a6e
         )
     {}
 
@@ -2335,7 +2327,7 @@
     MockPDPVerifier public mockPDPVerifier;
     Payments public payments;
     MockERC20 public mockUSDFC;
-    ServiceProviderRegistry public registry;
+    ServiceProviderRegistry public serviceProviderRegistry;
 
     // Test accounts with known private keys
     address public payer;
@@ -2369,7 +2361,7 @@
         ServiceProviderRegistry registryImpl = new ServiceProviderRegistry();
         bytes memory registryInitData = abi.encodeWithSelector(ServiceProviderRegistry.initialize.selector);
         MyERC1967Proxy registryProxy = new MyERC1967Proxy(address(registryImpl), registryInitData);
-        registry = ServiceProviderRegistry(address(registryProxy));
+        serviceProviderRegistry = ServiceProviderRegistry(address(registryProxy));
 
         // Deploy actual Payments contract
         Payments paymentsImpl = new Payments();
@@ -2379,11 +2371,12 @@
 
         // Deploy and initialize the service
         SignatureCheckingService serviceImpl = new SignatureCheckingService(
-<<<<<<< HEAD
-            address(mockPDPVerifier), address(payments), address(mockUSDFC), filCDN, sessionKeyRegistry
-=======
-            address(mockPDPVerifier), address(payments), address(mockUSDFC), filCDN, address(registry)
->>>>>>> 982b5a6e
+            address(mockPDPVerifier),
+            address(payments),
+            address(mockUSDFC),
+            filCDN,
+            serviceProviderRegistry,
+            sessionKeyRegistry
         );
         bytes memory initData = abi.encodeWithSelector(
             FilecoinWarmStorageService.initialize.selector,
@@ -2454,7 +2447,7 @@
     MockPDPVerifier public mockPDPVerifier;
     Payments public payments;
     MockERC20 public mockUSDFC;
-    ServiceProviderRegistry public registry;
+    ServiceProviderRegistry public serviceProviderRegistry;
 
     address public deployer;
     address public filCDN;
@@ -2473,7 +2466,7 @@
         ServiceProviderRegistry registryImpl = new ServiceProviderRegistry();
         bytes memory registryInitData = abi.encodeWithSelector(ServiceProviderRegistry.initialize.selector);
         MyERC1967Proxy registryProxy = new MyERC1967Proxy(address(registryImpl), registryInitData);
-        registry = ServiceProviderRegistry(address(registryProxy));
+        serviceProviderRegistry = ServiceProviderRegistry(address(registryProxy));
 
         // Deploy actual Payments contract
         Payments paymentsImpl = new Payments();
@@ -2484,11 +2477,12 @@
         // Deploy FilecoinWarmStorageService with original initialize (without proving period params)
         // This simulates an existing deployed contract before the upgrade
         FilecoinWarmStorageService warmStorageImpl = new FilecoinWarmStorageService(
-<<<<<<< HEAD
-            address(mockPDPVerifier), address(payments), address(mockUSDFC), filCDN, sessionKeyRegistry
-=======
-            address(mockPDPVerifier), address(payments), address(mockUSDFC), filCDN, address(registry)
->>>>>>> 982b5a6e
+            address(mockPDPVerifier),
+            address(payments),
+            address(mockUSDFC),
+            filCDN,
+            serviceProviderRegistry,
+            sessionKeyRegistry
         );
         bytes memory initData = abi.encodeWithSelector(
             FilecoinWarmStorageService.initialize.selector,
