--- conflicted
+++ resolved
@@ -464,7 +464,6 @@
         return (keys, values);
     }
 
-<<<<<<< HEAD
     function _getCDNMetadataKV(string memory cdnValue) internal pure returns (string[] memory, string[] memory) {
         string[] memory keys = new string[](1);
         string[] memory values = new string[](1);
@@ -474,9 +473,6 @@
     }
 
     function testCreateDataSetCreatesRailAndChargesFee() public {
-=======
-    function testCreateDataSetCreatesRail() public {
->>>>>>> aa823189
         // Prepare ExtraData - withCDN key presence means CDN is enabled
         (string[] memory metadataKeys, string[] memory metadataValues) = _getCDNMetadataKV("true");
 
@@ -510,15 +506,11 @@
         payments.deposit(mockUSDFC, client, depositAmount);
         vm.stopPrank();
 
-<<<<<<< HEAD
         // Get account balances before creating data set
         (uint256 clientFundsBefore,) = getAccountInfo(mockUSDFC, client);
         (uint256 spFundsBefore,) = getAccountInfo(mockUSDFC, serviceProvider);
 
         // Expect DataSetCreated event when creating the data set (with CDN rails)
-=======
-        // Expect DataSetCreated event when creating the data set
->>>>>>> aa823189
         vm.expectEmit(true, true, true, true);
         emit FilecoinWarmStorageService.DataSetCreated(
             1, 1, 1, 2, 3, client, serviceProvider, serviceProvider, createData.metadataKeys, createData.metadataValues
@@ -594,9 +586,8 @@
         assertEq(cdnRail.operator, address(pdpServiceWithPayments), "Operator should be the PDP service");
         assertEq(cdnRail.validator, address(0), "Validator should be empty");
         assertEq(cdnRail.commissionRateBps, 0, "No commission");
-<<<<<<< HEAD
-        // assertEq(cdnRail.lockupFixed, 0, "Lockup fixed should be 0 after one-time payment");
-        // assertEq(cdnRail.paymentRate, 0, "Initial payment rate should be 0");
+        assertEq(cdnRail.lockupFixed, 0, "Lockup fixed should be 0 after one-time payment");
+        assertEq(cdnRail.paymentRate, 0, "Initial payment rate should be 0");
 
         // Get account balances after creating data set
         (uint256 clientFundsAfter,) = getAccountInfo(mockUSDFC, client);
@@ -610,10 +601,6 @@
             clientFundsAfter, expectedClientFundsAfter, "Client funds should decrease by the data set creation fee"
         );
         assertTrue(spFundsAfter > spFundsBefore, "Service provider funds should increase");
-=======
-        assertEq(cdnRail.lockupFixed, 0, "Lockup fixed should be 0 after one-time payment");
-        assertEq(cdnRail.paymentRate, 0, "Initial payment rate should be 0");
->>>>>>> aa823189
     }
 
     function testCreateDataSetNoCDN() public {
@@ -1457,13 +1444,8 @@
         assertTrue(cdnRail.endEpoch > 0, "CDN rail should be terminated");
 
         // Ensure future CDN service termination reverts
-<<<<<<< HEAD
-        vm.prank(filCDNController);
-        vm.expectRevert(abi.encodeWithSelector(Errors.FilCDNServiceNotConfigured.selector, dataSetId));
-=======
         vm.prank(filBeamController);
-        vm.expectRevert(abi.encodeWithSelector(Errors.FilBeamPaymentAlreadyTerminated.selector, dataSetId));
->>>>>>> aa823189
+        vm.expectRevert(abi.encodeWithSelector(Errors.FilBeamServiceNotConfigured.selector, dataSetId));
         pdpServiceWithPayments.terminateCDNService(dataSetId);
 
         console.log("\n=== Test completed successfully! ===");
@@ -2807,7 +2789,7 @@
         vm.expectEmit(true, false, false, true);
         emit RailOneTimePaymentProcessed(info.cacheMissRailId, cacheMissAmount, 0);
 
-        vm.prank(filCDNController);
+        vm.prank(filBeamController);
         pdpServiceWithPayments.settleCDNPaymentRails(dataSetId, cdnAmount, cacheMissAmount);
     }
 
@@ -2827,7 +2809,7 @@
         vm.expectEmit(true, false, false, true);
         emit RailOneTimePaymentProcessed(info.cdnRailId, cdnAmount, 0);
 
-        vm.prank(filCDNController);
+        vm.prank(filBeamController);
         pdpServiceWithPayments.settleCDNPaymentRails(dataSetId, cdnAmount, cacheMissAmount);
     }
 
@@ -2847,7 +2829,7 @@
         vm.expectEmit(true, false, false, true);
         emit RailOneTimePaymentProcessed(info.cacheMissRailId, cacheMissAmount, 0);
 
-        vm.prank(filCDNController);
+        vm.prank(filBeamController);
         pdpServiceWithPayments.settleCDNPaymentRails(dataSetId, cdnAmount, cacheMissAmount);
     }
 
@@ -2855,17 +2837,17 @@
         (string[] memory metadataKeys, string[] memory metadataValues) = _getCDNMetadataKV("true");
         uint256 dataSetId = createDataSetForClient(sp1, client, metadataKeys, metadataValues);
 
-        vm.prank(filCDNController);
+        vm.prank(filBeamController);
         pdpServiceWithPayments.settleCDNPaymentRails(dataSetId, 0, 0);
     }
 
-    function testSettleCDNPaymentRails_OnlyFilCDNController() public {
+    function testSettleCDNPaymentRails_OnlyfilBeamController() public {
         (string[] memory metadataKeys, string[] memory metadataValues) = _getCDNMetadataKV("true");
         uint256 dataSetId = createDataSetForClient(sp1, client, metadataKeys, metadataValues);
 
         // Expecting the payment to fail due to insufficient lockup (OneTimePaymentExceedsLockup error)
         vm.expectRevert();
-        vm.prank(filCDNController);
+        vm.prank(filBeamController);
         pdpServiceWithPayments.settleCDNPaymentRails(dataSetId, 50000, 25000);
     }
 
@@ -2873,11 +2855,11 @@
         (string[] memory metadataKeys, string[] memory metadataValues) = _getCDNMetadataKV("true");
         uint256 dataSetId = createDataSetForClient(sp1, client, metadataKeys, metadataValues);
 
-        vm.expectRevert(abi.encodeWithSelector(Errors.OnlyFilCDNControllerAllowed.selector, filCDNController, client));
+        vm.expectRevert(abi.encodeWithSelector(Errors.OnlyFilBeamControllerAllowed.selector, filBeamController, client));
         vm.prank(client);
         pdpServiceWithPayments.settleCDNPaymentRails(dataSetId, 50000, 25000);
 
-        vm.expectRevert(abi.encodeWithSelector(Errors.OnlyFilCDNControllerAllowed.selector, filCDNController, sp1));
+        vm.expectRevert(abi.encodeWithSelector(Errors.OnlyFilBeamControllerAllowed.selector, filBeamController, sp1));
         vm.prank(sp1);
         pdpServiceWithPayments.settleCDNPaymentRails(dataSetId, 50000, 25000);
     }
@@ -2886,7 +2868,7 @@
         uint256 invalidDataSetId = 999999;
 
         vm.expectRevert(abi.encodeWithSelector(Errors.InvalidDataSetId.selector, invalidDataSetId));
-        vm.prank(filCDNController);
+        vm.prank(filBeamController);
         pdpServiceWithPayments.settleCDNPaymentRails(invalidDataSetId, 50000, 25000);
     }
 
@@ -2895,8 +2877,8 @@
         string[] memory emptyValues = new string[](0);
         uint256 dataSetId = createDataSetForClient(sp1, client, emptyKeys, emptyValues);
 
-        vm.expectRevert(abi.encodeWithSelector(Errors.FilCDNServiceNotConfigured.selector, dataSetId));
-        vm.prank(filCDNController);
+        vm.expectRevert(abi.encodeWithSelector(Errors.FilBeamServiceNotConfigured.selector, dataSetId));
+        vm.prank(filBeamController);
         pdpServiceWithPayments.settleCDNPaymentRails(dataSetId, 50000, 25000);
     }
 
@@ -2912,7 +2894,7 @@
         pdpServiceWithPayments.topUpCDNPaymentRails(dataSetId, cdnAmount, cacheMissAmount);
 
         // Empty CDN metadata still creates CDN rails and can be settled after top-up
-        vm.prank(filCDNController);
+        vm.prank(filBeamController);
         pdpServiceWithPayments.settleCDNPaymentRails(dataSetId, cdnAmount, cacheMissAmount);
     }
 
@@ -2934,7 +2916,7 @@
         vm.expectEmit(true, false, false, true);
         emit RailOneTimePaymentProcessed(info.cacheMissRailId, cacheMissAmount, 0);
 
-        vm.prank(filCDNController);
+        vm.prank(filBeamController);
         pdpServiceWithPayments.settleCDNPaymentRails(dataSetId, cdnAmount, cacheMissAmount);
     }
 
@@ -2943,7 +2925,7 @@
         uint256 dataSetId = createDataSetForClient(sp1, client, metadataKeys, metadataValues);
 
         vm.recordLogs();
-        vm.prank(filCDNController);
+        vm.prank(filBeamController);
         pdpServiceWithPayments.settleCDNPaymentRails(dataSetId, 0, 0);
 
         Vm.Log[] memory logs = vm.getRecordedLogs();
@@ -2974,7 +2956,7 @@
         assertEq(cacheMissRailBefore.lockupFixed, cacheMissAmount, "Cache miss rail should have lockup equal to amount");
 
         // Process the payments
-        vm.prank(filCDNController);
+        vm.prank(filBeamController);
         pdpServiceWithPayments.settleCDNPaymentRails(dataSetId, cdnAmount, cacheMissAmount);
     }
 
@@ -2999,7 +2981,7 @@
         emit RailOneTimePaymentProcessed(info.cacheMissRailId, maxCacheMissAmount, 0);
 
         // Process the large payments
-        vm.prank(filCDNController);
+        vm.prank(filBeamController);
         pdpServiceWithPayments.settleCDNPaymentRails(dataSetId, maxCdnAmount, maxCacheMissAmount);
     }
 
@@ -3119,7 +3101,7 @@
         // Attempt to settle without topping up (lockup is 0)
         // Expecting OneTimePaymentExceedsLockup error
         vm.expectRevert();
-        vm.prank(filCDNController);
+        vm.prank(filBeamController);
         pdpServiceWithPayments.settleCDNPaymentRails(dataSetId, cdnAmount, cacheMissAmount);
     }
 
@@ -3137,7 +3119,7 @@
 
         // Should fail due to insufficient lockup
         vm.expectRevert();
-        vm.prank(filCDNController);
+        vm.prank(filBeamController);
         pdpServiceWithPayments.settleCDNPaymentRails(dataSetId, cdnAmount, cacheMissAmount);
     }
 
@@ -3155,7 +3137,7 @@
 
         // Should fail because cache miss rail has insufficient lockup
         vm.expectRevert();
-        vm.prank(filCDNController);
+        vm.prank(filBeamController);
         pdpServiceWithPayments.settleCDNPaymentRails(dataSetId, cdnAmount, cacheMissAmount);
     }
 
