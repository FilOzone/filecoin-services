// SPDX-License-Identifier: UNLICENSED
pragma solidity ^0.8.13;

import {Test, console, Vm} from "forge-std/Test.sol";
import {PDPListener, PDPVerifier} from "@pdp/PDPVerifier.sol";
import {FilecoinWarmStorageService} from "../src/FilecoinWarmStorageService.sol";
import {MyERC1967Proxy} from "@pdp/ERC1967Proxy.sol";
import {Cids} from "@pdp/Cids.sol";
import {Payments, IValidator} from "@fws-payments/Payments.sol";
import "@openzeppelin/contracts/token/ERC20/IERC20.sol";
import "@openzeppelin/contracts/token/ERC20/extensions/IERC20Metadata.sol";
import "@openzeppelin/contracts-upgradeable/access/OwnableUpgradeable.sol";
import {IPDPTypes} from "@pdp/interfaces/IPDPTypes.sol";
import {Errors} from "../src/Errors.sol";

// Mock implementation of the USDFC token
contract MockERC20 is IERC20, IERC20Metadata {
    string private _name = "USD Filecoin";
    string private _symbol = "USDFC";
    uint8 private _decimals = 6;

    mapping(address => uint256) private _balances;
    mapping(address => mapping(address => uint256)) private _allowances;
    uint256 private _totalSupply;

    constructor() {
        _mint(msg.sender, 1000000 * 10 ** _decimals); // Mint 1 million tokens to deployer
    }

    function name() public view override returns (string memory) {
        return _name;
    }

    function symbol() public view override returns (string memory) {
        return _symbol;
    }

    function decimals() public view override returns (uint8) {
        return _decimals;
    }

    function totalSupply() public view override returns (uint256) {
        return _totalSupply;
    }

    function balanceOf(address account) public view override returns (uint256) {
        return _balances[account];
    }

    function transfer(address recipient, uint256 amount) public override returns (bool) {
        _transfer(msg.sender, recipient, amount);
        return true;
    }

    function allowance(address owner, address spender) public view override returns (uint256) {
        return _allowances[owner][spender];
    }

    function approve(address spender, uint256 amount) public override returns (bool) {
        _approve(msg.sender, spender, amount);
        return true;
    }

    function transferFrom(address sender, address recipient, uint256 amount) public override returns (bool) {
        _transfer(sender, recipient, amount);

        uint256 currentAllowance = _allowances[sender][msg.sender];
        require(currentAllowance >= amount, "ERC20: transfer amount exceeds allowance");
        _approve(sender, msg.sender, currentAllowance - amount);

        return true;
    }

    function _transfer(address sender, address recipient, uint256 amount) internal {
        require(sender != address(0), "ERC20: transfer from the zero address");
        require(recipient != address(0), "ERC20: transfer to the zero address");

        uint256 senderBalance = _balances[sender];
        require(senderBalance >= amount, "ERC20: transfer amount exceeds balance");
        _balances[sender] = senderBalance - amount;
        _balances[recipient] += amount;

        emit Transfer(sender, recipient, amount);
    }

    function _mint(address account, uint256 amount) internal {
        require(account != address(0), "ERC20: mint to the zero address");

        _totalSupply += amount;
        _balances[account] += amount;
        emit Transfer(address(0), account, amount);
    }

    function _approve(address owner, address spender, uint256 amount) internal {
        require(owner != address(0), "ERC20: approve from the zero address");
        require(spender != address(0), "ERC20: approve to the zero address");

        _allowances[owner][spender] = amount;
        emit Approval(owner, spender, amount);
    }
}

// MockPDPVerifier is used to simulate the PDPVerifier for our tests
contract MockPDPVerifier {
    uint256 public nextDataSetId = 1;

    // Track data set storage providers for testing
    mapping(uint256 => address) public dataSetStorageProviders;

    event DataSetCreated(uint256 indexed setId, address indexed owner);
    event DataSetStorageProviderChanged(
        uint256 indexed setId, address indexed oldStorageProvider, address indexed newStorageProvider
    );

    // Basic implementation to create data sets and call the listener
    function createDataSet(address listenerAddr, bytes calldata extraData) public payable returns (uint256) {
        uint256 setId = nextDataSetId++;

        // Call the listener if specified
        if (listenerAddr != address(0)) {
            PDPListener(listenerAddr).dataSetCreated(setId, msg.sender, extraData);
        }

        // Track storage provider
        dataSetStorageProviders[setId] = msg.sender;

        emit DataSetCreated(setId, msg.sender);
        return setId;
    }

    /**
     * @notice Simulates storage provider change for testing purposes
     * @dev This function mimics the PDPVerifier's claimDataSetOwnership functionality
     * @param dataSetId The ID of the data set
     * @param newStorageProvider The new storage provider address
     * @param listenerAddr The listener contract address
     * @param extraData Additional data to pass to the listener
     */
    function changeDataSetStorageProvider(
        uint256 dataSetId,
        address newStorageProvider,
        address listenerAddr,
        bytes calldata extraData
    ) external {
        require(dataSetStorageProviders[dataSetId] != address(0), "Data set does not exist");
        require(newStorageProvider != address(0), "New storage provider cannot be zero address");

        address oldStorageProvider = dataSetStorageProviders[dataSetId];
        require(
            oldStorageProvider != newStorageProvider,
            "New storage provider must be different from current storage provider"
        );

        // Update storage provider
        dataSetStorageProviders[dataSetId] = newStorageProvider;

        // Call the listener's storageProviderChanged function
        if (listenerAddr != address(0)) {
            PDPListener(listenerAddr).storageProviderChanged(
                dataSetId, oldStorageProvider, newStorageProvider, extraData
            );
        }

        emit DataSetStorageProviderChanged(dataSetId, oldStorageProvider, newStorageProvider);
    }

    /**
     * @notice Get the current storage provider of a data set
     * @param dataSetId The ID of the data set
     * @return The current storage provider address
     */
    function getDataSetStorageProvider(uint256 dataSetId) external view returns (address) {
        return dataSetStorageProviders[dataSetId];
    }

    function piecesScheduledRemove(
        uint256 dataSetId,
        uint256[] memory pieceIds,
        address listenerAddr,
        bytes calldata extraData
    ) external {
        if (listenerAddr != address(0)) {
            PDPListener(listenerAddr).piecesScheduledRemove(dataSetId, pieceIds, extraData);
        }
    }
}

contract FilecoinWarmStorageServiceTest is Test {
    // Testing Constants
    bytes constant FAKE_SIGNATURE = abi.encodePacked(
        bytes32(0xc0ffee7890abcdef1234567890abcdef1234567890abcdef1234567890abcdef), // r
        bytes32(0x9999997890abcdef1234567890abcdef1234567890abcdef1234567890abcdef), // s
        uint8(27) // v
    );

    // Contracts
    FilecoinWarmStorageService public pdpServiceWithPayments;
    MockPDPVerifier public mockPDPVerifier;
    Payments public payments;
    MockERC20 public mockUSDFC;

    // Test accounts
    address public deployer;
    address public client;
    address public storageProvider;
    address public filCDN;

    // Additional test accounts for registry tests
    address public sp1;
    address public sp2;
    address public sp3;

    // Test parameters
    bytes public extraData;

    // Test URLs and peer IDs for registry
    string public validServiceUrl = "https://sp1.example.com";
    string public validServiceUrl2 = "http://sp2.example.com:8080";
    bytes public validPeerId = hex"122019e5f1b0e1e7c1c1b1a1b1c1d1e1f1010203040506070809";
    bytes public validPeerId2 = hex"122019e5f1b0e1e7c1c1b1a1b1c1d1e1f1010203040506070810";

    // Events from Payments contract to verify
    event RailCreated(
        uint256 indexed railId,
        address indexed payer,
        address indexed payee,
        address token,
        address operator,
        address validator,
        address serviceFeeRecipient,
        uint256 commissionRateBps
    );

    // Registry events to verify
    event ProviderRegistered(address indexed provider, string serviceURL, bytes peerId);
    event ProviderApproved(address indexed provider, uint256 indexed providerId);
    event ProviderRejected(address indexed provider);
    event ProviderRemoved(address indexed provider, uint256 indexed providerId);

    // Storage provider change event to verify
    event DataSetStorageProviderChanged(
        uint256 indexed dataSetId, address indexed oldStorageProvider, address indexed newStorageProvider
    );

    function setUp() public {
        // Setup test accounts
        deployer = address(this);
        client = address(0xf1);
        storageProvider = address(0xf2);
        filCDN = address(0xf3);

        // Additional accounts for registry tests
        sp1 = address(0xf4);
        sp2 = address(0xf5);
        sp3 = address(0xf6);

        // Fund test accounts
        vm.deal(deployer, 100 ether);
        vm.deal(client, 100 ether);
        vm.deal(storageProvider, 100 ether);
        vm.deal(sp1, 100 ether);
        vm.deal(sp2, 100 ether);
        vm.deal(sp3, 100 ether);
        vm.deal(address(0xf10), 100 ether);
        vm.deal(address(0xf11), 100 ether);
        vm.deal(address(0xf12), 100 ether);
        vm.deal(address(0xf13), 100 ether);
        vm.deal(address(0xf14), 100 ether);

        // Deploy mock contracts
        mockUSDFC = new MockERC20();
        mockPDPVerifier = new MockPDPVerifier();

        // Deploy actual Payments contract
        Payments paymentsImpl = new Payments();
        bytes memory paymentsInitData = abi.encodeWithSelector(Payments.initialize.selector);
        MyERC1967Proxy paymentsProxy = new MyERC1967Proxy(address(paymentsImpl), paymentsInitData);
        payments = Payments(address(paymentsProxy));

        // Transfer tokens to client for payment
        mockUSDFC.transfer(client, 10000 * 10 ** mockUSDFC.decimals());

        // Deploy FilecoinWarmStorageService with proxy
        FilecoinWarmStorageService pdpServiceImpl =
            new FilecoinWarmStorageService(address(mockPDPVerifier), address(payments), address(mockUSDFC), filCDN);
        bytes memory initializeData = abi.encodeWithSelector(
            FilecoinWarmStorageService.initialize.selector,
            uint64(2880), // maxProvingPeriod
            uint256(60) // challengeWindowSize
        );

        MyERC1967Proxy pdpServiceProxy = new MyERC1967Proxy(address(pdpServiceImpl), initializeData);
        pdpServiceWithPayments = FilecoinWarmStorageService(address(pdpServiceProxy));
    }

    function makeSignaturePass(address signer) public {
        vm.mockCall(
            address(0x01), // ecrecover precompile address
            bytes(hex""), // wildcard matching of all inputs requires precisely no bytes
            abi.encode(signer)
        );
    }

    function testInitialState() public view {
        assertEq(
            pdpServiceWithPayments.pdpVerifierAddress(),
            address(mockPDPVerifier),
            "PDP verifier address should be set correctly"
        );
        assertEq(
            pdpServiceWithPayments.paymentsContractAddress(),
            address(payments),
            "Payments contract address should be set correctly"
        );
        assertEq(
            pdpServiceWithPayments.usdfcTokenAddress(),
            address(mockUSDFC),
            "USDFC token address should be set correctly"
        );
        assertEq(pdpServiceWithPayments.filCDNAddress(), filCDN, "FilCDN address should be set correctly");
        assertEq(
            pdpServiceWithPayments.serviceCommissionBps(),
            0, // 0%
            "Service commission should be set correctly"
        );
        assertEq(pdpServiceWithPayments.getMaxProvingPeriod(), 2880, "Max proving period should be set correctly");
        assertEq(pdpServiceWithPayments.challengeWindow(), 60, "Challenge window size should be set correctly");
        assertEq(
            pdpServiceWithPayments.getMaxProvingPeriod(),
            2880,
            "Max proving period storage variable should be set correctly"
        );
        assertEq(
            pdpServiceWithPayments.challengeWindow(),
            60,
            "Challenge window size storage variable should be set correctly"
        );
    }

    function testCreateDataSetCreatesRailAndChargesFee() public {
        // First approve the storage provider
        vm.prank(storageProvider);
        pdpServiceWithPayments.registerServiceProvider{value: 1 ether}(
            "https://sp.example.com/pdp", "https://sp.example.com/retrieve"
        );
        pdpServiceWithPayments.approveServiceProvider(storageProvider);

        // Prepare ExtraData
        FilecoinWarmStorageService.DataSetCreateData memory createData = FilecoinWarmStorageService.DataSetCreateData({
            metadata: "Test Data Set",
            payer: client,
            signature: FAKE_SIGNATURE,
            withCDN: true
        });

        // Encode the extra data
        extraData = abi.encode(createData.metadata, createData.payer, createData.withCDN, createData.signature);

        // Client needs to approve the PDP Service to create a payment rail
        vm.startPrank(client);
        // Set operator approval for the PDP service in the Payments contract
        payments.setOperatorApproval(
            address(mockUSDFC),
            address(pdpServiceWithPayments),
            true, // approved
            1000e6, // rate allowance (1000 USDFC)
            1000e6, // lockup allowance (1000 USDFC)
            365 days // max lockup period
        );

        // Client deposits funds to the Payments contract for the one-time fee
        uint256 depositAmount = 1e6; // 10x the required fee
        mockUSDFC.approve(address(payments), depositAmount);
        payments.deposit(address(mockUSDFC), client, depositAmount);
        vm.stopPrank();

        // Get account balances before creating data set
        (uint256 clientFundsBefore,) = getAccountInfo(address(mockUSDFC), client);
        (uint256 spFundsBefore,) = getAccountInfo(address(mockUSDFC), storageProvider);

        // Expect RailCreated event when creating the data set
        vm.expectEmit(true, true, true, true);
        emit FilecoinWarmStorageService.DataSetRailsCreated(1, 1, 2, 3, client, storageProvider, true);

        // Create a data set as the storage provider
        makeSignaturePass(client);
        vm.startPrank(storageProvider);
        uint256 newDataSetId = mockPDPVerifier.createDataSet(address(pdpServiceWithPayments), extraData);
        vm.stopPrank();

        // Get data set info
        FilecoinWarmStorageService.DataSetInfo memory dataSet = pdpServiceWithPayments.getDataSet(newDataSetId);
        uint256 pdpRailId = dataSet.pdpRailId;
        uint256 cacheMissRailId = dataSet.cacheMissRailId;
        uint256 cdnRailId = dataSet.cdnRailId;

        // Verify valid rail IDs were created
        assertTrue(pdpRailId > 0, "PDP Rail ID should be non-zero");
        assertTrue(cacheMissRailId > 0, "Cache Miss Rail ID should be non-zero");
        assertTrue(cdnRailId > 0, "CDN Rail ID should be non-zero");

        // Verify data set info was stored correctly
        assertEq(dataSet.payer, client, "Payer should be set to client");
        assertEq(dataSet.payee, storageProvider, "Payee should be set to storage provider");

        // Verify metadata was stored correctly
        assertEq(dataSet.metadata, "Test Data Set", "Metadata should be stored correctly");

        // Verify data set info
        FilecoinWarmStorageService.DataSetInfo memory dataSetInfo = pdpServiceWithPayments.getDataSet(newDataSetId);
        assertEq(dataSetInfo.pdpRailId, pdpRailId, "PDP rail ID should match");
        assertNotEq(dataSetInfo.cacheMissRailId, 0, "Cache miss rail ID should be set");
        assertNotEq(dataSetInfo.cdnRailId, 0, "CDN rail ID should be set");
        assertEq(dataSetInfo.payer, client, "Payer should match");
        assertEq(dataSetInfo.payee, storageProvider, "Payee should match");
        assertEq(dataSetInfo.withCDN, true, "withCDN should be true");

        // Verify withCDN was stored correctly
        assertTrue(dataSet.withCDN, "withCDN should be true");

        // Verify the rails in the actual Payments contract
        Payments.RailView memory pdpRail = payments.getRail(pdpRailId);
        assertEq(pdpRail.token, address(mockUSDFC), "Token should be USDFC");
        assertEq(pdpRail.from, client, "From address should be client");
        assertEq(pdpRail.to, storageProvider, "To address should be storage provider");
        assertEq(pdpRail.operator, address(pdpServiceWithPayments), "Operator should be the PDP service");
        assertEq(pdpRail.validator, address(pdpServiceWithPayments), "Validator should be the PDP service");
        assertEq(pdpRail.commissionRateBps, 0, "No commission");
        assertEq(pdpRail.lockupFixed, 0, "Lockup fixed should be 0 after one-time payment");
        assertEq(pdpRail.paymentRate, 0, "Initial payment rate should be 0");

        Payments.RailView memory cacheMissRail = payments.getRail(cacheMissRailId);
        assertEq(cacheMissRail.token, address(mockUSDFC), "Token should be USDFC");
        assertEq(cacheMissRail.from, client, "From address should be client");
        assertEq(cacheMissRail.to, storageProvider, "To address should be storage provider");
        assertEq(cacheMissRail.operator, address(pdpServiceWithPayments), "Operator should be the PDP service");
        assertEq(cacheMissRail.validator, address(pdpServiceWithPayments), "Validator should be the PDP service");
        assertEq(cacheMissRail.commissionRateBps, 0, "No commission");
        assertEq(cacheMissRail.lockupFixed, 0, "Lockup fixed should be 0 after one-time payment");
        assertEq(cacheMissRail.paymentRate, 0, "Initial payment rate should be 0");

        Payments.RailView memory cdnRail = payments.getRail(cdnRailId);
        assertEq(cdnRail.token, address(mockUSDFC), "Token should be USDFC");
        assertEq(cdnRail.from, client, "From address should be client");
        assertEq(cdnRail.to, filCDN, "To address should be FilCDN");
        assertEq(cdnRail.operator, address(pdpServiceWithPayments), "Operator should be the PDP service");
        assertEq(cdnRail.validator, address(pdpServiceWithPayments), "Validator should be the PDP service");
        assertEq(cdnRail.commissionRateBps, 0, "No commission");
        assertEq(cdnRail.lockupFixed, 0, "Lockup fixed should be 0 after one-time payment");
        assertEq(cdnRail.paymentRate, 0, "Initial payment rate should be 0");

        // Get account balances after creating data set
        (uint256 clientFundsAfter,) = getAccountInfo(address(mockUSDFC), client);
        (uint256 spFundsAfter,) = getAccountInfo(address(mockUSDFC), storageProvider);

        // Calculate expected client balance
        uint256 expectedClientFundsAfter = clientFundsBefore - 1e5;

        // Verify balances changed correctly (one-time fee transferred)
        assertEq(
            clientFundsAfter, expectedClientFundsAfter, "Client funds should decrease by the data set creation fee"
        );
        assertTrue(spFundsAfter > spFundsBefore, "Storage provider funds should increase");
    }

    function testCreateDataSetNoCDN() public {
        // First approve the storage provider
        vm.prank(storageProvider);
        pdpServiceWithPayments.registerServiceProvider{value: 1 ether}(
            "https://sp.example.com/pdp", "https://sp.example.com/retrieve"
        );
        pdpServiceWithPayments.approveServiceProvider(storageProvider);

        // Prepare ExtraData
        FilecoinWarmStorageService.DataSetCreateData memory createData = FilecoinWarmStorageService.DataSetCreateData({
            metadata: "Test Data Set",
            payer: client,
            signature: FAKE_SIGNATURE,
            withCDN: false
        });

        // Encode the extra data
        extraData = abi.encode(createData.metadata, createData.payer, createData.withCDN, createData.signature);

        // Client needs to approve the PDP Service to create a payment rail
        vm.startPrank(client);
        // Set operator approval for the PDP service in the Payments contract
        payments.setOperatorApproval(
            address(mockUSDFC),
            address(pdpServiceWithPayments),
            true, // approved
            1000e6, // rate allowance (1000 USDFC)
            1000e6, // lockup allowance (1000 USDFC)
            365 days // max lockup period
        );

        // Client deposits funds to the Payments contract for the one-time fee
        uint256 depositAmount = 1e6; // 10x the required fee
        mockUSDFC.approve(address(payments), depositAmount);
        payments.deposit(address(mockUSDFC), client, depositAmount);
        vm.stopPrank();

        // Expect RailCreated event when creating the data set
        vm.expectEmit(true, true, true, true);
        emit FilecoinWarmStorageService.DataSetRailsCreated(1, 1, 0, 0, client, storageProvider, false);

        // Create a data set as the storage provider
        makeSignaturePass(client);
        vm.startPrank(storageProvider);
        uint256 newDataSetId = mockPDPVerifier.createDataSet(address(pdpServiceWithPayments), extraData);
        vm.stopPrank();

        // Get data set info
        FilecoinWarmStorageService.DataSetInfo memory dataSet = pdpServiceWithPayments.getDataSet(newDataSetId);

        // Verify withCDN was stored correctly
        assertFalse(dataSet.withCDN, "withCDN should be false");

        // Verify the commission rate was set correctly for basic service (no CDN)
        Payments.RailView memory pdpRail = payments.getRail(dataSet.pdpRailId);
        assertEq(pdpRail.commissionRateBps, 0, "Commission rate should be 0% for basic service (no CDN)");

        assertEq(dataSet.cacheMissRailId, 0, "Cache miss rail ID should be 0 for basic service (no CDN)");
        assertEq(dataSet.cdnRailId, 0, "CDN rail ID should be 0 for basic service (no CDN)");
    }

    // Helper function to get account info from the Payments contract
    function getAccountInfo(address token, address owner)
        internal
        view
        returns (uint256 funds, uint256 lockupCurrent)
    {
        (funds, lockupCurrent,,) = payments.accounts(token, owner);
        return (funds, lockupCurrent);
    }

    // Constants for calculations
    uint256 constant COMMISSION_MAX_BPS = 10000;

    function testGlobalParameters() public view {
        // These parameters should be the same as in SimplePDPService
        assertEq(pdpServiceWithPayments.getMaxProvingPeriod(), 2880, "Max proving period should be 2880 epochs");
        assertEq(pdpServiceWithPayments.challengeWindow(), 60, "Challenge window should be 60 epochs");
    }

    // ===== Storage Provider Registry Tests =====

    function testRegisterServiceProvider() public {
        vm.startPrank(sp1);

        vm.expectEmit(true, false, false, true);
        emit ProviderRegistered(sp1, validServiceUrl, validPeerId);

        pdpServiceWithPayments.registerServiceProvider{value: 1 ether}(validServiceUrl, validPeerId);

        vm.stopPrank();

        // Verify pending registration
        FilecoinWarmStorageService.PendingProviderInfo memory pending = pdpServiceWithPayments.getPendingProvider(sp1);
        assertEq(pending.serviceURL, validServiceUrl, "Provider service URL should match");
        assertEq(pending.peerId, validPeerId, "Peer ID should match");
        assertEq(pending.registeredAt, block.number, "Registration epoch should match");
    }

    function testCannotRegisterTwiceWhilePending() public {
        vm.startPrank(sp1);

        // First registration
        pdpServiceWithPayments.registerServiceProvider{value: 1 ether}(validServiceUrl, validPeerId);

        // Try to register again
        vm.expectRevert(abi.encodeWithSelector(Errors.RegistrationAlreadyPending.selector, sp1));
        pdpServiceWithPayments.registerServiceProvider{value: 1 ether}(validServiceUrl2, validPeerId2);

        vm.stopPrank();
    }

    function testCannotRegisterIfAlreadyApproved() public {
        // Register and approve SP1
        vm.prank(sp1);
        pdpServiceWithPayments.registerServiceProvider{value: 1 ether}(validServiceUrl, validPeerId);

        pdpServiceWithPayments.approveServiceProvider(sp1);

        // Try to register again
        vm.prank(sp1);
        vm.expectRevert(abi.encodeWithSelector(Errors.ProviderAlreadyApproved.selector, sp1));
        pdpServiceWithPayments.registerServiceProvider{value: 1 ether}(validServiceUrl2, validPeerId2);
    }

    function testApproveServiceProvider() public {
        // SP registers
        vm.prank(sp1);
        pdpServiceWithPayments.registerServiceProvider{value: 1 ether}(validServiceUrl, validPeerId);

        // Get the registration block from pending info
        FilecoinWarmStorageService.PendingProviderInfo memory pendingInfo =
            pdpServiceWithPayments.getPendingProvider(sp1);
        uint256 registrationBlock = pendingInfo.registeredAt;

        vm.roll(block.number + 10); // Advance blocks
        uint256 approvalBlock = block.number;

        // Owner approves
        vm.expectEmit(true, true, false, false);
        emit ProviderApproved(sp1, 1);

        pdpServiceWithPayments.approveServiceProvider(sp1);

        // Verify approval
        assertTrue(pdpServiceWithPayments.getProviderIdByAddress(sp1) != 0, "SP should be approved");
        assertEq(pdpServiceWithPayments.getProviderIdByAddress(sp1), 1, "SP should have ID 1");

        // Verify SP info
        FilecoinWarmStorageService.ApprovedProviderInfo memory info = pdpServiceWithPayments.getApprovedProvider(1);
        assertEq(info.storageProvider, sp1, "Storage provider should match");
        assertEq(info.serviceURL, validServiceUrl, "Provider service URL should match");
        assertEq(info.peerId, validPeerId, "Peer ID should match");
        assertEq(info.registeredAt, registrationBlock, "Registration epoch should match");
        assertEq(info.approvedAt, approvalBlock, "Approval epoch should match");

        // Verify pending registration cleared
        FilecoinWarmStorageService.PendingProviderInfo memory pending = pdpServiceWithPayments.getPendingProvider(sp1);
        assertEq(pending.registeredAt, 0, "Pending registration should be cleared");
    }

    function testApproveMultipleProviders() public {
        // Multiple SPs register
        vm.prank(sp1);
        pdpServiceWithPayments.registerServiceProvider{value: 1 ether}(validServiceUrl, validPeerId);

        vm.prank(sp2);
        pdpServiceWithPayments.registerServiceProvider{value: 1 ether}(validServiceUrl2, validPeerId2);

        // Approve both
        pdpServiceWithPayments.approveServiceProvider(sp1);
        pdpServiceWithPayments.approveServiceProvider(sp2);

        // Verify IDs assigned sequentially
        assertEq(pdpServiceWithPayments.getProviderIdByAddress(sp1), 1, "SP1 should have ID 1");
        assertEq(pdpServiceWithPayments.getProviderIdByAddress(sp2), 2, "SP2 should have ID 2");
    }

    function testOnlyOwnerCanApprove() public {
        vm.prank(sp1);
        pdpServiceWithPayments.registerServiceProvider{value: 1 ether}(validServiceUrl, validPeerId);

        vm.prank(sp2);
        vm.expectRevert(abi.encodeWithSelector(OwnableUpgradeable.OwnableUnauthorizedAccount.selector, sp2));
        pdpServiceWithPayments.approveServiceProvider(sp1);
    }

    function testCannotApproveNonExistentRegistration() public {
        vm.expectRevert(abi.encodeWithSelector(Errors.NoPendingRegistrationFound.selector, sp1));
        pdpServiceWithPayments.approveServiceProvider(sp1);
    }

    function testCannotApproveAlreadyApprovedProvider() public {
        // Register and approve
        vm.prank(sp1);
        pdpServiceWithPayments.registerServiceProvider{value: 1 ether}(validServiceUrl, validPeerId);
        pdpServiceWithPayments.approveServiceProvider(sp1);

        // Try to approve again (would need to re-register first, but we test the check)
        vm.expectRevert(abi.encodeWithSelector(Errors.ProviderAlreadyApproved.selector, sp1));
        pdpServiceWithPayments.approveServiceProvider(sp1);
    }

    function testRejectServiceProvider() public {
        // SP registers
        vm.prank(sp1);
        pdpServiceWithPayments.registerServiceProvider{value: 1 ether}(validServiceUrl, validPeerId);

        // Owner rejects
        vm.expectEmit(true, false, false, false);
        emit ProviderRejected(sp1);

        pdpServiceWithPayments.rejectServiceProvider(sp1);

        // Verify not approved
        assertTrue(pdpServiceWithPayments.getProviderIdByAddress(sp1) == 0, "SP should not be approved");
        assertEq(pdpServiceWithPayments.getProviderIdByAddress(sp1), 0, "SP should have no ID");

        // Verify pending registration cleared
        FilecoinWarmStorageService.PendingProviderInfo memory pending = pdpServiceWithPayments.getPendingProvider(sp1);
        assertEq(pending.registeredAt, 0, "Pending registration should be cleared");
    }

    function testCanReregisterAfterRejection() public {
        // Register and reject
        vm.prank(sp1);
        pdpServiceWithPayments.registerServiceProvider{value: 1 ether}(validServiceUrl, validPeerId);
        pdpServiceWithPayments.rejectServiceProvider(sp1);

        // Register again with different URLs
        vm.prank(sp1);
        pdpServiceWithPayments.registerServiceProvider{value: 1 ether}(validServiceUrl2, validPeerId2);

        // Verify new registration
        FilecoinWarmStorageService.PendingProviderInfo memory pending = pdpServiceWithPayments.getPendingProvider(sp1);
        assertTrue(pending.registeredAt > 0, "New pending registration should exist");
        assertEq(pending.serviceURL, validServiceUrl2, "New provider service URL should match");
    }

    function testOnlyOwnerCanReject() public {
        vm.prank(sp1);
        pdpServiceWithPayments.registerServiceProvider{value: 1 ether}(validServiceUrl, validPeerId);

        vm.prank(sp2);
        vm.expectRevert(abi.encodeWithSelector(OwnableUpgradeable.OwnableUnauthorizedAccount.selector, sp2));
        pdpServiceWithPayments.rejectServiceProvider(sp1);
    }

    function testCannotRejectNonExistentRegistration() public {
        vm.expectRevert(abi.encodeWithSelector(Errors.NoPendingRegistrationFound.selector, sp1));
        pdpServiceWithPayments.rejectServiceProvider(sp1);
    }

    // ===== Removal Tests =====

    function testRemoveServiceProvider() public {
        // Register and approve SP
        vm.prank(sp1);
        pdpServiceWithPayments.registerServiceProvider{value: 1 ether}(validServiceUrl, validPeerId);
        pdpServiceWithPayments.approveServiceProvider(sp1);

        // Verify SP is approved
        assertTrue(pdpServiceWithPayments.getProviderIdByAddress(sp1) != 0, "SP should be approved");
        assertEq(pdpServiceWithPayments.getProviderIdByAddress(sp1), 1, "SP should have ID 1");

        // Owner removes the provider
        vm.expectEmit(true, true, false, false);
        emit ProviderRemoved(sp1, 1);

        pdpServiceWithPayments.removeServiceProvider(1);

        // Verify SP is no longer approved
        assertTrue(pdpServiceWithPayments.getProviderIdByAddress(sp1) == 0, "SP should not be approved");
        assertEq(pdpServiceWithPayments.getProviderIdByAddress(sp1), 0, "SP should have no ID");
    }

    function testOnlyOwnerCanRemove() public {
        // Register and approve SP
        vm.prank(sp1);
        pdpServiceWithPayments.registerServiceProvider{value: 1 ether}(validServiceUrl, validPeerId);
        pdpServiceWithPayments.approveServiceProvider(sp1);

        // Try to remove as non-owner
        vm.prank(sp2);
        vm.expectRevert(abi.encodeWithSelector(OwnableUpgradeable.OwnableUnauthorizedAccount.selector, sp2));
        pdpServiceWithPayments.removeServiceProvider(1);
    }

    function testRemovedProviderCannotCreateDataSet() public {
        // Register and approve SP
        vm.prank(sp1);
        pdpServiceWithPayments.registerServiceProvider{value: 1 ether}(validServiceUrl, validPeerId);
        pdpServiceWithPayments.approveServiceProvider(sp1);

        // Remove the provider
        pdpServiceWithPayments.removeServiceProvider(1);

        // Prepare extra data
        FilecoinWarmStorageService.DataSetCreateData memory createData = FilecoinWarmStorageService.DataSetCreateData({
            metadata: "Test Data Set",
            payer: client,
            signature: FAKE_SIGNATURE,
            withCDN: false
        });

        bytes memory encodedData =
            abi.encode(createData.metadata, createData.payer, createData.withCDN, createData.signature);

        // Setup client payment approval
        vm.startPrank(client);
        payments.setOperatorApproval(
            address(mockUSDFC), address(pdpServiceWithPayments), true, 1000e6, 1000e6, 365 days
        );
        mockUSDFC.approve(address(payments), 10e6);
        payments.deposit(address(mockUSDFC), client, 10e6);
        vm.stopPrank();

        // Try to create data set as removed SP
        makeSignaturePass(client);
        vm.prank(sp1);
        vm.expectRevert();
        mockPDPVerifier.createDataSet(address(pdpServiceWithPayments), encodedData);
    }

    function testCanReregisterAfterRemoval() public {
        // Register and approve SP
        vm.prank(sp1);
        pdpServiceWithPayments.registerServiceProvider{value: 1 ether}(validServiceUrl, validPeerId);
        pdpServiceWithPayments.approveServiceProvider(sp1);

        // Remove the provider
        pdpServiceWithPayments.removeServiceProvider(1);

        // Should be able to register again
        vm.prank(sp1);
        pdpServiceWithPayments.registerServiceProvider{value: 1 ether}(validServiceUrl2, validPeerId2);

        // Verify new registration
        FilecoinWarmStorageService.PendingProviderInfo memory pending = pdpServiceWithPayments.getPendingProvider(sp1);
        assertTrue(pending.registeredAt > 0, "New pending registration should exist");
        assertEq(pending.serviceURL, validServiceUrl2, "New provider service URL should match");
    }

    function testNonWhitelistedProviderCannotCreateDataSet() public {
        // Prepare extra data
        FilecoinWarmStorageService.DataSetCreateData memory createData = FilecoinWarmStorageService.DataSetCreateData({
            metadata: "Test Data Set",
            payer: client,
            signature: FAKE_SIGNATURE,
            withCDN: false
        });

        bytes memory encodedData =
            abi.encode(createData.metadata, createData.payer, createData.withCDN, createData.signature);

        // Setup client payment approval
        vm.startPrank(client);
        payments.setOperatorApproval(
            address(mockUSDFC), address(pdpServiceWithPayments), true, 1000e6, 1000e6, 365 days
        );
        mockUSDFC.approve(address(payments), 10e6);
        payments.deposit(address(mockUSDFC), client, 10e6);
        vm.stopPrank();

        // Try to create data set as non-approved SP
        makeSignaturePass(client);
        vm.prank(sp1);
        vm.expectRevert();
        mockPDPVerifier.createDataSet(address(pdpServiceWithPayments), encodedData);
    }

    function testWhitelistedProviderCanCreateDataSet() public {
        // Register and approve SP
        vm.prank(sp1);
        pdpServiceWithPayments.registerServiceProvider{value: 1 ether}(validServiceUrl, validPeerId);
        pdpServiceWithPayments.approveServiceProvider(sp1);

        // Prepare extra data
        FilecoinWarmStorageService.DataSetCreateData memory createData = FilecoinWarmStorageService.DataSetCreateData({
            metadata: "Test Data Set",
            payer: client,
            signature: FAKE_SIGNATURE,
            withCDN: false
        });

        bytes memory encodedData =
            abi.encode(createData.metadata, createData.payer, createData.withCDN, createData.signature);

        // Setup client payment approval
        vm.startPrank(client);
        payments.setOperatorApproval(
            address(mockUSDFC), address(pdpServiceWithPayments), true, 1000e6, 1000e6, 365 days
        );
        mockUSDFC.approve(address(payments), 10e6);
        payments.deposit(address(mockUSDFC), client, 10e6);
        vm.stopPrank();

        // Create data set as approved SP
        makeSignaturePass(client);
        vm.prank(sp1);
        uint256 newDataSetId = mockPDPVerifier.createDataSet(address(pdpServiceWithPayments), encodedData);

        // Verify data set was created
        assertTrue(newDataSetId > 0, "Data set should be created");
    }

    function testGetApprovedProvider() public {
        // Register and approve
        vm.prank(sp1);
        pdpServiceWithPayments.registerServiceProvider{value: 1 ether}(validServiceUrl, validPeerId);
        pdpServiceWithPayments.approveServiceProvider(sp1);

        // Get provider info
        FilecoinWarmStorageService.ApprovedProviderInfo memory info = pdpServiceWithPayments.getApprovedProvider(1);
        assertEq(info.storageProvider, sp1, "Storage provider should match");
        assertEq(info.serviceURL, validServiceUrl, "Provider service URL should match");
    }

    function testGetApprovedProviderInvalidId() public {
        vm.expectRevert(abi.encodeWithSelector(Errors.InvalidProviderId.selector, 1, 0));
        pdpServiceWithPayments.getApprovedProvider(0);

        vm.expectRevert(abi.encodeWithSelector(Errors.InvalidProviderId.selector, 1, 1));
        pdpServiceWithPayments.getApprovedProvider(1); // No providers approved yet

        // Approve one provider
        vm.prank(sp1);
        pdpServiceWithPayments.registerServiceProvider{value: 1 ether}(validServiceUrl, validPeerId);
        pdpServiceWithPayments.approveServiceProvider(sp1);

        vm.expectRevert(abi.encodeWithSelector(Errors.InvalidProviderId.selector, 2, 2));
        pdpServiceWithPayments.getApprovedProvider(2); // Only ID 1 exists
    }

    function testIsProviderApproved() public {
        assertTrue(pdpServiceWithPayments.getProviderIdByAddress(sp1) == 0, "Should not be approved initially");

        // Register and approve
        vm.prank(sp1);
        pdpServiceWithPayments.registerServiceProvider{value: 1 ether}(validServiceUrl, validPeerId);
        pdpServiceWithPayments.approveServiceProvider(sp1);

        assertTrue(pdpServiceWithPayments.getProviderIdByAddress(sp1) != 0, "Should be approved after approval");
    }

    function testGetPendingProvider() public {
        // No pending registration
        FilecoinWarmStorageService.PendingProviderInfo memory pending = pdpServiceWithPayments.getPendingProvider(sp1);
        assertEq(pending.registeredAt, 0, "Should have no pending registration");

        // Register
        vm.prank(sp1);
        pdpServiceWithPayments.registerServiceProvider{value: 1 ether}(validServiceUrl, validPeerId);

        // Check pending
        pending = pdpServiceWithPayments.getPendingProvider(sp1);
        assertTrue(pending.registeredAt > 0, "Should have pending registration");
        assertEq(pending.serviceURL, validServiceUrl, "Provider service URL should match");
    }

    function testGetProviderIdByAddress() public {
        assertEq(pdpServiceWithPayments.getProviderIdByAddress(sp1), 0, "Should have no ID initially");

        // Register and approve
        vm.prank(sp1);
        pdpServiceWithPayments.registerServiceProvider{value: 1 ether}(validServiceUrl, validPeerId);
        pdpServiceWithPayments.approveServiceProvider(sp1);

        assertEq(pdpServiceWithPayments.getProviderIdByAddress(sp1), 1, "Should have ID 1 after approval");
    }

    // Additional comprehensive tests for removeServiceProvider

    function testRemoveServiceProviderAfterReregistration() public {
        // Register and approve SP
        vm.prank(sp1);
        pdpServiceWithPayments.registerServiceProvider{value: 1 ether}(validServiceUrl, validPeerId);
        pdpServiceWithPayments.approveServiceProvider(sp1);

        // Remove the provider
        pdpServiceWithPayments.removeServiceProvider(1);

        // SP re-registers with different URLs
        vm.prank(sp1);
        pdpServiceWithPayments.registerServiceProvider{value: 1 ether}(validServiceUrl2, validPeerId2);

        // Approve again
        pdpServiceWithPayments.approveServiceProvider(sp1);
        assertEq(pdpServiceWithPayments.getProviderIdByAddress(sp1), 2, "SP should have new ID 2");

        // Remove again
        pdpServiceWithPayments.removeServiceProvider(2);
        assertTrue(pdpServiceWithPayments.getProviderIdByAddress(sp1) == 0, "SP should not be approved");
    }

    function testRemoveMultipleProviders() public {
        // Register and approve multiple SPs
        vm.prank(sp1);
        pdpServiceWithPayments.registerServiceProvider{value: 1 ether}(validServiceUrl, validPeerId);

        vm.prank(sp2);
        pdpServiceWithPayments.registerServiceProvider{value: 1 ether}(validServiceUrl2, validPeerId2);

        vm.prank(sp3);
        pdpServiceWithPayments.registerServiceProvider{value: 1 ether}(
            "https://sp3.example.com", hex"122019e5f1b0e1e7c1c1b1a1b1c1d1e1f1010203040506070811"
        );

        // Approve all
        pdpServiceWithPayments.approveServiceProvider(sp1);
        pdpServiceWithPayments.approveServiceProvider(sp2);
        pdpServiceWithPayments.approveServiceProvider(sp3);

        // Remove sp2
        pdpServiceWithPayments.removeServiceProvider(2);

        // Verify sp1 and sp3 are still approved
        assertTrue(pdpServiceWithPayments.getProviderIdByAddress(sp1) != 0, "SP1 should still be approved");
        assertTrue(pdpServiceWithPayments.getProviderIdByAddress(sp3) != 0, "SP3 should still be approved");
        assertTrue(pdpServiceWithPayments.getProviderIdByAddress(sp2) == 0, "SP2 should not be approved");

        // Verify IDs
        assertEq(pdpServiceWithPayments.getProviderIdByAddress(sp1), 1, "SP1 should still have ID 1");
        assertEq(pdpServiceWithPayments.getProviderIdByAddress(sp2), 0, "SP2 should have no ID");
        assertEq(pdpServiceWithPayments.getProviderIdByAddress(sp3), 3, "SP3 should still have ID 3");
    }

    function testRemoveProviderWithPendingRegistration() public {
        // Register and approve SP
        vm.prank(sp1);
        pdpServiceWithPayments.registerServiceProvider{value: 1 ether}(validServiceUrl, validPeerId);
        pdpServiceWithPayments.approveServiceProvider(sp1);

        // Remove the provider
        pdpServiceWithPayments.removeServiceProvider(1);

        // SP tries to register again while removed
        vm.prank(sp1);
        pdpServiceWithPayments.registerServiceProvider{value: 1 ether}(validServiceUrl2, validPeerId2);

        // Verify SP has pending registration but is not approved
        assertTrue(pdpServiceWithPayments.getProviderIdByAddress(sp1) == 0, "SP should not be approved");
        FilecoinWarmStorageService.PendingProviderInfo memory pending = pdpServiceWithPayments.getPendingProvider(sp1);
        assertTrue(pending.registeredAt > 0, "Should have pending registration");
        assertEq(pending.serviceURL, validServiceUrl2, "Pending URL should match new registration");
    }

    function testRemoveProviderInvalidId() public {
        // Try to remove with ID 0
        vm.expectRevert(abi.encodeWithSelector(Errors.InvalidProviderId.selector, 1, 0));
        pdpServiceWithPayments.removeServiceProvider(0);

        // Try to remove with non-existent ID
        vm.expectRevert(abi.encodeWithSelector(Errors.InvalidProviderId.selector, 1, 999));
        pdpServiceWithPayments.removeServiceProvider(999);
    }

    function testCannotRemoveAlreadyRemovedProvider() public {
        // Register and approve SP
        vm.prank(sp1);
        pdpServiceWithPayments.registerServiceProvider{value: 1 ether}(validServiceUrl, validPeerId);
        pdpServiceWithPayments.approveServiceProvider(sp1);

        // Remove the provider
        pdpServiceWithPayments.removeServiceProvider(1);

        // Try to remove again
        vm.expectRevert(abi.encodeWithSelector(Errors.ProviderNotFound.selector, 1));
        pdpServiceWithPayments.removeServiceProvider(1);
    }

    function testGetAllApprovedProvidersAfterRemoval() public {
        // Register and approve three providers
        vm.prank(sp1);
        pdpServiceWithPayments.registerServiceProvider{value: 1 ether}(validServiceUrl, validPeerId);
        pdpServiceWithPayments.approveServiceProvider(sp1);

        vm.prank(sp2);
        pdpServiceWithPayments.registerServiceProvider{value: 1 ether}(validServiceUrl2, validPeerId2);
        pdpServiceWithPayments.approveServiceProvider(sp2);

        vm.prank(sp3);
        pdpServiceWithPayments.registerServiceProvider{value: 1 ether}(
            "https://sp3.example.com", hex"122019e5f1b0e1e7c1c1b1a1b1c1d1e1f1010203040506070811"
        );
        pdpServiceWithPayments.approveServiceProvider(sp3);

        // Verify all three are approved
        FilecoinWarmStorageService.ApprovedProviderInfo[] memory providers =
            pdpServiceWithPayments.getAllApprovedProviders();
        assertEq(providers.length, 3, "Should have three approved providers");
        assertEq(providers[0].storageProvider, sp1, "First provider should be sp1");
        assertEq(providers[1].storageProvider, sp2, "Second provider should be sp2");
        assertEq(providers[2].storageProvider, sp3, "Third provider should be sp3");

        // Remove the middle provider (sp2 with ID 2)
        pdpServiceWithPayments.removeServiceProvider(2);

        // Get all approved providers again - should only return active providers
        providers = pdpServiceWithPayments.getAllApprovedProviders();

        // Should only have 2 elements now (removed provider filtered out)
        assertEq(providers.length, 2, "Array should only contain active providers");
        assertEq(providers[0].storageProvider, sp1, "First provider should still be sp1");
        assertEq(providers[1].storageProvider, sp3, "Second provider should be sp3 (sp2 filtered out)");

        // Verify the URLs are correct for remaining providers
        assertEq(providers[0].serviceURL, validServiceUrl, "SP1 provider service URL should be correct");
        assertEq(providers[1].serviceURL, "https://sp3.example.com", "SP3 provider service URL should be correct");

        // Edge case 1: Remove all providers
        pdpServiceWithPayments.removeServiceProvider(1);
        pdpServiceWithPayments.removeServiceProvider(3);

        providers = pdpServiceWithPayments.getAllApprovedProviders();
        assertEq(providers.length, 0, "Should return empty array when all providers removed");
    }

    function testGetAllApprovedProvidersNoProviders() public {
        // Edge case: No providers have been registered/approved
        FilecoinWarmStorageService.ApprovedProviderInfo[] memory providers =
            pdpServiceWithPayments.getAllApprovedProviders();
        assertEq(providers.length, 0, "Should return empty array when no providers registered");
    }

    function testGetAllApprovedProvidersSingleProvider() public {
        // Edge case: Only one approved provider
        vm.prank(sp1);
        pdpServiceWithPayments.registerServiceProvider{value: 1 ether}(validServiceUrl, validPeerId);
        pdpServiceWithPayments.approveServiceProvider(sp1);

        FilecoinWarmStorageService.ApprovedProviderInfo[] memory providers =
            pdpServiceWithPayments.getAllApprovedProviders();
        assertEq(providers.length, 1, "Should have one approved provider");
        assertEq(providers[0].storageProvider, sp1, "Provider should be sp1");
        assertEq(providers[0].serviceURL, validServiceUrl, "Provider service URL should match");

        // Remove the single provider
        pdpServiceWithPayments.removeServiceProvider(1);

        providers = pdpServiceWithPayments.getAllApprovedProviders();
        assertEq(providers.length, 0, "Should return empty array after removing single provider");
    }

    function testGetAllApprovedProvidersManyRemoved() public {
        // Edge case: Many providers removed, only few remain
        // Register and approve 5 providers
        address[5] memory sps = [address(0xf10), address(0xf11), address(0xf12), address(0xf13), address(0xf14)];
        string[5] memory serviceUrls = [
            "https://sp1.example.com",
            "https://sp2.example.com",
            "https://sp3.example.com",
            "https://sp4.example.com",
            "https://sp5.example.com"
        ];

        bytes[5] memory peerIds;
        peerIds[0] = hex"122019e5f1b0e1e7c1c1b1a1b1c1d1e1f1010203040506070801";
        peerIds[1] = hex"122019e5f1b0e1e7c1c1b1a1b1c1d1e1f1010203040506070802";
        peerIds[2] = hex"122019e5f1b0e1e7c1c1b1a1b1c1d1e1f1010203040506070803";
        peerIds[3] = hex"122019e5f1b0e1e7c1c1b1a1b1c1d1e1f1010203040506070804";
        peerIds[4] = hex"122019e5f1b0e1e7c1c1b1a1b1c1d1e1f1010203040506070805";

        for (uint256 i = 0; i < 5; i++) {
            vm.prank(sps[i]);
            pdpServiceWithPayments.registerServiceProvider{value: 1 ether}(serviceUrls[i], peerIds[i]);
            pdpServiceWithPayments.approveServiceProvider(sps[i]);
        }

        // Verify all 5 are approved
        FilecoinWarmStorageService.ApprovedProviderInfo[] memory providers =
            pdpServiceWithPayments.getAllApprovedProviders();
        assertEq(providers.length, 5, "Should have five approved providers");

        // Remove providers 1, 3, and 4 (keeping 2 and 5)
        pdpServiceWithPayments.removeServiceProvider(1);
        pdpServiceWithPayments.removeServiceProvider(3);
        pdpServiceWithPayments.removeServiceProvider(4);

        // Should only return providers 2 and 5
        providers = pdpServiceWithPayments.getAllApprovedProviders();
        assertEq(providers.length, 2, "Should only have two active providers");
        assertEq(providers[0].storageProvider, sps[1], "First active provider should be sp2");
        assertEq(providers[1].storageProvider, sps[4], "Second active provider should be sp5");
        assertEq(providers[0].serviceURL, serviceUrls[1], "SP2 URL should match");
        assertEq(providers[1].serviceURL, serviceUrls[4], "SP5 URL should match");
    }

    // ===== Client-Data Set Tracking Tests =====
    function createDataSetForClient(address provider, address clientAddress, string memory metadata)
        internal
        returns (uint256)
    {
        // Register and approve provider if not already approved
        if (pdpServiceWithPayments.getProviderIdByAddress(provider) == 0) {
            vm.prank(provider);
            pdpServiceWithPayments.registerServiceProvider{value: 1 ether}(
                "https://provider.example.com", hex"122019e5f1b0e1e7c1c1b1a1b1c1d1e1f1010203040506070850"
            );
            pdpServiceWithPayments.approveServiceProvider(provider);
        }

        // Prepare extra data
        FilecoinWarmStorageService.DataSetCreateData memory createData = FilecoinWarmStorageService.DataSetCreateData({
            metadata: metadata,
            payer: clientAddress,
            withCDN: false,
            signature: FAKE_SIGNATURE
        });

        bytes memory encodedData =
            abi.encode(createData.metadata, createData.payer, createData.withCDN, createData.signature);

        // Setup client payment approval if not already done
        vm.startPrank(clientAddress);
        payments.setOperatorApproval(
            address(mockUSDFC), address(pdpServiceWithPayments), true, 1000e6, 1000e6, 365 days
        );
        mockUSDFC.approve(address(payments), 100e6);
        payments.deposit(address(mockUSDFC), clientAddress, 100e6);
        vm.stopPrank();

        // Create data set as approved provider
        makeSignaturePass(clientAddress);
        vm.prank(provider);
        return mockPDPVerifier.createDataSet(address(pdpServiceWithPayments), encodedData);
    }

    function testGetClientDataSets_EmptyClient() public view {
        // Test with a client that has no data sets
        FilecoinWarmStorageService.DataSetInfo[] memory dataSets = pdpServiceWithPayments.getClientDataSets(client);

        assertEq(dataSets.length, 0, "Should return empty array for client with no data sets");
    }

    function testGetClientDataSets_SingleDataSet() public {
        // Create a single data set for the client
        string memory metadata = "Test metadata";

        createDataSetForClient(sp1, client, metadata);

        // Get data sets
        FilecoinWarmStorageService.DataSetInfo[] memory dataSets = pdpServiceWithPayments.getClientDataSets(client);

        // Verify results
        assertEq(dataSets.length, 1, "Should return one data set");
        assertEq(dataSets[0].payer, client, "Payer should match");
        assertEq(dataSets[0].payee, sp1, "Payee should match");
        assertEq(dataSets[0].metadata, metadata, "Metadata should match");
        assertEq(dataSets[0].clientDataSetId, 0, "First data set ID should be 0");
        assertGt(dataSets[0].pdpRailId, 0, "Rail ID should be set");
    }

    function testGetClientDataSets_MultipleDataSets() public {
        // Create multiple data sets for the client
        createDataSetForClient(sp1, client, "Metadata 1");
        createDataSetForClient(sp2, client, "Metadata 2");

        // Get data sets
        FilecoinWarmStorageService.DataSetInfo[] memory dataSets = pdpServiceWithPayments.getClientDataSets(client);

        // Verify results
        assertEq(dataSets.length, 2, "Should return two data sets");

        // Check first data set
        assertEq(dataSets[0].payer, client, "First data set payer should match");
        assertEq(dataSets[0].payee, sp1, "First data set payee should match");
        assertEq(dataSets[0].metadata, "Metadata 1", "First data set metadata should match");
        assertEq(dataSets[0].clientDataSetId, 0, "First data set ID should be 0");

        // Check second data set
        assertEq(dataSets[1].payer, client, "Second data set payer should match");
        assertEq(dataSets[1].payee, sp2, "Second data set payee should match");
        assertEq(dataSets[1].metadata, "Metadata 2", "Second data set metadata should match");
        assertEq(dataSets[1].clientDataSetId, 1, "Second data set ID should be 1");
    }

    // ===== Data Set Storage Provider Change Tests =====

    /**
     * @notice Helper function to create a data set and return its ID
     * @dev This function sets up the necessary state for storage provider change testing
     * @param provider The storage provider address
     * @param clientAddress The client address
     * @param metadata The data set metadata
     * @return The created data set ID
     */
    function createDataSetForStorageProviderTest(address provider, address clientAddress, string memory metadata)
        internal
        returns (uint256)
    {
        // Register and approve provider if not already approved
        if (pdpServiceWithPayments.getProviderIdByAddress(provider) == 0) {
            vm.prank(provider);
            pdpServiceWithPayments.registerServiceProvider{value: 1 ether}(
                "https://provider.example.com/pdp", "https://provider.example.com/retrieve"
            );
            pdpServiceWithPayments.approveServiceProvider(provider);
        }

        // Prepare extra data
        FilecoinWarmStorageService.DataSetCreateData memory createData = FilecoinWarmStorageService.DataSetCreateData({
            metadata: metadata,
            payer: clientAddress,
            withCDN: false,
            signature: FAKE_SIGNATURE
        });

        bytes memory encodedData =
            abi.encode(createData.metadata, createData.payer, createData.withCDN, createData.signature);

        // Setup client payment approval if not already done
        vm.startPrank(clientAddress);
        payments.setOperatorApproval(
            address(mockUSDFC), address(pdpServiceWithPayments), true, 1000e6, 1000e6, 365 days
        );
        mockUSDFC.approve(address(payments), 100e6);
        payments.deposit(address(mockUSDFC), clientAddress, 100e6);
        vm.stopPrank();

        // Create data set as approved provider
        makeSignaturePass(clientAddress);
        vm.prank(provider);
        return mockPDPVerifier.createDataSet(address(pdpServiceWithPayments), encodedData);
    }

    /**
     * @notice Test successful storage provider change between two approved providers (Legacy Format)
     * @dev Verifies that for legacy format, both payee and beneficiary are updated since they're the same
     */
    function testStorageProviderChangedSuccessDecoupled() public {
        // Register and approve two providers
        vm.prank(sp1);
        pdpServiceWithPayments.registerServiceProvider{value: 1 ether}(
            "https://sp1.example.com/pdp", "https://sp1.example.com/retrieve"
        );
        pdpServiceWithPayments.approveServiceProvider(sp1);
        vm.prank(sp2);
        pdpServiceWithPayments.registerServiceProvider{value: 1 ether}(
            "https://sp2.example.com/pdp", "https://sp2.example.com/retrieve"
        );
        pdpServiceWithPayments.approveServiceProvider(sp2);

        // Create a data set with sp1 as the storage provider (legacy format)
        uint256 testDataSetId = createDataSetForStorageProviderTest(sp1, client, "Test Data Set");

        // Registry state before
        uint256 sp1IdBefore = pdpServiceWithPayments.getProviderIdByAddress(sp1);
        uint256 sp2IdBefore = pdpServiceWithPayments.getProviderIdByAddress(sp2);

        // Change storage provider from sp1 to sp2
        bytes memory testExtraData = new bytes(0);
        vm.expectEmit(true, true, true, true);
        emit DataSetStorageProviderChanged(testDataSetId, sp1, sp2);
        vm.prank(sp2);
        mockPDPVerifier.changeDataSetStorageProvider(testDataSetId, sp2, address(pdpServiceWithPayments), testExtraData);

<<<<<<< HEAD
        // After changing the storage provider, check:
        FilecoinWarmStorageService.DataSetInfo memory info = pdpServiceWithPayments.getDataSet(testDataSetId);
        assertEq(info.payee, sp2, "Payee should be updated");
        assertEq(info.beneficiary, sp2, "Beneficiary should follow payee for legacy format");
        assertEq(info.isNewFormat, false, "Should be legacy format");

        // resolveBeneficiary returns current payee for legacy (since beneficiary follows payee)
        address resolved = pdpServiceWithPayments.resolveBeneficiary(testDataSetId);
        assertEq(resolved, sp2, "Resolved beneficiary follows current payee for legacy");
=======
        // Only the data set's payee is updated
        FilecoinWarmStorageService.DataSetInfo memory dataSet = pdpServiceWithPayments.getDataSet(testDataSetId);
        assertEq(dataSet.payee, sp2, "Payee should be updated to new storage provider");
>>>>>>> 87bd4eef

        // Registry state is unchanged
        assertEq(pdpServiceWithPayments.getProviderIdByAddress(sp1), sp1IdBefore, "sp1 provider ID unchanged");
        assertEq(pdpServiceWithPayments.getProviderIdByAddress(sp2), sp2IdBefore, "sp2 provider ID unchanged");
    }

    /**
     * @notice Test storage provider change with new format (separate beneficiary)
     * @dev Verifies that for new format, payee changes but beneficiary can remain separate
     */
    function testStorageProviderChangedWithNewFormat() public {
        // Register and approve two providers
        vm.prank(sp1);
        pdpServiceWithPayments.registerServiceProvider{value: 1 ether}(
            "https://sp1.example.com/pdp", "https://sp1.example.com/retrieve"
        );
        pdpServiceWithPayments.approveServiceProvider(sp1);
        vm.prank(sp2);
        pdpServiceWithPayments.registerServiceProvider{value: 1 ether}(
            "https://sp2.example.com/pdp", "https://sp2.example.com/retrieve"
        );
        pdpServiceWithPayments.approveServiceProvider(sp2);

        // Create a data set with new format (separate beneficiary)
        address beneficiary = address(0x1234); // Separate beneficiary
        
        // Prepare extra data with new format (5 parameters)
        FilecoinWarmStorageService.DataSetCreateData memory createData = FilecoinWarmStorageService.DataSetCreateData({
            metadata: "Test Data Set New Format",
            payer: client,
            withCDN: false,
            signature: FAKE_SIGNATURE
        });

        bytes memory encodedData = abi.encode(
            createData.metadata, 
            createData.payer, 
            createData.withCDN, 
            beneficiary, // Separate beneficiary
            createData.signature
        );

        // Setup client payment approval
        vm.startPrank(client);
        payments.setOperatorApproval(
            address(mockUSDFC), address(pdpServiceWithPayments), true, 1000e6, 1000e6, 365 days
        );
        mockUSDFC.approve(address(payments), 100e6);
        payments.deposit(address(mockUSDFC), client, 100e6);
        vm.stopPrank();

        // Create data set as approved provider
        makeSignaturePass(client);
        vm.prank(sp1);
        uint256 testDataSetId = mockPDPVerifier.createDataSet(address(pdpServiceWithPayments), encodedData);

        // Verify initial state: payee is sp1, beneficiary is separate
        (address payer, address payee) = pdpServiceWithPayments.getDataSetParties(testDataSetId);
        assertEq(payee, beneficiary, "Beneficiary should be the separate address");
        
        (, address actualPayee,) = pdpServiceWithPayments.getDataSetPartiesExtended(testDataSetId);
        assertEq(actualPayee, sp1, "Payee should be sp1 initially");

        // Change storage provider from sp1 to sp2
        bytes memory testExtraData = new bytes(0);
        vm.expectEmit(true, true, true, true);
        emit DataSetStorageProviderChanged(testDataSetId, sp1, sp2);
        vm.prank(sp2);
        mockPDPVerifier.changeDataSetStorageProvider(testDataSetId, sp2, address(pdpServiceWithPayments), testExtraData);

        // For new format: payee should change, but beneficiary remains the same
        (payer, payee) = pdpServiceWithPayments.getDataSetParties(testDataSetId);
        assertEq(payee, beneficiary, "Beneficiary should remain unchanged (new format)");
        
        (, actualPayee,) = pdpServiceWithPayments.getDataSetPartiesExtended(testDataSetId);
        assertEq(actualPayee, sp2, "Payee should be updated to new storage provider");
    }

    /**
     * @notice Test storage provider change reverts if new storage provider is not an approved provider
     */
    function testStorageProviderChangedRevertsIfNewStorageProviderNotApproved() public {
        // Register and approve sp1
        vm.prank(sp1);
        pdpServiceWithPayments.registerServiceProvider{value: 1 ether}(
            "https://sp1.example.com/pdp", "https://sp1.example.com/retrieve"
        );
        pdpServiceWithPayments.approveServiceProvider(sp1);
        // Create a data set with sp1 as the storage provider
        uint256 testDataSetId = createDataSetForStorageProviderTest(sp1, client, "Test Data Set");
        // Use an unapproved address for the new storage provider
        address unapproved = address(0x9999);
        assertTrue(pdpServiceWithPayments.getProviderIdByAddress(unapproved) == 0, "Unapproved should not be approved");
        // Attempt storage provider change
        bytes memory testExtraData = new bytes(0);
        vm.prank(unapproved);
        vm.expectRevert(abi.encodeWithSelector(Errors.NewStorageProviderNotApproved.selector, unapproved));
        mockPDPVerifier.changeDataSetStorageProvider(
            testDataSetId, unapproved, address(pdpServiceWithPayments), testExtraData
        );
        // Registry state is unchanged
        assertTrue(pdpServiceWithPayments.getProviderIdByAddress(sp1) != 0, "sp1 should remain approved");
    }

    /**
     * @notice Test storage provider change reverts if new storage provider is zero address
     */
    function testStorageProviderChangedRevertsIfNewStorageProviderZeroAddress() public {
        vm.prank(sp1);
        pdpServiceWithPayments.registerServiceProvider{value: 1 ether}(
            "https://sp1.example.com/pdp", "https://sp1.example.com/retrieve"
        );
        pdpServiceWithPayments.approveServiceProvider(sp1);
        uint256 testDataSetId = createDataSetForStorageProviderTest(sp1, client, "Test Data Set");
        bytes memory testExtraData = new bytes(0);
        vm.prank(sp1);
        vm.expectRevert("New storage provider cannot be zero address");
        mockPDPVerifier.changeDataSetStorageProvider(
            testDataSetId, address(0), address(pdpServiceWithPayments), testExtraData
        );
    }

    /**
     * @notice Test storage provider change reverts if old storage provider mismatch
     */
    function testStorageProviderChangedRevertsIfOldStorageProviderMismatch() public {
        vm.prank(sp1);
        pdpServiceWithPayments.registerServiceProvider{value: 1 ether}(
            "https://sp1.example.com/pdp", "https://sp1.example.com/retrieve"
        );
        pdpServiceWithPayments.approveServiceProvider(sp1);
        vm.prank(sp2);
        pdpServiceWithPayments.registerServiceProvider{value: 1 ether}(
            "https://sp2.example.com/pdp", "https://sp2.example.com/retrieve"
        );
        pdpServiceWithPayments.approveServiceProvider(sp2);
        uint256 testDataSetId = createDataSetForStorageProviderTest(sp1, client, "Test Data Set");
        bytes memory testExtraData = new bytes(0);
        // Call directly as PDPVerifier with wrong old storage provider
        vm.prank(address(mockPDPVerifier));
        vm.expectRevert(abi.encodeWithSelector(Errors.OldStorageProviderMismatch.selector, 1, sp1, sp2));
        pdpServiceWithPayments.storageProviderChanged(testDataSetId, sp2, sp2, testExtraData);
    }

    /**
     * @notice Test storage provider change reverts if called by unauthorized address
     */
    function testStorageProviderChangedRevertsIfUnauthorizedCaller() public {
        vm.prank(sp1);
        pdpServiceWithPayments.registerServiceProvider{value: 1 ether}(
            "https://sp1.example.com/pdp", "https://sp1.example.com/retrieve"
        );
        pdpServiceWithPayments.approveServiceProvider(sp1);
        vm.prank(sp2);
        pdpServiceWithPayments.registerServiceProvider{value: 1 ether}(
            "https://sp2.example.com/pdp", "https://sp2.example.com/retrieve"
        );
        pdpServiceWithPayments.approveServiceProvider(sp2);
        uint256 testDataSetId = createDataSetForStorageProviderTest(sp1, client, "Test Data Set");
        bytes memory testExtraData = new bytes(0);
        // Call directly as sp2 (not PDPVerifier)
        vm.prank(sp2);
        vm.expectRevert(abi.encodeWithSelector(Errors.OnlyPDPVerifierAllowed.selector, address(mockPDPVerifier), sp2));
        pdpServiceWithPayments.storageProviderChanged(testDataSetId, sp1, sp2, testExtraData);
    }

    /**
     * @notice Test multiple data sets per provider: only the targeted data set's payee is updated
     */
    function testMultipleDataSetsPerProviderStorageProviderChange() public {
        // Register and approve two providers
        vm.prank(sp1);
        pdpServiceWithPayments.registerServiceProvider{value: 1 ether}(
            "https://sp1.example.com/pdp", "https://sp1.example.com/retrieve"
        );
        pdpServiceWithPayments.approveServiceProvider(sp1);
        vm.prank(sp2);
        pdpServiceWithPayments.registerServiceProvider{value: 1 ether}(
            "https://sp2.example.com/pdp", "https://sp2.example.com/retrieve"
        );
        pdpServiceWithPayments.approveServiceProvider(sp2);
        // Create two data sets for sp1
        uint256 ps1 = createDataSetForStorageProviderTest(sp1, client, "Data Set 1");
        uint256 ps2 = createDataSetForStorageProviderTest(sp1, client, "Data Set 2");
        // Change storage provider of ps1 to sp2
        bytes memory testExtraData = new bytes(0);
        vm.expectEmit(true, true, true, true);
        emit DataSetStorageProviderChanged(ps1, sp1, sp2);
        vm.prank(sp2);
        mockPDPVerifier.changeDataSetStorageProvider(ps1, sp2, address(pdpServiceWithPayments), testExtraData);
<<<<<<< HEAD
        // If we have multiple datasets:
        FilecoinWarmStorageService.DataSetInfo memory info1 = pdpServiceWithPayments.getDataSet(ps1);
        FilecoinWarmStorageService.DataSetInfo memory info2 = pdpServiceWithPayments.getDataSet(ps2);
        assertEq(info1.payee, sp2, "ps1 payee should be sp2");
        assertEq(info2.payee, sp1, "ps2 payee should remain sp1");
        assertEq(info1.beneficiary, sp2, "ps1 beneficiary should follow payee for legacy format");
        assertEq(info2.beneficiary, sp1, "ps2 beneficiary should remain original storage provider for legacy format");
        assertEq(info1.isNewFormat, false, "ps1 should be legacy format");
        assertEq(info2.isNewFormat, false, "ps2 should be legacy format");

        address resolvedBeneficiary1 = pdpServiceWithPayments.resolveBeneficiary(ps1);
        address resolvedBeneficiary2 = pdpServiceWithPayments.resolveBeneficiary(ps2);
        assertEq(resolvedBeneficiary1, sp2, "ps1 resolved beneficiary should be current payee");
        assertEq(resolvedBeneficiary2, sp1, "ps2 resolved beneficiary should be current payee");
=======
        // ps1 payee updated, ps2 payee unchanged
        FilecoinWarmStorageService.DataSetInfo memory dataSet1 = pdpServiceWithPayments.getDataSet(ps1);
        FilecoinWarmStorageService.DataSetInfo memory dataSet2 = pdpServiceWithPayments.getDataSet(ps2);
        assertEq(dataSet1.payee, sp2, "ps1 payee should be sp2");
        assertEq(dataSet2.payee, sp1, "ps2 payee should remain sp1");
>>>>>>> 87bd4eef
        // Registry state unchanged
        assertTrue(pdpServiceWithPayments.getProviderIdByAddress(sp1) != 0, "sp1 remains approved");
        assertTrue(pdpServiceWithPayments.getProviderIdByAddress(sp2) != 0, "sp2 remains approved");
    }

    /**
     * @notice Test storage provider change works with arbitrary extra data
     */
    function testStorageProviderChangedWithArbitraryExtraData() public {
        vm.prank(sp1);
        pdpServiceWithPayments.registerServiceProvider{value: 1 ether}(
            "https://sp1.example.com/pdp", "https://sp1.example.com/retrieve"
        );
        pdpServiceWithPayments.approveServiceProvider(sp1);
        vm.prank(sp2);
        pdpServiceWithPayments.registerServiceProvider{value: 1 ether}(
            "https://sp2.example.com/pdp", "https://sp2.example.com/retrieve"
        );
        pdpServiceWithPayments.approveServiceProvider(sp2);
        uint256 testDataSetId = createDataSetForStorageProviderTest(sp1, client, "Test Data Set");
        // Use arbitrary extra data
        bytes memory testExtraData = abi.encode("arbitrary", 123, address(this));
        vm.expectEmit(true, true, true, true);
        emit DataSetStorageProviderChanged(testDataSetId, sp1, sp2);
        vm.prank(sp2);
        mockPDPVerifier.changeDataSetStorageProvider(testDataSetId, sp2, address(pdpServiceWithPayments), testExtraData);
<<<<<<< HEAD
        // For legacy format: payee should be updated, beneficiary should follow payee
        FilecoinWarmStorageService.DataSetInfo memory info = pdpServiceWithPayments.getDataSet(testDataSetId);
        assertEq(info.payee, sp2, "Payee should be updated to new storage provider");
        assertEq(info.beneficiary, sp2, "Beneficiary should follow payee for legacy format");
        assertEq(info.isNewFormat, false, "Should be legacy format");
        
        // For legacy format: resolveBeneficiary returns current payee (since beneficiary follows payee)
        address resolvedBeneficiary = pdpServiceWithPayments.resolveBeneficiary(testDataSetId);
        assertEq(resolvedBeneficiary, sp2, "Resolved beneficiary should be current payee for legacy format");
=======
        FilecoinWarmStorageService.DataSetInfo memory dataSet = pdpServiceWithPayments.getDataSet(testDataSetId);
        assertEq(dataSet.payee, sp2, "Payee should be updated to new storage provider");
>>>>>>> 87bd4eef
    }

    // ============= Data Set Payment Termination Tests =============

    function testTerminateDataSetPaymentLifecycle() public {
        console.log("=== Test: Data Set Payment Termination Lifecycle ===");

        // 1. Setup: Create a dataset with CDN enabled.
        console.log("1. Setting up: Registering and approving storage provider");
        // Register and approve storage provider
        vm.prank(storageProvider);
        pdpServiceWithPayments.registerServiceProvider{value: 1 ether}(
            "https://sp.example.com/pdp", "https://sp.example.com/retrieve"
        );
        pdpServiceWithPayments.approveServiceProvider(storageProvider);

        // Prepare data set creation data
        FilecoinWarmStorageService.DataSetCreateData memory createData = FilecoinWarmStorageService.DataSetCreateData({
            metadata: "Test Data Set for Termination",
            payer: client,
            signature: FAKE_SIGNATURE,
            withCDN: true // CDN enabled
        });

        bytes memory encodedData =
            abi.encode(createData.metadata, createData.payer, createData.withCDN, createData.signature);

        // Setup client payment approval and deposit
        vm.startPrank(client);
        payments.setOperatorApproval(
            address(mockUSDFC),
            address(pdpServiceWithPayments),
            true,
            1000e6, // rate allowance
            1000e6, // lockup allowance
            365 days // max lockup period
        );
        uint256 depositAmount = 100e6;
        mockUSDFC.approve(address(payments), depositAmount);
        payments.deposit(address(mockUSDFC), client, depositAmount);
        vm.stopPrank();

        // Create data set
        makeSignaturePass(client);
        vm.prank(storageProvider);
        uint256 dataSetId = mockPDPVerifier.createDataSet(address(pdpServiceWithPayments), encodedData);
        console.log("Created data set with ID:", dataSetId);

        // 2. Submit a valid proof.
        console.log("\n2. Starting proving period and submitting proof");
        // Start proving period
        uint256 maxProvingPeriod = pdpServiceWithPayments.getMaxProvingPeriod();
        uint256 challengeWindow = pdpServiceWithPayments.challengeWindow();
        uint256 challengeEpoch = block.number + maxProvingPeriod - (challengeWindow / 2);

        vm.prank(address(mockPDPVerifier));
        pdpServiceWithPayments.nextProvingPeriod(dataSetId, challengeEpoch, 100, "");

        // Warp to challenge window
        uint256 provingDeadline = pdpServiceWithPayments.provingDeadlines(dataSetId);
        vm.roll(provingDeadline - (challengeWindow / 2));

        // Submit proof
        vm.prank(address(mockPDPVerifier));
        pdpServiceWithPayments.possessionProven(dataSetId, 100, 12345, 5);
        console.log("Proof submitted successfully");

        // 3. Terminate payment
        console.log("\n3. Terminating payment rails");
        console.log("Current block:", block.number);
        vm.prank(client); // client terminates
        pdpServiceWithPayments.terminateDataSetPayment(dataSetId);

        // 4. Assertions
        // Check paymentEndEpoch is set
        FilecoinWarmStorageService.DataSetInfo memory info = pdpServiceWithPayments.getDataSet(dataSetId);
        assertTrue(info.paymentEndEpoch > 0, "paymentEndEpoch should be set after termination");
        console.log("Payment termination successful. Payment end epoch:", info.paymentEndEpoch);

        // Ensure piecesAdded reverts
        console.log("\n4. Testing operations after termination");
        console.log("Testing piecesAdded - should revert (payment terminated)");
        vm.prank(address(mockPDPVerifier));
        IPDPTypes.PieceData[] memory pieces = new IPDPTypes.PieceData[](1);
        bytes memory pieceData = hex"010203";
        pieces[0] = IPDPTypes.PieceData({piece: Cids.Cid({data: pieceData}), rawSize: 3});
        bytes memory addPiecesExtraData = abi.encode(FAKE_SIGNATURE, "some metadata");
        makeSignaturePass(client);
        vm.expectRevert(abi.encodeWithSelector(Errors.DataSetPaymentAlreadyTerminated.selector, dataSetId));
        pdpServiceWithPayments.piecesAdded(dataSetId, 0, pieces, addPiecesExtraData);
        console.log("[OK] piecesAdded correctly reverted after termination");

        // Wait for payment end epoch to elapse
        console.log("\n5. Rolling past payment end epoch");
        console.log("Current block:", block.number);
        console.log("Rolling to block:", info.paymentEndEpoch + 1);
        vm.roll(info.paymentEndEpoch + 1);

        // Ensure other functions also revert now
        console.log("\n6. Testing operations after payment end epoch");
        // piecesScheduledRemove
        console.log("Testing piecesScheduledRemove - should revert (beyond payment end epoch)");
        vm.prank(address(mockPDPVerifier));
        uint256[] memory pieceIds = new uint256[](1);
        pieceIds[0] = 0;
        bytes memory scheduleRemoveData = abi.encode(FAKE_SIGNATURE);
        makeSignaturePass(client);
        vm.expectRevert(
            abi.encodeWithSelector(
                Errors.DataSetPaymentBeyondEndEpoch.selector, dataSetId, info.paymentEndEpoch, block.number
            )
        );
        mockPDPVerifier.piecesScheduledRemove(dataSetId, pieceIds, address(pdpServiceWithPayments), scheduleRemoveData);
        console.log("[OK] piecesScheduledRemove correctly reverted");

        // possessionProven
        console.log("Testing possessionProven - should revert (beyond payment end epoch)");
        vm.prank(address(mockPDPVerifier));
        vm.expectRevert(
            abi.encodeWithSelector(
                Errors.DataSetPaymentBeyondEndEpoch.selector, dataSetId, info.paymentEndEpoch, block.number
            )
        );
        pdpServiceWithPayments.possessionProven(dataSetId, 100, 12345, 5);
        console.log("[OK] possessionProven correctly reverted");

        // nextProvingPeriod
        console.log("Testing nextProvingPeriod - should revert (beyond payment end epoch)");
        vm.prank(address(mockPDPVerifier));
        vm.expectRevert(
            abi.encodeWithSelector(
                Errors.DataSetPaymentBeyondEndEpoch.selector, dataSetId, info.paymentEndEpoch, block.number
            )
        );
        pdpServiceWithPayments.nextProvingPeriod(dataSetId, block.number + maxProvingPeriod, 100, "");
        console.log("[OK] nextProvingPeriod correctly reverted");

        console.log("\n=== Test completed successfully! ===");
    }

    function testRegisterServiceProviderRevertsIfNoValue() public {
        vm.startPrank(sp1);
        vm.expectRevert(abi.encodeWithSelector(Errors.IncorrectRegistrationFee.selector, 1 ether, 0));
        pdpServiceWithPayments.registerServiceProvider(
            "https://sp1.example.com/pdp", "https://sp1.example.com/retrieve"
        );
        vm.stopPrank();
    }

    function testRegisterServiceProviderRevertsIfWrongValue() public {
        vm.startPrank(sp1);
        vm.expectRevert(abi.encodeWithSelector(Errors.IncorrectRegistrationFee.selector, 1 ether, 0.5 ether));
        pdpServiceWithPayments.registerServiceProvider{value: 0.5 ether}(
            "https://sp1.example.com/pdp", "https://sp1.example.com/retrieve"
        );
        vm.stopPrank();
    }
}

contract SignatureCheckingService is FilecoinWarmStorageService {
    constructor(
        address _pdpVerifierAddress,
        address _paymentsContractAddress,
        address _usdfcTokenAddress,
        address _filCDNAddress
    ) FilecoinWarmStorageService(_pdpVerifierAddress, _paymentsContractAddress, _usdfcTokenAddress, _filCDNAddress) {}

    function doRecoverSigner(bytes32 messageHash, bytes memory signature) public pure returns (address) {
        return recoverSigner(messageHash, signature);
    }
}

contract FilecoinWarmStorageServiceSignatureTest is Test {
    // Contracts
    SignatureCheckingService public pdpService;
    MockPDPVerifier public mockPDPVerifier;
    Payments public payments;
    MockERC20 public mockUSDFC;

    // Test accounts with known private keys
    address public payer;
    uint256 public payerPrivateKey;
    address public creator;
    address public wrongSigner;
    uint256 public wrongSignerPrivateKey;
    uint256 public filCDNPrivateKey;
    address public filCDN;

    function setUp() public {
        // Set up test accounts with known private keys
        payerPrivateKey = 0x1234567890123456789012345678901234567890123456789012345678901234;
        payer = vm.addr(payerPrivateKey);

        wrongSignerPrivateKey = 0x9876543210987654321098765432109876543210987654321098765432109876;
        wrongSigner = vm.addr(wrongSignerPrivateKey);

        filCDNPrivateKey = 0xabcdefabcdefabcdefabcdefabcdefabcdefabcdefabcdefabcdefabcdef;
        filCDN = vm.addr(filCDNPrivateKey);

        creator = address(0xf2);

        // Deploy mock contracts
        mockUSDFC = new MockERC20();
        mockPDPVerifier = new MockPDPVerifier();

        // Deploy actual Payments contract
        Payments paymentsImpl = new Payments();
        bytes memory paymentsInitData = abi.encodeWithSelector(Payments.initialize.selector);
        MyERC1967Proxy paymentsProxy = new MyERC1967Proxy(address(paymentsImpl), paymentsInitData);
        payments = Payments(address(paymentsProxy));

        // Deploy and initialize the service
        SignatureCheckingService serviceImpl =
            new SignatureCheckingService(address(mockPDPVerifier), address(payments), address(mockUSDFC), filCDN);
        bytes memory initData = abi.encodeWithSelector(
            FilecoinWarmStorageService.initialize.selector,
            uint64(2880), // maxProvingPeriod
            uint256(60) // challengeWindowSize
        );

        MyERC1967Proxy serviceProxy = new MyERC1967Proxy(address(serviceImpl), initData);
        pdpService = SignatureCheckingService(address(serviceProxy));

        // Fund the payer
        mockUSDFC.transfer(payer, 1000 * 10 ** 6); // 1000 USDFC
    }

    // Test the recoverSigner function indirectly through signature verification
    function testRecoverSignerWithValidSignature() public view {
        // Create the message hash that should be signed
        bytes32 messageHash = keccak256(abi.encode(42));

        // Sign the message hash with the payer's private key
        (uint8 v, bytes32 r, bytes32 s) = vm.sign(payerPrivateKey, messageHash);
        bytes memory validSignature = abi.encodePacked(r, s, v);

        // Test that the signature verifies correctly
        address recoveredSigner = pdpService.doRecoverSigner(messageHash, validSignature);
        assertEq(recoveredSigner, payer, "Should recover the correct signer address");
    }

    function testRecoverSignerWithWrongSigner() public view {
        // Create the message hash
        bytes32 messageHash = keccak256(abi.encode(42));

        // Sign with wrong signer's private key
        (uint8 v, bytes32 r, bytes32 s) = vm.sign(wrongSignerPrivateKey, messageHash);
        bytes memory wrongSignature = abi.encodePacked(r, s, v);

        // Test that the signature recovers the wrong signer (not the expected payer)
        address recoveredSigner = pdpService.doRecoverSigner(messageHash, wrongSignature);
        assertEq(recoveredSigner, wrongSigner, "Should recover the wrong signer address");
        assertTrue(recoveredSigner != payer, "Should not recover the expected payer address");
    }

    function testRecoverSignerInvalidLength() public {
        bytes32 messageHash = keccak256(abi.encode(42));
        bytes memory invalidSignature = abi.encodePacked(bytes32(0), bytes16(0)); // Wrong length (48 bytes instead of 65)

        vm.expectRevert(abi.encodeWithSelector(Errors.InvalidSignatureLength.selector, 65, invalidSignature.length));
        pdpService.doRecoverSigner(messageHash, invalidSignature);
    }

    function testRecoverSignerInvalidValue() public {
        bytes32 messageHash = keccak256(abi.encode(42));

        // Create signature with invalid v value
        bytes32 r = bytes32(uint256(1));
        bytes32 s = bytes32(uint256(2));
        uint8 v = 25; // Invalid v value (should be 27 or 28)
        bytes memory invalidSignature = abi.encodePacked(r, s, v);

        vm.expectRevert(abi.encodeWithSelector(Errors.UnsupportedSignatureV.selector, 25));
        pdpService.doRecoverSigner(messageHash, invalidSignature);
    }
}

// Test contract for upgrade scenarios
contract FilecoinWarmStorageServiceUpgradeTest is Test {
    FilecoinWarmStorageService public warmStorageService;
    MockPDPVerifier public mockPDPVerifier;
    Payments public payments;
    MockERC20 public mockUSDFC;

    address public deployer;
    address public filCDN;

    function setUp() public {
        deployer = address(this);
        filCDN = address(0xf2);

        // Deploy mock contracts
        mockUSDFC = new MockERC20();
        mockPDPVerifier = new MockPDPVerifier();

        // Deploy actual Payments contract
        Payments paymentsImpl = new Payments();
        bytes memory paymentsInitData = abi.encodeWithSelector(Payments.initialize.selector);
        MyERC1967Proxy paymentsProxy = new MyERC1967Proxy(address(paymentsImpl), paymentsInitData);
        payments = Payments(address(paymentsProxy));

        // Deploy FilecoinWarmStorageService with original initialize (without proving period params)
        // This simulates an existing deployed contract before the upgrade
        FilecoinWarmStorageService warmStorageImpl =
            new FilecoinWarmStorageService(address(mockPDPVerifier), address(payments), address(mockUSDFC), filCDN);
        bytes memory initData = abi.encodeWithSelector(
            FilecoinWarmStorageService.initialize.selector,
            uint64(2880), // maxProvingPeriod
            uint256(60) // challengeWindowSize
        );

        MyERC1967Proxy warmStorageProxy = new MyERC1967Proxy(address(warmStorageImpl), initData);
        warmStorageService = FilecoinWarmStorageService(address(warmStorageProxy));
    }

    function testConfigureProvingPeriod() public {
        // Test that we can call configureProvingPeriod to set new proving period parameters
        uint64 newMaxProvingPeriod = 120; // 2 hours
        uint256 newChallengeWindowSize = 30;

        // This should work since we're using reinitializer(2)
        warmStorageService.configureProvingPeriod(newMaxProvingPeriod, newChallengeWindowSize);

        // Verify the values were set correctly
        assertEq(warmStorageService.getMaxProvingPeriod(), newMaxProvingPeriod, "Max proving period should be updated");
        assertEq(
            warmStorageService.challengeWindow(), newChallengeWindowSize, "Challenge window size should be updated"
        );
        assertEq(
            warmStorageService.getMaxProvingPeriod(),
            newMaxProvingPeriod,
            "getMaxProvingPeriod should return updated value"
        );
        assertEq(
            warmStorageService.challengeWindow(), newChallengeWindowSize, "challengeWindow should return updated value"
        );
    }

    function testConfigureProvingPeriodWithInvalidParameters() public {
        // Test that configureChallengePeriod validates parameters correctly

        // Test zero max proving period
        vm.expectRevert(abi.encodeWithSelector(Errors.MaxProvingPeriodZero.selector));
        warmStorageService.configureProvingPeriod(0, 30);

        // Test zero challenge window size
        vm.expectRevert(abi.encodeWithSelector(Errors.InvalidChallengeWindowSize.selector, 120, 0));
        warmStorageService.configureProvingPeriod(120, 0);

        // Test challenge window size >= max proving period
        vm.expectRevert(abi.encodeWithSelector(Errors.InvalidChallengeWindowSize.selector, 120, 120));
        warmStorageService.configureProvingPeriod(120, 120);

        vm.expectRevert(abi.encodeWithSelector(Errors.InvalidChallengeWindowSize.selector, 120, 150));
        warmStorageService.configureProvingPeriod(120, 150);
    }

    function testMigrate() public {
        // Test migrate function for versioning
        // Note: This would typically be called during a proxy upgrade via upgradeToAndCall
        // We're testing the function directly here for simplicity

        // Start recording logs
        vm.recordLogs();

        // Simulate calling migrate during upgrade (called by proxy)
        vm.prank(address(warmStorageService));
        warmStorageService.migrate();

        // Get recorded logs
        Vm.Log[] memory logs = vm.getRecordedLogs();

        // Find the ContractUpgraded event (reinitializer also emits Initialized event)
        bytes32 expectedTopic = keccak256("ContractUpgraded(string,address)");
        bool foundEvent = false;

        for (uint256 i = 0; i < logs.length; i++) {
            if (logs[i].topics[0] == expectedTopic) {
                // Decode and verify the event data
                (string memory version, address implementation) = abi.decode(logs[i].data, (string, address));
                assertEq(version, "0.1.0", "Version should be 0.1.0");
                assertTrue(implementation != address(0), "Implementation address should not be zero");
                foundEvent = true;
                break;
            }
        }

        assertTrue(foundEvent, "Should emit ContractUpgraded event");
    }

    function testMigrateOnlyCallableDuringUpgrade() public {
        // Test that migrate can only be called by the contract itself
        vm.expectRevert(abi.encodeWithSelector(Errors.OnlySelf.selector, address(warmStorageService), address(this)));
        warmStorageService.migrate();
    }

    function testMigrateOnlyOnce() public {
        // Test that migrate can only be called once per reinitializer version
        vm.prank(address(warmStorageService));
        warmStorageService.migrate();

        // Second call should fail
        vm.expectRevert(abi.encodeWithSignature("InvalidInitialization()"));
        vm.prank(address(warmStorageService));
        warmStorageService.migrate();
    }

    // Event declaration for testing (must match the contract's event)
    event ContractUpgraded(string version, address implementation);
}<|MERGE_RESOLUTION|>--- conflicted
+++ resolved
@@ -1320,7 +1320,6 @@
         vm.prank(sp2);
         mockPDPVerifier.changeDataSetStorageProvider(testDataSetId, sp2, address(pdpServiceWithPayments), testExtraData);
 
-<<<<<<< HEAD
         // After changing the storage provider, check:
         FilecoinWarmStorageService.DataSetInfo memory info = pdpServiceWithPayments.getDataSet(testDataSetId);
         assertEq(info.payee, sp2, "Payee should be updated");
@@ -1330,11 +1329,6 @@
         // resolveBeneficiary returns current payee for legacy (since beneficiary follows payee)
         address resolved = pdpServiceWithPayments.resolveBeneficiary(testDataSetId);
         assertEq(resolved, sp2, "Resolved beneficiary follows current payee for legacy");
-=======
-        // Only the data set's payee is updated
-        FilecoinWarmStorageService.DataSetInfo memory dataSet = pdpServiceWithPayments.getDataSet(testDataSetId);
-        assertEq(dataSet.payee, sp2, "Payee should be updated to new storage provider");
->>>>>>> 87bd4eef
 
         // Registry state is unchanged
         assertEq(pdpServiceWithPayments.getProviderIdByAddress(sp1), sp1IdBefore, "sp1 provider ID unchanged");
@@ -1525,7 +1519,6 @@
         emit DataSetStorageProviderChanged(ps1, sp1, sp2);
         vm.prank(sp2);
         mockPDPVerifier.changeDataSetStorageProvider(ps1, sp2, address(pdpServiceWithPayments), testExtraData);
-<<<<<<< HEAD
         // If we have multiple datasets:
         FilecoinWarmStorageService.DataSetInfo memory info1 = pdpServiceWithPayments.getDataSet(ps1);
         FilecoinWarmStorageService.DataSetInfo memory info2 = pdpServiceWithPayments.getDataSet(ps2);
@@ -1540,13 +1533,6 @@
         address resolvedBeneficiary2 = pdpServiceWithPayments.resolveBeneficiary(ps2);
         assertEq(resolvedBeneficiary1, sp2, "ps1 resolved beneficiary should be current payee");
         assertEq(resolvedBeneficiary2, sp1, "ps2 resolved beneficiary should be current payee");
-=======
-        // ps1 payee updated, ps2 payee unchanged
-        FilecoinWarmStorageService.DataSetInfo memory dataSet1 = pdpServiceWithPayments.getDataSet(ps1);
-        FilecoinWarmStorageService.DataSetInfo memory dataSet2 = pdpServiceWithPayments.getDataSet(ps2);
-        assertEq(dataSet1.payee, sp2, "ps1 payee should be sp2");
-        assertEq(dataSet2.payee, sp1, "ps2 payee should remain sp1");
->>>>>>> 87bd4eef
         // Registry state unchanged
         assertTrue(pdpServiceWithPayments.getProviderIdByAddress(sp1) != 0, "sp1 remains approved");
         assertTrue(pdpServiceWithPayments.getProviderIdByAddress(sp2) != 0, "sp2 remains approved");
@@ -1573,7 +1559,6 @@
         emit DataSetStorageProviderChanged(testDataSetId, sp1, sp2);
         vm.prank(sp2);
         mockPDPVerifier.changeDataSetStorageProvider(testDataSetId, sp2, address(pdpServiceWithPayments), testExtraData);
-<<<<<<< HEAD
         // For legacy format: payee should be updated, beneficiary should follow payee
         FilecoinWarmStorageService.DataSetInfo memory info = pdpServiceWithPayments.getDataSet(testDataSetId);
         assertEq(info.payee, sp2, "Payee should be updated to new storage provider");
@@ -1583,10 +1568,6 @@
         // For legacy format: resolveBeneficiary returns current payee (since beneficiary follows payee)
         address resolvedBeneficiary = pdpServiceWithPayments.resolveBeneficiary(testDataSetId);
         assertEq(resolvedBeneficiary, sp2, "Resolved beneficiary should be current payee for legacy format");
-=======
-        FilecoinWarmStorageService.DataSetInfo memory dataSet = pdpServiceWithPayments.getDataSet(testDataSetId);
-        assertEq(dataSet.payee, sp2, "Payee should be updated to new storage provider");
->>>>>>> 87bd4eef
     }
 
     // ============= Data Set Payment Termination Tests =============
