// SPDX-License-Identifier: UNLICENSED
pragma solidity ^0.8.13;

import {Test, console, Vm} from "forge-std/Test.sol";
import {PDPListener, PDPVerifier} from "@pdp/PDPVerifier.sol";
import {PandoraService} from "../src/PandoraService.sol";
import {MyERC1967Proxy} from "@pdp/ERC1967Proxy.sol";
import {Cids} from "@pdp/Cids.sol";
import {Payments, IValidator} from "@fws-payments/Payments.sol";
import "@openzeppelin/contracts/token/ERC20/IERC20.sol";
import "@openzeppelin/contracts/token/ERC20/extensions/IERC20Metadata.sol";
import "@openzeppelin/contracts-upgradeable/access/OwnableUpgradeable.sol";

// Mock implementation of the USDFC token
contract MockERC20 is IERC20, IERC20Metadata {
    string private _name = "USD Filecoin";
    string private _symbol = "USDFC";
    uint8 private _decimals = 6;

    mapping(address => uint256) private _balances;
    mapping(address => mapping(address => uint256)) private _allowances;
    uint256 private _totalSupply;

    constructor() {
        _mint(msg.sender, 1000000 * 10 ** _decimals); // Mint 1 million tokens to deployer
    }

    function name() public view override returns (string memory) {
        return _name;
    }

    function symbol() public view override returns (string memory) {
        return _symbol;
    }

    function decimals() public view override returns (uint8) {
        return _decimals;
    }

    function totalSupply() public view override returns (uint256) {
        return _totalSupply;
    }

    function balanceOf(address account) public view override returns (uint256) {
        return _balances[account];
    }

    function transfer(address recipient, uint256 amount) public override returns (bool) {
        _transfer(msg.sender, recipient, amount);
        return true;
    }

    function allowance(address owner, address spender) public view override returns (uint256) {
        return _allowances[owner][spender];
    }

    function approve(address spender, uint256 amount) public override returns (bool) {
        _approve(msg.sender, spender, amount);
        return true;
    }

    function transferFrom(address sender, address recipient, uint256 amount) public override returns (bool) {
        _transfer(sender, recipient, amount);

        uint256 currentAllowance = _allowances[sender][msg.sender];
        require(currentAllowance >= amount, "ERC20: transfer amount exceeds allowance");
        _approve(sender, msg.sender, currentAllowance - amount);

        return true;
    }

    function _transfer(address sender, address recipient, uint256 amount) internal {
        require(sender != address(0), "ERC20: transfer from the zero address");
        require(recipient != address(0), "ERC20: transfer to the zero address");

        uint256 senderBalance = _balances[sender];
        require(senderBalance >= amount, "ERC20: transfer amount exceeds balance");
        _balances[sender] = senderBalance - amount;
        _balances[recipient] += amount;

        emit Transfer(sender, recipient, amount);
    }

    function _mint(address account, uint256 amount) internal {
        require(account != address(0), "ERC20: mint to the zero address");

        _totalSupply += amount;
        _balances[account] += amount;
        emit Transfer(address(0), account, amount);
    }

    function _approve(address owner, address spender, uint256 amount) internal {
        require(owner != address(0), "ERC20: approve from the zero address");
        require(spender != address(0), "ERC20: approve to the zero address");

        _allowances[owner][spender] = amount;
        emit Approval(owner, spender, amount);
    }
}

// MockPDPVerifier is used to simulate the PDPVerifier for our tests
contract MockPDPVerifier {
    uint256 public nextDataSetId = 1;
    
    // Track data set storage providers for testing
    mapping(uint256 => address) public dataSetStorageProviders;

    event DataSetCreated(uint256 indexed setId, address indexed owner);
    event DataSetStorageProviderChanged(uint256 indexed setId, address indexed oldStorageProvider, address indexed newStorageProvider);

    // Basic implementation to create data sets and call the listener
    function createDataSet(address listenerAddr, bytes calldata extraData) public payable returns (uint256) {
        uint256 setId = nextDataSetId++;

        // Call the listener if specified
        if (listenerAddr != address(0)) {
            PDPListener(listenerAddr).dataSetCreated(setId, msg.sender, extraData);
        }

        // Track storage provider
        dataSetStorageProviders[setId] = msg.sender;

        emit DataSetCreated(setId, msg.sender);
        return setId;
    }

    /**
     * @notice Simulates storage provider change for testing purposes
     * @dev This function mimics the PDPVerifier's claimDataSetOwnership functionality
     * @param dataSetId The ID of the data set
     * @param newStorageProvider The new storage provider address
     * @param listenerAddr The listener contract address
     * @param extraData Additional data to pass to the listener
     */
    function changeDataSetStorageProvider(
        uint256 dataSetId,
        address newStorageProvider,
        address listenerAddr,
        bytes calldata extraData
    ) external {
        require(dataSetStorageProviders[dataSetId] != address(0), "Data set does not exist");
        require(newStorageProvider != address(0), "New storage provider cannot be zero address");
        
        address oldStorageProvider = dataSetStorageProviders[dataSetId];
        require(oldStorageProvider != newStorageProvider, "New storage provider must be different from current storage provider");
        
        // Update storage provider
        dataSetStorageProviders[dataSetId] = newStorageProvider;
        
        // Call the listener's storageProviderChanged function
        if (listenerAddr != address(0)) {
            PDPListener(listenerAddr).storageProviderChanged(dataSetId, oldStorageProvider, newStorageProvider, extraData);
        }
        
        emit DataSetStorageProviderChanged(dataSetId, oldStorageProvider, newStorageProvider);
    }

    /**
     * @notice Get the current storage provider of a data set
     * @param dataSetId The ID of the data set
     * @return The current storage provider address
     */
    function getDataSetStorageProvider(uint256 dataSetId) external view returns (address) {
        return dataSetStorageProviders[dataSetId];
    }
}

contract PandoraServiceTest is Test {
    // Testing Constants
    bytes constant FAKE_SIGNATURE = abi.encodePacked(
        bytes32(0xc0ffee7890abcdef1234567890abcdef1234567890abcdef1234567890abcdef), // r
        bytes32(0x9999997890abcdef1234567890abcdef1234567890abcdef1234567890abcdef), // s
        uint8(27) // v
    );

    // Contracts
    PandoraService public pdpServiceWithPayments;
    MockPDPVerifier public mockPDPVerifier;
    Payments public payments;
    MockERC20 public mockUSDFC;

    // Test accounts
    address public deployer;
    address public client;
    address public storageProvider;
    address public filCDN;
    
    // Additional test accounts for registry tests
    address public sp1;
    address public sp2;
    address public sp3;

    // Test parameters
    uint256 public initialOperatorCommissionBps = 500; // 5%
    uint256 public dataSetId;
    bytes public extraData;
    
    // Test URLs and peer IDs for registry
    string public validServiceUrl = "https://sp1.example.com";
    string public validServiceUrl2 = "http://sp2.example.com:8080";
    bytes public validPeerId = hex"122019e5f1b0e1e7c1c1b1a1b1c1d1e1f1010203040506070809";
    bytes public validPeerId2 = hex"122019e5f1b0e1e7c1c1b1a1b1c1d1e1f1010203040506070810";

    // Events from Payments contract to verify
    event RailCreated(
        uint256 indexed railId,
        address indexed payer,
        address indexed payee,
        address token,
        address operator,
        address validator,
        address serviceFeeRecipient,
        uint256 commissionRateBps
    );
    
    // Registry events to verify
    event ProviderRegistered(address indexed provider, string serviceURL, bytes peerId);
    event ProviderApproved(address indexed provider, uint256 indexed providerId);
    event ProviderRejected(address indexed provider);
    event ProviderRemoved(address indexed provider, uint256 indexed providerId);
    
    // Storage provider change event to verify
    event DataSetStorageProviderChanged(uint256 indexed dataSetId, address indexed oldStorageProvider, address indexed newStorageProvider);

    function setUp() public {
        // Setup test accounts
        deployer = address(this);
        client = address(0xf1);
        storageProvider = address(0xf2);
        filCDN = address(0xf3);
        
        // Additional accounts for registry tests
        sp1 = address(0xf3);
        sp2 = address(0xf4);
        sp3 = address(0xf5);

        // Fund test accounts
        vm.deal(deployer, 100 ether);
        vm.deal(client, 100 ether);
        vm.deal(storageProvider, 100 ether);
        vm.deal(sp1, 100 ether);
        vm.deal(sp2, 100 ether);
        vm.deal(sp3, 100 ether);

        // Deploy mock contracts
        mockUSDFC = new MockERC20();
        mockPDPVerifier = new MockPDPVerifier();

        // Deploy actual Payments contract
        Payments paymentsImpl = new Payments();
        bytes memory paymentsInitData = abi.encodeWithSelector(Payments.initialize.selector);
        MyERC1967Proxy paymentsProxy = new MyERC1967Proxy(address(paymentsImpl), paymentsInitData);
        payments = Payments(address(paymentsProxy));

        // Transfer tokens to client for payment
        mockUSDFC.transfer(client, 10000 * 10 ** mockUSDFC.decimals());

        // Deploy PandoraService with proxy
        PandoraService pdpServiceImpl = new PandoraService();
        bytes memory initializeData = abi.encodeWithSelector(
            PandoraService.initialize.selector,
            address(mockPDPVerifier),
            address(payments),
            address(mockUSDFC),
            filCDN,
            initialOperatorCommissionBps,
            uint64(2880), // maxProvingPeriod
            uint256(60)   // challengeWindowSize
        );

        MyERC1967Proxy pdpServiceProxy = new MyERC1967Proxy(address(pdpServiceImpl), initializeData);
        pdpServiceWithPayments = PandoraService(address(pdpServiceProxy));
    }

    function makeSignaturePass(address signer) public {
        vm.mockCall(
            address(0x01), // ecrecover precompile address
            bytes(hex""),  // wildcard matching of all inputs requires precisely no bytes
            abi.encode(signer)
        );
    }

    function testInitialState() public view {
        assertEq(
            pdpServiceWithPayments.pdpVerifierAddress(),
            address(mockPDPVerifier),
            "PDP verifier address should be set correctly"
        );
        assertEq(
            pdpServiceWithPayments.paymentsContractAddress(),
            address(payments),
            "Payments contract address should be set correctly"
        );
        assertEq(
            pdpServiceWithPayments.usdfcTokenAddress(),
            address(mockUSDFC),
            "USDFC token address should be set correctly"
        );
        assertEq(
            pdpServiceWithPayments.filCDNAddress(),
            filCDN,
            "FilCDN address should be set correctly"
        );
        assertEq(
            pdpServiceWithPayments.operatorCommissionBps(),
            initialOperatorCommissionBps,
            "Operator commission should be set correctly"
        );
        assertEq(
            pdpServiceWithPayments.basicServiceCommissionBps(),
            0, // 0%
            "Basic service commission should be set correctly"
        );
        assertEq(
            pdpServiceWithPayments.cdnServiceCommissionBps(),
            0, // 0%
            "CDN service commission should be set correctly"
        );
        assertEq(
            pdpServiceWithPayments.getMaxProvingPeriod(),
            2880,
            "Max proving period should be set correctly"
        );
        assertEq(
            pdpServiceWithPayments.challengeWindow(),
            60,
            "Challenge window size should be set correctly"
        );
        assertEq(
            pdpServiceWithPayments.maxProvingPeriod(),
            2880,
            "Max proving period storage variable should be set correctly"
        );
        assertEq(
            pdpServiceWithPayments.challengeWindowSize(),
            60,
            "Challenge window size storage variable should be set correctly"
        );
        assertEq(pdpServiceWithPayments.tokenDecimals(), mockUSDFC.decimals(), "Token decimals should be correct");

        // Check fee constants are correctly calculated based on token decimals
        uint256 expectedDataSetCreationFee = (1 * 10 ** mockUSDFC.decimals()) / 10; // 0.1 USDFC
        assertEq(
            pdpServiceWithPayments.DATA_SET_CREATION_FEE(),
            expectedDataSetCreationFee,
            "Data set creation fee should be set correctly"
        );
    }

    function testCreateDataSetCreatesRailAndChargesFee() public {
        // First approve the storage provider
        vm.prank(storageProvider);
        pdpServiceWithPayments.registerServiceProvider("https://sp.example.com/pdp", "https://sp.example.com/retrieve");
        pdpServiceWithPayments.approveServiceProvider(storageProvider);
        
        // Prepare ExtraData
        PandoraService.DataSetCreateData memory createData =
            PandoraService.DataSetCreateData({metadata: "Test Data Set", payer: client, signature: FAKE_SIGNATURE, withCDN: true});

        // Encode the extra data
        extraData = abi.encode(createData.metadata, createData.payer, createData.withCDN, createData.signature);

        // Client needs to approve the PDP Service to create a payment rail
        vm.startPrank(client);
        // Set operator approval for the PDP service in the Payments contract
        payments.setOperatorApproval(
            address(mockUSDFC),
            address(pdpServiceWithPayments),
            true, // approved
            1000e6, // rate allowance (1000 USDFC)
            1000e6, // lockup allowance (1000 USDFC)
            365 days // max lockup period
        );

        // Client deposits funds to the Payments contract for the one-time fee
        uint256 depositAmount = 10 * pdpServiceWithPayments.DATA_SET_CREATION_FEE(); // 10x the required fee
        mockUSDFC.approve(address(payments), depositAmount);
        payments.deposit(address(mockUSDFC), client, depositAmount);
        vm.stopPrank();

        // Get account balances before creating data set
        (uint256 clientFundsBefore,) = getAccountInfo(address(mockUSDFC), client);
        (uint256 spFundsBefore,) = getAccountInfo(address(mockUSDFC), storageProvider);

        // Expect RailCreated event when creating the data set
        vm.expectEmit(true, true, true, true);
<<<<<<< HEAD
        emit PandoraService.ProofSetRailsCreated(1, 1, 2, 3, client, storageProvider, true);
=======
        emit PandoraService.DataSetRailCreated(1, 1, client, storageProvider, true);
>>>>>>> e24ce373

        // Create a data set as the storage provider
        makeSignaturePass(client);
        vm.startPrank(storageProvider);
        uint256 newDataSetId = mockPDPVerifier.createDataSet(address(pdpServiceWithPayments), extraData);
        vm.stopPrank();

<<<<<<< HEAD
        // Get payment rails
        uint256 pdpRailId = pdpServiceWithPayments.getProofSetPdpRailId(newProofSetId);
        uint256 cacheMissRailId = pdpServiceWithPayments.getProofSetCacheMissRailId(newProofSetId);
        uint256 cdnRailId = pdpServiceWithPayments.getProofSetCDNRailId(newProofSetId);
=======
        // Get the rail ID from the PDP service
        uint256 railId = pdpServiceWithPayments.getDataSetRailId(newDataSetId);
>>>>>>> e24ce373

        // Verify valid rail IDs were created
        assertTrue(pdpRailId > 0, "PDP Rail ID should be non-zero");
        assertTrue(cacheMissRailId > 0, "Cache Miss Rail ID should be non-zero");
        assertTrue(cdnRailId > 0, "CDN Rail ID should be non-zero");

        // Verify data set info was stored correctly
        (address payer, address payee) = pdpServiceWithPayments.getDataSetParties(newDataSetId);
        assertEq(payer, client, "Payer should be set to client");
        assertEq(payee, storageProvider, "Payee should be set to storage provider");

        // Verify metadata was stored correctly
        string memory metadata = pdpServiceWithPayments.getDataSetMetadata(newDataSetId);
        assertEq(metadata, "Test Data Set", "Metadata should be stored correctly");

<<<<<<< HEAD
        // Verify proof set info
        PandoraService.ProofSetInfo memory proofSetInfo = pdpServiceWithPayments.getProofSet(newProofSetId);
        assertEq(proofSetInfo.pdpRailId, pdpRailId, "PDP rail ID should match");
        assertNotEq(proofSetInfo.cacheMissRailId, 0, "Cache miss rail ID should be set");
        assertNotEq(proofSetInfo.cdnRailId, 0, "CDN rail ID should be set");
        assertEq(proofSetInfo.payer, client, "Payer should match");
        assertEq(proofSetInfo.payee, storageProvider, "Payee should match");
        assertEq(proofSetInfo.withCDN, true, "withCDN should be true");
=======
        // Verify data set info
        PandoraService.DataSetInfo memory dataSetInfo = pdpServiceWithPayments.getDataSet(newDataSetId);
        assertEq(dataSetInfo.railId, railId, "Rail ID should match");
        assertEq(dataSetInfo.payer, client, "Payer should match");
        assertEq(dataSetInfo.payee, storageProvider, "Payee should match");
        assertEq(dataSetInfo.withCDN, true, "withCDN should be true");
>>>>>>> e24ce373

        // Verify withCDN was stored correctly
        bool withCDN = pdpServiceWithPayments.getDataSetWithCDN(newDataSetId);
        assertTrue(withCDN, "withCDN should be true");

<<<<<<< HEAD
        // Verify the rails in the actual Payments contract
        Payments.RailView memory pdpRail = payments.getRail(pdpRailId);
        assertEq(pdpRail.token, address(mockUSDFC), "Token should be USDFC");
        assertEq(pdpRail.from, client, "From address should be client");
        assertEq(pdpRail.to, storageProvider, "To address should be storage provider");
        assertEq(pdpRail.operator, address(pdpServiceWithPayments), "Operator should be the PDP service");
        assertEq(pdpRail.arbiter, address(pdpServiceWithPayments), "Arbiter should be the PDP service");
        assertEq(pdpRail.commissionRateBps, 0, "No commission");
        assertEq(pdpRail.lockupFixed, 0, "Lockup fixed should be 0 after one-time payment");
        assertEq(pdpRail.paymentRate, 0, "Initial payment rate should be 0");

        Payments.RailView memory cacheMissRail = payments.getRail(cacheMissRailId);
        assertEq(cacheMissRail.token, address(mockUSDFC), "Token should be USDFC");
        assertEq(cacheMissRail.from, client, "From address should be client");
        assertEq(cacheMissRail.to, storageProvider, "To address should be storage provider");
        assertEq(cacheMissRail.operator, address(pdpServiceWithPayments), "Operator should be the PDP service");
        assertEq(cacheMissRail.arbiter, address(pdpServiceWithPayments), "Arbiter should be the PDP service");
        assertEq(cacheMissRail.commissionRateBps, 0, "No commission");
        assertEq(cacheMissRail.lockupFixed, 0, "Lockup fixed should be 0 after one-time payment");
        assertEq(cacheMissRail.paymentRate, 0, "Initial payment rate should be 0");

        Payments.RailView memory cdnRail = payments.getRail(cdnRailId);
        assertEq(cdnRail.token, address(mockUSDFC), "Token should be USDFC");
        assertEq(cdnRail.from, client, "From address should be client");
        assertEq(cdnRail.to, filCDN, "To address should be FilCDN");
        assertEq(cdnRail.operator, address(pdpServiceWithPayments), "Operator should be the PDP service");
        assertEq(cdnRail.arbiter, address(pdpServiceWithPayments), "Arbiter should be the PDP service");
        assertEq(cdnRail.commissionRateBps, 0, "No commission");
        assertEq(cdnRail.lockupFixed, 0, "Lockup fixed should be 0 after one-time payment");
        assertEq(cdnRail.paymentRate, 0, "Initial payment rate should be 0");
=======
        // Verify the rail in the actual Payments contract
        Payments.RailView memory rail = payments.getRail(railId);

        assertEq(rail.token, address(mockUSDFC), "Token should be USDFC");
        assertEq(rail.from, client, "From address should be client");
        assertEq(rail.to, storageProvider, "To address should be storage provider");
        assertEq(rail.operator, address(pdpServiceWithPayments), "Operator should be the PDP service");
        assertEq(rail.validator, address(pdpServiceWithPayments), "Validator should be the PDP service");
        assertEq(rail.commissionRateBps, 4000, "Commission rate should match the CDN service rate (40%)");

        // Verify lockupFixed is 0 since the one-time payment was made
        assertEq(rail.lockupFixed, 0, "Lockup fixed should be 0 after one-time payment");

        // Verify initial payment rate is 0 (will be updated when roots are added)
        assertEq(rail.paymentRate, 0, "Initial payment rate should be 0");
>>>>>>> e24ce373

        // Get account balances after creating data set
        (uint256 clientFundsAfter,) = getAccountInfo(address(mockUSDFC), client);
        (uint256 spFundsAfter,) = getAccountInfo(address(mockUSDFC), storageProvider);

        // Calculate expected client balance
        uint256 expectedClientFundsAfter = clientFundsBefore - pdpServiceWithPayments.DATA_SET_CREATION_FEE();

        // Verify balances changed correctly (one-time fee transferred)
        assertEq(
            clientFundsAfter, expectedClientFundsAfter, "Client funds should decrease by the data set creation fee"
        );
        assertTrue(spFundsAfter > spFundsBefore, "Storage provider funds should increase");
    }

    function testCreateDataSetNoCDN() public {
        // First approve the storage provider
        vm.prank(storageProvider);
        pdpServiceWithPayments.registerServiceProvider("https://sp.example.com/pdp", "https://sp.example.com/retrieve");
        pdpServiceWithPayments.approveServiceProvider(storageProvider);
        
        // Prepare ExtraData
        PandoraService.DataSetCreateData memory createData =
            PandoraService.DataSetCreateData({metadata: "Test Data Set", payer: client, signature: FAKE_SIGNATURE, withCDN: false});

        // Encode the extra data
        extraData = abi.encode(createData.metadata, createData.payer, createData.withCDN, createData.signature);

        // Client needs to approve the PDP Service to create a payment rail
        vm.startPrank(client);
        // Set operator approval for the PDP service in the Payments contract
        payments.setOperatorApproval(
            address(mockUSDFC),
            address(pdpServiceWithPayments),
            true, // approved
            1000e6, // rate allowance (1000 USDFC)
            1000e6, // lockup allowance (1000 USDFC)
            365 days // max lockup period
        );

        // Client deposits funds to the Payments contract for the one-time fee
        uint256 depositAmount = 10 * pdpServiceWithPayments.DATA_SET_CREATION_FEE(); // 10x the required fee
        mockUSDFC.approve(address(payments), depositAmount);
        payments.deposit(address(mockUSDFC), client, depositAmount);
        vm.stopPrank();

        // Expect RailCreated event when creating the data set
        vm.expectEmit(true, true, true, true);
<<<<<<< HEAD
        emit PandoraService.ProofSetRailsCreated(1, 1, 0, 0, client, storageProvider, false);
=======
        emit PandoraService.DataSetRailCreated(1, 1, client, storageProvider, false);
>>>>>>> e24ce373

        // Create a data set as the storage provider
        makeSignaturePass(client);
        vm.startPrank(storageProvider);
        uint256 newDataSetId = mockPDPVerifier.createDataSet(address(pdpServiceWithPayments), extraData);
        vm.stopPrank();

        // Verify withCDN was stored correctly
        bool withCDN = pdpServiceWithPayments.getDataSetWithCDN(newDataSetId);
        assertFalse(withCDN, "withCDN should be false");
        
        // Verify the commission rate was set correctly for basic service (no CDN)
<<<<<<< HEAD
        uint256 pdpRailId = pdpServiceWithPayments.getProofSetPdpRailId(newProofSetId);
        Payments.RailView memory pdpRail = payments.getRail(pdpRailId);
        assertEq(pdpRail.commissionRateBps, 0, "Commission rate should be 0% for basic service (no CDN)");

        uint256 cacheMissRailId = pdpServiceWithPayments.getProofSetCacheMissRailId(newProofSetId);
        assertEq(cacheMissRailId, 0, "Cache miss rail ID should be 0 for basic service (no CDN)");

        uint256 cdnRailId = pdpServiceWithPayments.getProofSetCDNRailId(newProofSetId);
        assertEq(cdnRailId, 0, "CDN rail ID should be 0 for basic service (no CDN)");
=======
        uint256 railId = pdpServiceWithPayments.getDataSetRailId(newDataSetId);
        Payments.RailView memory rail = payments.getRail(railId);
        assertEq(rail.commissionRateBps, 0, "Commission rate should be 0% for basic service (no CDN)");
>>>>>>> e24ce373
    }

    // Helper function to get account info from the Payments contract
    function getAccountInfo(address token, address owner)
        internal
        view
        returns (uint256 funds, uint256 lockupCurrent)
    {
        (funds, lockupCurrent,,) = payments.accounts(token, owner);
        return (funds, lockupCurrent);
    }

    // Constants for calculations
    uint256 constant COMMISSION_MAX_BPS = 10000;

    function testGlobalParameters() public view {
        // These parameters should be the same as in SimplePDPService
        assertEq(pdpServiceWithPayments.getMaxProvingPeriod(), 2880, "Max proving period should be 2880 epochs");
        assertEq(pdpServiceWithPayments.challengeWindow(), 60, "Challenge window should be 60 epochs");
        assertEq(pdpServiceWithPayments.getChallengesPerProof(), 5, "Challenges per proof should be 5");
    }
    
    // ===== Storage Provider Registry Tests =====

    function testRegisterServiceProvider() public {
        vm.startPrank(sp1);
        
        vm.expectEmit(true, false, false, true);
        emit ProviderRegistered(sp1, validServiceUrl, validPeerId);
        
        pdpServiceWithPayments.registerServiceProvider(validServiceUrl, validPeerId);
        
        vm.stopPrank();
        
        // Verify pending registration
        PandoraService.PendingProviderInfo memory pending = pdpServiceWithPayments.getPendingProvider(sp1);
        assertEq(pending.serviceURL, validServiceUrl, "Provider service URL should match");
        assertEq(pending.peerId, validPeerId, "Peer ID should match");
        assertEq(pending.registeredAt, block.number, "Registration epoch should match");
    }

    function testCannotRegisterTwiceWhilePending() public {
        vm.startPrank(sp1);
        
        // First registration
        pdpServiceWithPayments.registerServiceProvider(validServiceUrl, validPeerId);
        
        // Try to register again
        vm.expectRevert("Registration already pending");
        pdpServiceWithPayments.registerServiceProvider(validServiceUrl2, validPeerId2);
        
        vm.stopPrank();
    }

    function testCannotRegisterIfAlreadyApproved() public {
        // Register and approve SP1
        vm.prank(sp1);
        pdpServiceWithPayments.registerServiceProvider(validServiceUrl, validPeerId);
        
        pdpServiceWithPayments.approveServiceProvider(sp1);
        
        // Try to register again
        vm.prank(sp1);
        vm.expectRevert("Provider already approved");
        pdpServiceWithPayments.registerServiceProvider(validServiceUrl2, validPeerId2);
    }

    function testApproveServiceProvider() public {
        // SP registers
        vm.prank(sp1);
        pdpServiceWithPayments.registerServiceProvider(validServiceUrl, validPeerId);
        
        // Get the registration block from pending info
        PandoraService.PendingProviderInfo memory pendingInfo = pdpServiceWithPayments.getPendingProvider(sp1);
        uint256 registrationBlock = pendingInfo.registeredAt;
        
        vm.roll(block.number + 10); // Advance blocks
        uint256 approvalBlock = block.number;
        
        // Owner approves
        vm.expectEmit(true, true, false, false);
        emit ProviderApproved(sp1, 1);
        
        pdpServiceWithPayments.approveServiceProvider(sp1);
        
        // Verify approval
        assertTrue(pdpServiceWithPayments.isProviderApproved(sp1), "SP should be approved");
        assertEq(pdpServiceWithPayments.getProviderIdByAddress(sp1), 1, "SP should have ID 1");
        
        // Verify SP info
        PandoraService.ApprovedProviderInfo memory info = pdpServiceWithPayments.getApprovedProvider(1);
        assertEq(info.storageProvider, sp1, "Storage provider should match");
        assertEq(info.serviceURL, validServiceUrl, "Provider service URL should match");
        assertEq(info.peerId, validPeerId, "Peer ID should match");
        assertEq(info.registeredAt, registrationBlock, "Registration epoch should match");
        assertEq(info.approvedAt, approvalBlock, "Approval epoch should match");
        
        // Verify pending registration cleared
        PandoraService.PendingProviderInfo memory pending = pdpServiceWithPayments.getPendingProvider(sp1);
        assertEq(pending.registeredAt, 0, "Pending registration should be cleared");
    }

    function testApproveMultipleProviders() public {
        // Multiple SPs register
        vm.prank(sp1);
        pdpServiceWithPayments.registerServiceProvider(validServiceUrl, validPeerId);
        
        vm.prank(sp2);
        pdpServiceWithPayments.registerServiceProvider(validServiceUrl2, validPeerId2);
        
        // Approve both
        pdpServiceWithPayments.approveServiceProvider(sp1);
        pdpServiceWithPayments.approveServiceProvider(sp2);
        
        // Verify IDs assigned sequentially
        assertEq(pdpServiceWithPayments.getProviderIdByAddress(sp1), 1, "SP1 should have ID 1");
        assertEq(pdpServiceWithPayments.getProviderIdByAddress(sp2), 2, "SP2 should have ID 2");
        assertEq(pdpServiceWithPayments.nextServiceProviderId(), 3, "Next ID should be 3");
    }

    function testOnlyOwnerCanApprove() public {
        vm.prank(sp1);
        pdpServiceWithPayments.registerServiceProvider(validServiceUrl, validPeerId);
        
        vm.prank(sp2);
        vm.expectRevert(abi.encodeWithSelector(OwnableUpgradeable.OwnableUnauthorizedAccount.selector, sp2));
        pdpServiceWithPayments.approveServiceProvider(sp1);
    }

    function testCannotApproveNonExistentRegistration() public {
        vm.expectRevert("No pending registration found");
        pdpServiceWithPayments.approveServiceProvider(sp1);
    }

    function testCannotApproveAlreadyApprovedProvider() public {
        // Register and approve
        vm.prank(sp1);
        pdpServiceWithPayments.registerServiceProvider(validServiceUrl, validPeerId);
        pdpServiceWithPayments.approveServiceProvider(sp1);
        
        // Try to approve again (would need to re-register first, but we test the check)
        vm.expectRevert("Provider already approved");
        pdpServiceWithPayments.approveServiceProvider(sp1);
    }

    function testRejectServiceProvider() public {
        // SP registers
        vm.prank(sp1);
        pdpServiceWithPayments.registerServiceProvider(validServiceUrl, validPeerId);
        
        // Owner rejects
        vm.expectEmit(true, false, false, false);
        emit ProviderRejected(sp1);
        
        pdpServiceWithPayments.rejectServiceProvider(sp1);
        
        // Verify not approved
        assertFalse(pdpServiceWithPayments.isProviderApproved(sp1), "SP should not be approved");
        assertEq(pdpServiceWithPayments.getProviderIdByAddress(sp1), 0, "SP should have no ID");
        
        // Verify pending registration cleared
        PandoraService.PendingProviderInfo memory pending = pdpServiceWithPayments.getPendingProvider(sp1);
        assertEq(pending.registeredAt, 0, "Pending registration should be cleared");
    }

    function testCanReregisterAfterRejection() public {
        // Register and reject
        vm.prank(sp1);
        pdpServiceWithPayments.registerServiceProvider(validServiceUrl, validPeerId);
        pdpServiceWithPayments.rejectServiceProvider(sp1);
        
        // Register again with different URLs
        vm.prank(sp1);
        pdpServiceWithPayments.registerServiceProvider(validServiceUrl2, validPeerId2);
        
        // Verify new registration
        PandoraService.PendingProviderInfo memory pending = pdpServiceWithPayments.getPendingProvider(sp1);
        assertTrue(pending.registeredAt > 0, "New pending registration should exist");
        assertEq(pending.serviceURL, validServiceUrl2, "New provider service URL should match");
    }

    function testOnlyOwnerCanReject() public {
        vm.prank(sp1);
        pdpServiceWithPayments.registerServiceProvider(validServiceUrl, validPeerId);
        
        vm.prank(sp2);
        vm.expectRevert(abi.encodeWithSelector(OwnableUpgradeable.OwnableUnauthorizedAccount.selector, sp2));
        pdpServiceWithPayments.rejectServiceProvider(sp1);
    }

    function testCannotRejectNonExistentRegistration() public {
        vm.expectRevert("No pending registration found");
        pdpServiceWithPayments.rejectServiceProvider(sp1);
    }
    
    // ===== Removal Tests =====
    
    function testRemoveServiceProvider() public {
        // Register and approve SP
        vm.prank(sp1);
        pdpServiceWithPayments.registerServiceProvider(validServiceUrl, validPeerId);
        pdpServiceWithPayments.approveServiceProvider(sp1);
        
        // Verify SP is approved
        assertTrue(pdpServiceWithPayments.isProviderApproved(sp1), "SP should be approved");
        assertEq(pdpServiceWithPayments.getProviderIdByAddress(sp1), 1, "SP should have ID 1");
        
        // Owner removes the provider
        vm.expectEmit(true, true, false, false);
        emit ProviderRemoved(sp1, 1);
        
        pdpServiceWithPayments.removeServiceProvider(1);
        
        // Verify SP is no longer approved
        assertFalse(pdpServiceWithPayments.isProviderApproved(sp1), "SP should not be approved");
        assertEq(pdpServiceWithPayments.getProviderIdByAddress(sp1), 0, "SP should have no ID");
    }
    
    function testOnlyOwnerCanRemove() public {
        // Register and approve SP
        vm.prank(sp1);
        pdpServiceWithPayments.registerServiceProvider(validServiceUrl, validPeerId);
        pdpServiceWithPayments.approveServiceProvider(sp1);
        
        // Try to remove as non-owner
        vm.prank(sp2);
        vm.expectRevert(abi.encodeWithSelector(OwnableUpgradeable.OwnableUnauthorizedAccount.selector, sp2));
        pdpServiceWithPayments.removeServiceProvider(1);
    }
    
    function testRemovedProviderCannotCreateDataSet() public {
        // Register and approve SP
        vm.prank(sp1);
        pdpServiceWithPayments.registerServiceProvider(validServiceUrl, validPeerId);
        pdpServiceWithPayments.approveServiceProvider(sp1);
        
        // Remove the provider
        pdpServiceWithPayments.removeServiceProvider(1);
        
        // Prepare extra data
        PandoraService.DataSetCreateData memory createData =
            PandoraService.DataSetCreateData({
                metadata: "Test Data Set",
                payer: client,
                signature: FAKE_SIGNATURE,
                withCDN: false
            });
        
        bytes memory encodedData = abi.encode(createData.metadata, createData.payer, createData.withCDN, createData.signature);
        
        // Setup client payment approval
        vm.startPrank(client);
        payments.setOperatorApproval(
            address(mockUSDFC),
            address(pdpServiceWithPayments),
            true,
            1000e6,
            1000e6,
            365 days
        );
        mockUSDFC.approve(address(payments), 10e6);
        payments.deposit(address(mockUSDFC), client, 10e6);
        vm.stopPrank();
        
        // Try to create data set as removed SP
        makeSignaturePass(client);
        vm.prank(sp1);
        vm.expectRevert();
        mockPDPVerifier.createDataSet(address(pdpServiceWithPayments), encodedData);
    }
    
    function testCanReregisterAfterRemoval() public {
        // Register and approve SP
        vm.prank(sp1);
        pdpServiceWithPayments.registerServiceProvider(validServiceUrl, validPeerId);
        pdpServiceWithPayments.approveServiceProvider(sp1);
        
        // Remove the provider
        pdpServiceWithPayments.removeServiceProvider(1);
        
        // Should be able to register again
        vm.prank(sp1);
        pdpServiceWithPayments.registerServiceProvider(validServiceUrl2, validPeerId2);
        
        // Verify new registration
        PandoraService.PendingProviderInfo memory pending = pdpServiceWithPayments.getPendingProvider(sp1);
        assertTrue(pending.registeredAt > 0, "New pending registration should exist");
        assertEq(pending.serviceURL, validServiceUrl2, "New provider service URL should match");
    }

    function testNonWhitelistedProviderCannotCreateDataSet() public {
        // Prepare extra data
        PandoraService.DataSetCreateData memory createData =
            PandoraService.DataSetCreateData({
                metadata: "Test Data Set",
                payer: client,
                signature: FAKE_SIGNATURE,
                withCDN: false
            });
        
        bytes memory encodedData = abi.encode(createData.metadata, createData.payer, createData.withCDN, createData.signature);
        
        // Setup client payment approval
        vm.startPrank(client);
        payments.setOperatorApproval(
            address(mockUSDFC),
            address(pdpServiceWithPayments),
            true,
            1000e6,
            1000e6,
            365 days
        );
        mockUSDFC.approve(address(payments), 10e6);
        payments.deposit(address(mockUSDFC), client, 10e6);
        vm.stopPrank();
        
        // Try to create data set as non-approved SP
        makeSignaturePass(client);
        vm.prank(sp1);
        vm.expectRevert();
        mockPDPVerifier.createDataSet(address(pdpServiceWithPayments), encodedData);
    }

    function testWhitelistedProviderCanCreateDataSet() public {
        // Register and approve SP
        vm.prank(sp1);
        pdpServiceWithPayments.registerServiceProvider(validServiceUrl, validPeerId);
        pdpServiceWithPayments.approveServiceProvider(sp1);
        
        // Prepare extra data
        PandoraService.DataSetCreateData memory createData =
            PandoraService.DataSetCreateData({
                metadata: "Test Data Set",
                payer: client,
                signature: FAKE_SIGNATURE,
                withCDN: false
            });
        
        bytes memory encodedData = abi.encode(createData.metadata, createData.payer, createData.withCDN, createData.signature);
        
        // Setup client payment approval
        vm.startPrank(client);
        payments.setOperatorApproval(
            address(mockUSDFC),
            address(pdpServiceWithPayments),
            true,
            1000e6,
            1000e6,
            365 days
        );
        mockUSDFC.approve(address(payments), 10e6);
        payments.deposit(address(mockUSDFC), client, 10e6);
        vm.stopPrank();
        
        // Create data set as approved SP
        makeSignaturePass(client);
        vm.prank(sp1);
        uint256 newDataSetId = mockPDPVerifier.createDataSet(address(pdpServiceWithPayments), encodedData);
        
        // Verify data set was created
        assertTrue(newDataSetId > 0, "Data set should be created");
    }

    function testGetApprovedProvider() public {
        // Register and approve
        vm.prank(sp1);
        pdpServiceWithPayments.registerServiceProvider(validServiceUrl, validPeerId);
        pdpServiceWithPayments.approveServiceProvider(sp1);
        
        // Get provider info
        PandoraService.ApprovedProviderInfo memory info = pdpServiceWithPayments.getApprovedProvider(1);
        assertEq(info.storageProvider, sp1, "Storage provider should match");
        assertEq(info.serviceURL, validServiceUrl, "Provider service URL should match");
    }

    function testGetApprovedProviderInvalidId() public {
        vm.expectRevert("Invalid provider ID");
        pdpServiceWithPayments.getApprovedProvider(0);
        
        vm.expectRevert("Invalid provider ID");
        pdpServiceWithPayments.getApprovedProvider(1); // No providers approved yet
        
        // Approve one provider
        vm.prank(sp1);
        pdpServiceWithPayments.registerServiceProvider(validServiceUrl, validPeerId);
        pdpServiceWithPayments.approveServiceProvider(sp1);
        
        vm.expectRevert("Invalid provider ID");
        pdpServiceWithPayments.getApprovedProvider(2); // Only ID 1 exists
    }

    function testIsProviderApproved() public {
        assertFalse(pdpServiceWithPayments.isProviderApproved(sp1), "Should not be approved initially");
        
        // Register and approve
        vm.prank(sp1);
        pdpServiceWithPayments.registerServiceProvider(validServiceUrl, validPeerId);
        pdpServiceWithPayments.approveServiceProvider(sp1);
        
        assertTrue(pdpServiceWithPayments.isProviderApproved(sp1), "Should be approved after approval");
    }

    function testGetPendingProvider() public {
        // No pending registration
        PandoraService.PendingProviderInfo memory pending = pdpServiceWithPayments.getPendingProvider(sp1);
        assertEq(pending.registeredAt, 0, "Should have no pending registration");
        
        // Register
        vm.prank(sp1);
        pdpServiceWithPayments.registerServiceProvider(validServiceUrl, validPeerId);
        
        // Check pending
        pending = pdpServiceWithPayments.getPendingProvider(sp1);
        assertTrue(pending.registeredAt > 0, "Should have pending registration");
        assertEq(pending.serviceURL, validServiceUrl, "Provider service URL should match");
    }

    function testGetProviderIdByAddress() public {
        assertEq(pdpServiceWithPayments.getProviderIdByAddress(sp1), 0, "Should have no ID initially");
        
        // Register and approve
        vm.prank(sp1);
        pdpServiceWithPayments.registerServiceProvider(validServiceUrl, validPeerId);
        pdpServiceWithPayments.approveServiceProvider(sp1);
        
        assertEq(pdpServiceWithPayments.getProviderIdByAddress(sp1), 1, "Should have ID 1 after approval");
    }

    // Additional comprehensive tests for removeServiceProvider
    
    function testRemoveServiceProviderAfterReregistration() public {
        // Register and approve SP
        vm.prank(sp1);
        pdpServiceWithPayments.registerServiceProvider(validServiceUrl, validPeerId);
        pdpServiceWithPayments.approveServiceProvider(sp1);
        
        // Remove the provider
        pdpServiceWithPayments.removeServiceProvider(1);
        
        // SP re-registers with different URLs
        vm.prank(sp1);
        pdpServiceWithPayments.registerServiceProvider(validServiceUrl2, validPeerId2);
        
        // Approve again
        pdpServiceWithPayments.approveServiceProvider(sp1);
        assertEq(pdpServiceWithPayments.getProviderIdByAddress(sp1), 2, "SP should have new ID 2");
        
        // Remove again
        pdpServiceWithPayments.removeServiceProvider(2);
        assertFalse(pdpServiceWithPayments.isProviderApproved(sp1), "SP should not be approved");
    }
    
    function testRemoveMultipleProviders() public {
        // Register and approve multiple SPs
        vm.prank(sp1);
        pdpServiceWithPayments.registerServiceProvider(validServiceUrl, validPeerId);
        
        vm.prank(sp2);
        pdpServiceWithPayments.registerServiceProvider(validServiceUrl2, validPeerId2);
        
        vm.prank(sp3);
        pdpServiceWithPayments.registerServiceProvider("https://sp3.example.com", hex"122019e5f1b0e1e7c1c1b1a1b1c1d1e1f1010203040506070811");
        
        // Approve all
        pdpServiceWithPayments.approveServiceProvider(sp1);
        pdpServiceWithPayments.approveServiceProvider(sp2);
        pdpServiceWithPayments.approveServiceProvider(sp3);
        
        // Remove sp2
        pdpServiceWithPayments.removeServiceProvider(2);
        
        // Verify sp1 and sp3 are still approved
        assertTrue(pdpServiceWithPayments.isProviderApproved(sp1), "SP1 should still be approved");
        assertTrue(pdpServiceWithPayments.isProviderApproved(sp3), "SP3 should still be approved");
        assertFalse(pdpServiceWithPayments.isProviderApproved(sp2), "SP2 should not be approved");
        
        // Verify IDs
        assertEq(pdpServiceWithPayments.getProviderIdByAddress(sp1), 1, "SP1 should still have ID 1");
        assertEq(pdpServiceWithPayments.getProviderIdByAddress(sp2), 0, "SP2 should have no ID");
        assertEq(pdpServiceWithPayments.getProviderIdByAddress(sp3), 3, "SP3 should still have ID 3");
    }
    
    function testRemoveProviderWithPendingRegistration() public {
        // Register and approve SP
        vm.prank(sp1);
        pdpServiceWithPayments.registerServiceProvider(validServiceUrl, validPeerId);
        pdpServiceWithPayments.approveServiceProvider(sp1);
        
        // Remove the provider
        pdpServiceWithPayments.removeServiceProvider(1);
        
        // SP tries to register again while removed
        vm.prank(sp1);
        pdpServiceWithPayments.registerServiceProvider(validServiceUrl2, validPeerId2);
        
        // Verify SP has pending registration but is not approved
        assertFalse(pdpServiceWithPayments.isProviderApproved(sp1), "SP should not be approved");
        PandoraService.PendingProviderInfo memory pending = pdpServiceWithPayments.getPendingProvider(sp1);
        assertTrue(pending.registeredAt > 0, "Should have pending registration");
        assertEq(pending.serviceURL, validServiceUrl2, "Pending URL should match new registration");
    }
    
    function testRemoveProviderInvalidId() public {
        // Try to remove with ID 0
        vm.expectRevert("Invalid provider ID");
        pdpServiceWithPayments.removeServiceProvider(0);
        
        // Try to remove with non-existent ID
        vm.expectRevert("Invalid provider ID");
        pdpServiceWithPayments.removeServiceProvider(999);
    }
    
    function testCannotRemoveAlreadyRemovedProvider() public {
        // Register and approve SP
        vm.prank(sp1);
        pdpServiceWithPayments.registerServiceProvider(validServiceUrl, validPeerId);
        pdpServiceWithPayments.approveServiceProvider(sp1);
        
        // Remove the provider
        pdpServiceWithPayments.removeServiceProvider(1);
        
        // Try to remove again
        vm.expectRevert("Provider not found");
        pdpServiceWithPayments.removeServiceProvider(1);
    }

    function testGetAllApprovedProvidersAfterRemoval() public {
        // Register and approve three providers
        vm.prank(sp1);
        pdpServiceWithPayments.registerServiceProvider(validServiceUrl, validPeerId);
        pdpServiceWithPayments.approveServiceProvider(sp1);
        
        vm.prank(sp2);
        pdpServiceWithPayments.registerServiceProvider(validServiceUrl2, validPeerId2);
        pdpServiceWithPayments.approveServiceProvider(sp2);
        
        vm.prank(sp3);
        pdpServiceWithPayments.registerServiceProvider("https://sp3.example.com", hex"122019e5f1b0e1e7c1c1b1a1b1c1d1e1f1010203040506070811");
        pdpServiceWithPayments.approveServiceProvider(sp3);
        
        // Verify all three are approved
        PandoraService.ApprovedProviderInfo[] memory providers = pdpServiceWithPayments.getAllApprovedProviders();
        assertEq(providers.length, 3, "Should have three approved providers");
        assertEq(providers[0].storageProvider, sp1, "First provider should be sp1");
        assertEq(providers[1].storageProvider, sp2, "Second provider should be sp2");
        assertEq(providers[2].storageProvider, sp3, "Third provider should be sp3");
        
        // Remove the middle provider (sp2 with ID 2)
        pdpServiceWithPayments.removeServiceProvider(2);
        
        // Get all approved providers again - should only return active providers
        providers = pdpServiceWithPayments.getAllApprovedProviders();
        
        // Should only have 2 elements now (removed provider filtered out)
        assertEq(providers.length, 2, "Array should only contain active providers");
        assertEq(providers[0].storageProvider, sp1, "First provider should still be sp1");
        assertEq(providers[1].storageProvider, sp3, "Second provider should be sp3 (sp2 filtered out)");
        
        // Verify the URLs are correct for remaining providers
        assertEq(providers[0].serviceURL, validServiceUrl, "SP1 provider service URL should be correct");
        assertEq(providers[1].serviceURL, "https://sp3.example.com", "SP3 provider service URL should be correct");
        
        // Edge case 1: Remove all providers
        pdpServiceWithPayments.removeServiceProvider(1);
        pdpServiceWithPayments.removeServiceProvider(3);
        
        providers = pdpServiceWithPayments.getAllApprovedProviders();
        assertEq(providers.length, 0, "Should return empty array when all providers removed");
    }
    
    function testGetAllApprovedProvidersNoProviders() public {
        // Edge case: No providers have been registered/approved
        PandoraService.ApprovedProviderInfo[] memory providers = pdpServiceWithPayments.getAllApprovedProviders();
        assertEq(providers.length, 0, "Should return empty array when no providers registered");
    }
    
    function testGetAllApprovedProvidersSingleProvider() public {
        // Edge case: Only one approved provider
        vm.prank(sp1);
        pdpServiceWithPayments.registerServiceProvider(validServiceUrl, validPeerId);
        pdpServiceWithPayments.approveServiceProvider(sp1);
        
        PandoraService.ApprovedProviderInfo[] memory providers = pdpServiceWithPayments.getAllApprovedProviders();
        assertEq(providers.length, 1, "Should have one approved provider");
        assertEq(providers[0].storageProvider, sp1, "Provider should be sp1");
        assertEq(providers[0].serviceURL, validServiceUrl, "Provider service URL should match");
        
        // Remove the single provider
        pdpServiceWithPayments.removeServiceProvider(1);
        
        providers = pdpServiceWithPayments.getAllApprovedProviders();
        assertEq(providers.length, 0, "Should return empty array after removing single provider");
    }
    
    function testGetAllApprovedProvidersManyRemoved() public {
        // Edge case: Many providers removed, only few remain
        // Register and approve 5 providers
        address[5] memory sps = [sp1, sp2, sp3, address(0xf6), address(0xf7)];
        string[5] memory serviceUrls = [
            "https://sp1.example.com",
            "https://sp2.example.com", 
            "https://sp3.example.com",
            "https://sp4.example.com",
            "https://sp5.example.com"
        ];
        
        bytes[5] memory peerIds;
        peerIds[0] = hex"122019e5f1b0e1e7c1c1b1a1b1c1d1e1f1010203040506070801";
        peerIds[1] = hex"122019e5f1b0e1e7c1c1b1a1b1c1d1e1f1010203040506070802";
        peerIds[2] = hex"122019e5f1b0e1e7c1c1b1a1b1c1d1e1f1010203040506070803";
        peerIds[3] = hex"122019e5f1b0e1e7c1c1b1a1b1c1d1e1f1010203040506070804";
        peerIds[4] = hex"122019e5f1b0e1e7c1c1b1a1b1c1d1e1f1010203040506070805";
        
        for (uint i = 0; i < 5; i++) {
            vm.prank(sps[i]);
            pdpServiceWithPayments.registerServiceProvider(serviceUrls[i], peerIds[i]);
            pdpServiceWithPayments.approveServiceProvider(sps[i]);
        }
        
        // Verify all 5 are approved
        PandoraService.ApprovedProviderInfo[] memory providers = pdpServiceWithPayments.getAllApprovedProviders();
        assertEq(providers.length, 5, "Should have five approved providers");
        
        // Remove providers 1, 3, and 4 (keeping 2 and 5)
        pdpServiceWithPayments.removeServiceProvider(1);
        pdpServiceWithPayments.removeServiceProvider(3);  
        pdpServiceWithPayments.removeServiceProvider(4);
        
        // Should only return providers 2 and 5
        providers = pdpServiceWithPayments.getAllApprovedProviders();
        assertEq(providers.length, 2, "Should only have two active providers");
        assertEq(providers[0].storageProvider, sp2, "First active provider should be sp2");
        assertEq(providers[1].storageProvider, address(0xf7), "Second active provider should be sp5");
        assertEq(providers[0].serviceURL, serviceUrls[1], "SP2 URL should match");
        assertEq(providers[1].serviceURL, serviceUrls[4], "SP5 URL should match");
    }


    // ===== Client-Data Set Tracking Tests =====
    function createDataSetForClient(address provider, address clientAddress, string memory metadata) internal returns (uint256) {
        // Register and approve provider if not already approved
        if (!pdpServiceWithPayments.isProviderApproved(provider)) {
            vm.prank(provider);
            pdpServiceWithPayments.registerServiceProvider("https://provider.example.com", hex"122019e5f1b0e1e7c1c1b1a1b1c1d1e1f1010203040506070850");
            pdpServiceWithPayments.approveServiceProvider(provider);
        }

        // Prepare extra data
        PandoraService.DataSetCreateData memory createData =
            PandoraService.DataSetCreateData({
                metadata: metadata,
                payer: clientAddress,
                withCDN: false,
                signature: FAKE_SIGNATURE
            });

        bytes memory encodedData = abi.encode(createData.metadata, createData.payer, createData.withCDN, createData.signature);

        // Setup client payment approval if not already done
        vm.startPrank(clientAddress);
        payments.setOperatorApproval(
            address(mockUSDFC),
            address(pdpServiceWithPayments),
            true,
            1000e6,
            1000e6,
            365 days
        );
        mockUSDFC.approve(address(payments), 100e6);
        payments.deposit(address(mockUSDFC), clientAddress, 100e6);
        vm.stopPrank();

        // Create data set as approved provider
        makeSignaturePass(clientAddress);
        vm.prank(provider);
        return mockPDPVerifier.createDataSet(address(pdpServiceWithPayments), encodedData);
    }

    function testGetClientDataSets_EmptyClient() public view {
        // Test with a client that has no data sets
        PandoraService.DataSetInfo[] memory dataSets =
            pdpServiceWithPayments.getClientDataSets(client);
        
        assertEq(dataSets.length, 0, "Should return empty array for client with no data sets");
    }
    
    function testGetClientDataSets_SingleDataSet() public {
        // Create a single data set for the client
        string memory metadata = "Test metadata";
        
        createDataSetForClient(sp1, client, metadata);
        
        // Get data sets
        PandoraService.DataSetInfo[] memory dataSets =
            pdpServiceWithPayments.getClientDataSets(client);
        
        // Verify results
<<<<<<< HEAD
        assertEq(proofSets.length, 1, "Should return one proof set");
        assertEq(proofSets[0].payer, client, "Payer should match");
        assertEq(proofSets[0].payee, sp1, "Payee should match");
        assertEq(proofSets[0].metadata, metadata, "Metadata should match");
        assertEq(proofSets[0].clientDataSetId, 0, "First dataset ID should be 0");
        assertGt(proofSets[0].pdpRailId, 0, "Rail ID should be set");
=======
        assertEq(dataSets.length, 1, "Should return one data set");
        assertEq(dataSets[0].payer, client, "Payer should match");
        assertEq(dataSets[0].payee, sp1, "Payee should match");
        assertEq(dataSets[0].metadata, metadata, "Metadata should match");
        assertEq(dataSets[0].clientDataSetId, 0, "First data set ID should be 0");
        assertGt(dataSets[0].railId, 0, "Rail ID should be set");
>>>>>>> e24ce373
    }
    
    function testGetClientDataSets_MultipleDataSets() public {
        // Create multiple data sets for the client
        createDataSetForClient(sp1, client, "Metadata 1");
        createDataSetForClient(sp2, client, "Metadata 2");
        
        // Get data sets
        PandoraService.DataSetInfo[] memory dataSets =
            pdpServiceWithPayments.getClientDataSets(client);
        
        // Verify results
        assertEq(dataSets.length, 2, "Should return two data sets");
        
        // Check first data set
        assertEq(dataSets[0].payer, client, "First data set payer should match");
        assertEq(dataSets[0].payee, sp1, "First data set payee should match");
        assertEq(dataSets[0].metadata, "Metadata 1", "First data set metadata should match");
        assertEq(dataSets[0].clientDataSetId, 0, "First data set ID should be 0");
        
        // Check second data set
        assertEq(dataSets[1].payer, client, "Second data set payer should match");
        assertEq(dataSets[1].payee, sp2, "Second data set payee should match");
        assertEq(dataSets[1].metadata, "Metadata 2", "Second data set metadata should match");
        assertEq(dataSets[1].clientDataSetId, 1, "Second data set ID should be 1");
    }

    // ===== Data Set Storage Provider Change Tests =====

    /**
     * @notice Helper function to create a data set and return its ID
     * @dev This function sets up the necessary state for storage provider change testing
     * @param provider The storage provider address
     * @param clientAddress The client address
     * @param metadata The data set metadata
     * @return The created data set ID
     */
    function createDataSetForStorageProviderTest(
        address provider,
        address clientAddress,
        string memory metadata
    ) internal returns (uint256) {
        // Register and approve provider if not already approved
        if (!pdpServiceWithPayments.isProviderApproved(provider)) {
            vm.prank(provider);
            pdpServiceWithPayments.registerServiceProvider("https://provider.example.com/pdp", "https://provider.example.com/retrieve");
            pdpServiceWithPayments.approveServiceProvider(provider);
        }

        // Prepare extra data
        PandoraService.DataSetCreateData memory createData =
            PandoraService.DataSetCreateData({
                metadata: metadata,
                payer: clientAddress,
                withCDN: false,
                signature: FAKE_SIGNATURE
            });

        bytes memory encodedData = abi.encode(createData.metadata, createData.payer, createData.withCDN, createData.signature);

        // Setup client payment approval if not already done
        vm.startPrank(clientAddress);
        payments.setOperatorApproval(
            address(mockUSDFC),
            address(pdpServiceWithPayments),
            true,
            1000e6,
            1000e6,
            365 days
        );
        mockUSDFC.approve(address(payments), 100e6);
        payments.deposit(address(mockUSDFC), clientAddress, 100e6);
        vm.stopPrank();

        // Create data set as approved provider
        makeSignaturePass(clientAddress);
        vm.prank(provider);
        return mockPDPVerifier.createDataSet(address(pdpServiceWithPayments), encodedData);
    }

    /**
     * @notice Test successful storage provider change between two approved providers
     * @dev Verifies only the data set's payee is updated, event is emitted, and registry state is unchanged.
     */
    function testStorageProviderChangedSuccessDecoupled() public {
        // Register and approve two providers
        vm.prank(sp1);
        pdpServiceWithPayments.registerServiceProvider("https://sp1.example.com/pdp", "https://sp1.example.com/retrieve");
        pdpServiceWithPayments.approveServiceProvider(sp1);
        vm.prank(sp2);
        pdpServiceWithPayments.registerServiceProvider("https://sp2.example.com/pdp", "https://sp2.example.com/retrieve");
        pdpServiceWithPayments.approveServiceProvider(sp2);

        // Create a data set with sp1 as the storage provider
        uint256 testDataSetId = createDataSetForStorageProviderTest(sp1, client, "Test Data Set");

        // Registry state before
        bool sp1ApprovedBefore = pdpServiceWithPayments.isProviderApproved(sp1);
        bool sp2ApprovedBefore = pdpServiceWithPayments.isProviderApproved(sp2);
        uint256 sp1IdBefore = pdpServiceWithPayments.getProviderIdByAddress(sp1);
        uint256 sp2IdBefore = pdpServiceWithPayments.getProviderIdByAddress(sp2);

        // Change storage provider from sp1 to sp2
        bytes memory testExtraData = new bytes(0);
        vm.expectEmit(true, true, true, true);
        emit DataSetStorageProviderChanged(testDataSetId, sp1, sp2);
        vm.prank(sp2);
        mockPDPVerifier.changeDataSetStorageProvider(testDataSetId, sp2, address(pdpServiceWithPayments), testExtraData);

        // Only the data set's payee is updated
        (address payer, address payee) = pdpServiceWithPayments.getDataSetParties(testDataSetId);
        assertEq(payee, sp2, "Payee should be updated to new storage provider");

        // Registry state is unchanged
        assertEq(pdpServiceWithPayments.isProviderApproved(sp1), sp1ApprovedBefore, "sp1 registry state unchanged");
        assertEq(pdpServiceWithPayments.isProviderApproved(sp2), sp2ApprovedBefore, "sp2 registry state unchanged");
        assertEq(pdpServiceWithPayments.getProviderIdByAddress(sp1), sp1IdBefore, "sp1 provider ID unchanged");
        assertEq(pdpServiceWithPayments.getProviderIdByAddress(sp2), sp2IdBefore, "sp2 provider ID unchanged");
    }

    /**
     * @notice Test storage provider change reverts if new storage provider is not an approved provider
     */
    function testStorageProviderChangedRevertsIfNewStorageProviderNotApproved() public {
        // Register and approve sp1
        vm.prank(sp1);
        pdpServiceWithPayments.registerServiceProvider("https://sp1.example.com/pdp", "https://sp1.example.com/retrieve");
        pdpServiceWithPayments.approveServiceProvider(sp1);
        // Create a data set with sp1 as the storage provider
        uint256 testDataSetId = createDataSetForStorageProviderTest(sp1, client, "Test Data Set");
        // Use an unapproved address for the new storage provider
        address unapproved = address(0x9999);
        assertFalse(pdpServiceWithPayments.isProviderApproved(unapproved), "Unapproved should not be approved");
        // Attempt storage provider change
        bytes memory testExtraData = new bytes(0);
        vm.prank(unapproved);
        vm.expectRevert("New storage provider must be an approved provider");
        mockPDPVerifier.changeDataSetStorageProvider(testDataSetId, unapproved, address(pdpServiceWithPayments), testExtraData);
        // Registry state is unchanged
        assertTrue(pdpServiceWithPayments.isProviderApproved(sp1), "sp1 should remain approved");
    }

    /**
     * @notice Test storage provider change reverts if new storage provider is zero address
     */
    function testStorageProviderChangedRevertsIfNewStorageProviderZeroAddress() public {
        vm.prank(sp1);
        pdpServiceWithPayments.registerServiceProvider("https://sp1.example.com/pdp", "https://sp1.example.com/retrieve");
        pdpServiceWithPayments.approveServiceProvider(sp1);
        uint256 testDataSetId = createDataSetForStorageProviderTest(sp1, client, "Test Data Set");
        bytes memory testExtraData = new bytes(0);
        vm.prank(sp1);
        vm.expectRevert("New storage provider cannot be zero address");
        mockPDPVerifier.changeDataSetStorageProvider(testDataSetId, address(0), address(pdpServiceWithPayments), testExtraData);
    }

    /**
     * @notice Test storage provider change reverts if old storage provider mismatch
     */
    function testStorageProviderChangedRevertsIfOldStorageProviderMismatch() public {
        vm.prank(sp1);
        pdpServiceWithPayments.registerServiceProvider("https://sp1.example.com/pdp", "https://sp1.example.com/retrieve");
        pdpServiceWithPayments.approveServiceProvider(sp1);
        vm.prank(sp2);
        pdpServiceWithPayments.registerServiceProvider("https://sp2.example.com/pdp", "https://sp2.example.com/retrieve");
        pdpServiceWithPayments.approveServiceProvider(sp2);
        uint256 testDataSetId = createDataSetForStorageProviderTest(sp1, client, "Test Data Set");
        bytes memory testExtraData = new bytes(0);
        // Call directly as PDPVerifier with wrong old storage provider
        vm.prank(address(mockPDPVerifier));
        vm.expectRevert("Old storage provider mismatch");
        pdpServiceWithPayments.storageProviderChanged(testDataSetId, sp2, sp2, testExtraData);
    }

    /**
     * @notice Test storage provider change reverts if called by unauthorized address
     */
    function testStorageProviderChangedRevertsIfUnauthorizedCaller() public {
        vm.prank(sp1);
        pdpServiceWithPayments.registerServiceProvider("https://sp1.example.com/pdp", "https://sp1.example.com/retrieve");
        pdpServiceWithPayments.approveServiceProvider(sp1);
        vm.prank(sp2);
        pdpServiceWithPayments.registerServiceProvider("https://sp2.example.com/pdp", "https://sp2.example.com/retrieve");
        pdpServiceWithPayments.approveServiceProvider(sp2);
        uint256 testDataSetId = createDataSetForStorageProviderTest(sp1, client, "Test Data Set");
        bytes memory testExtraData = new bytes(0);
        // Call directly as sp2 (not PDPVerifier)
        vm.prank(sp2);
        vm.expectRevert("Caller is not the PDP verifier");
        pdpServiceWithPayments.storageProviderChanged(testDataSetId, sp1, sp2, testExtraData);
    }

    /**
     * @notice Test multiple data sets per provider: only the targeted data set's payee is updated
     */
    function testMultipleDataSetsPerProviderStorageProviderChange() public {
        // Register and approve two providers
        vm.prank(sp1);
        pdpServiceWithPayments.registerServiceProvider("https://sp1.example.com/pdp", "https://sp1.example.com/retrieve");
        pdpServiceWithPayments.approveServiceProvider(sp1);
        vm.prank(sp2);
        pdpServiceWithPayments.registerServiceProvider("https://sp2.example.com/pdp", "https://sp2.example.com/retrieve");
        pdpServiceWithPayments.approveServiceProvider(sp2);
        // Create two data sets for sp1
        uint256 ps1 = createDataSetForStorageProviderTest(sp1, client, "Data Set 1");
        uint256 ps2 = createDataSetForStorageProviderTest(sp1, client, "Data Set 2");
        // Change storage provider of ps1 to sp2
        bytes memory testExtraData = new bytes(0);
        vm.expectEmit(true, true, true, true);
        emit DataSetStorageProviderChanged(ps1, sp1, sp2);
        vm.prank(sp2);
        mockPDPVerifier.changeDataSetStorageProvider(ps1, sp2, address(pdpServiceWithPayments), testExtraData);
        // ps1 payee updated, ps2 payee unchanged
        ( , address payee1) = pdpServiceWithPayments.getDataSetParties(ps1);
        ( , address payee2) = pdpServiceWithPayments.getDataSetParties(ps2);
        assertEq(payee1, sp2, "ps1 payee should be sp2");
        assertEq(payee2, sp1, "ps2 payee should remain sp1");
        // Registry state unchanged
        assertTrue(pdpServiceWithPayments.isProviderApproved(sp1), "sp1 remains approved");
        assertTrue(pdpServiceWithPayments.isProviderApproved(sp2), "sp2 remains approved");
    }

    /**
     * @notice Test storage provider change works with arbitrary extra data
     */
    function testStorageProviderChangedWithArbitraryExtraData() public {
        vm.prank(sp1);
        pdpServiceWithPayments.registerServiceProvider("https://sp1.example.com/pdp", "https://sp1.example.com/retrieve");
        pdpServiceWithPayments.approveServiceProvider(sp1);
        vm.prank(sp2);
        pdpServiceWithPayments.registerServiceProvider("https://sp2.example.com/pdp", "https://sp2.example.com/retrieve");
        pdpServiceWithPayments.approveServiceProvider(sp2);
        uint256 testDataSetId = createDataSetForStorageProviderTest(sp1, client, "Test Data Set");
        // Use arbitrary extra data
        bytes memory testExtraData = abi.encode("arbitrary", 123, address(this));
        vm.expectEmit(true, true, true, true);
        emit DataSetStorageProviderChanged(testDataSetId, sp1, sp2);
        vm.prank(sp2);
        mockPDPVerifier.changeDataSetStorageProvider(testDataSetId, sp2, address(pdpServiceWithPayments), testExtraData);
        ( , address payee) = pdpServiceWithPayments.getDataSetParties(testDataSetId);
        assertEq(payee, sp2, "Payee should be updated to new storage provider");
    }
}

contract SignatureCheckingService is PandoraService {
    constructor() {
    }
    function doRecoverSigner(bytes32 messageHash, bytes memory signature) public pure returns (address) { 
        return recoverSigner(messageHash, signature);
    }
}

contract PandoraServiceSignatureTest is Test {
    // Contracts
    SignatureCheckingService public pdpService;
    MockPDPVerifier public mockPDPVerifier;
    Payments public payments;
    MockERC20 public mockUSDFC;

    // Test accounts with known private keys
    address public payer;
    uint256 public payerPrivateKey;
    address public creator;
    address public wrongSigner;
    uint256 public wrongSignerPrivateKey;
    uint256 public filCDNPrivateKey;
    address public filCDN;
    
    function setUp() public {
        // Set up test accounts with known private keys
        payerPrivateKey = 0x1234567890123456789012345678901234567890123456789012345678901234;
        payer = vm.addr(payerPrivateKey);
        
        wrongSignerPrivateKey = 0x9876543210987654321098765432109876543210987654321098765432109876;
        wrongSigner = vm.addr(wrongSignerPrivateKey);

        filCDNPrivateKey = 0xabcdefabcdefabcdefabcdefabcdefabcdefabcdefabcdefabcdefabcdef;
        filCDN = vm.addr(filCDNPrivateKey);
        
        creator = address(0xf2);
        
        // Deploy mock contracts
        mockUSDFC = new MockERC20();
        mockPDPVerifier = new MockPDPVerifier();
        
        // Deploy actual Payments contract
        Payments paymentsImpl = new Payments();
        bytes memory paymentsInitData = abi.encodeWithSelector(Payments.initialize.selector);
        MyERC1967Proxy paymentsProxy = new MyERC1967Proxy(address(paymentsImpl), paymentsInitData);
        payments = Payments(address(paymentsProxy));
        
        // Deploy and initialize the service
        SignatureCheckingService serviceImpl = new SignatureCheckingService();
        bytes memory initData = abi.encodeWithSelector(
            PandoraService.initialize.selector,
            address(mockPDPVerifier),
            address(payments),
            address(mockUSDFC),
            filCDN,
            0, // 0% commission
            uint64(2880), // maxProvingPeriod
            uint256(60)   // challengeWindowSize
        );
        
        MyERC1967Proxy serviceProxy = new MyERC1967Proxy(address(serviceImpl), initData);
        pdpService = SignatureCheckingService(address(serviceProxy));
        
        // Fund the payer
        mockUSDFC.transfer(payer, 1000 * 10**6); // 1000 USDFC
    }    

    // Test the recoverSigner function indirectly through signature verification
    function testRecoverSignerWithValidSignature() public view {
        // Create the message hash that should be signed
        bytes32 messageHash = keccak256(abi.encode(42));
        
        // Sign the message hash with the payer's private key
        (uint8 v, bytes32 r, bytes32 s) = vm.sign(payerPrivateKey, messageHash);
        bytes memory validSignature = abi.encodePacked(r, s, v);
        
        // Test that the signature verifies correctly
        address recoveredSigner = pdpService.doRecoverSigner(messageHash, validSignature);
        assertEq(recoveredSigner, payer, "Should recover the correct signer address");
    }

    function testRecoverSignerWithWrongSigner() public view {
        // Create the message hash
        bytes32 messageHash = keccak256(abi.encode(42));
        
        // Sign with wrong signer's private key
        (uint8 v, bytes32 r, bytes32 s) = vm.sign(wrongSignerPrivateKey, messageHash);
        bytes memory wrongSignature = abi.encodePacked(r, s, v);
        
        // Test that the signature recovers the wrong signer (not the expected payer)
        address recoveredSigner = pdpService.doRecoverSigner(messageHash, wrongSignature);
        assertEq(recoveredSigner, wrongSigner, "Should recover the wrong signer address");
        assertTrue(recoveredSigner != payer, "Should not recover the expected payer address");
    }
    
    function testRecoverSignerInvalidLength() public {
        bytes32 messageHash = keccak256(abi.encode(42));
        bytes memory invalidSignature = abi.encodePacked(bytes32(0), bytes16(0)); // Wrong length (48 bytes instead of 65)
        
        vm.expectRevert("Invalid signature length");
        pdpService.doRecoverSigner(messageHash, invalidSignature);
    }

    function testRecoverSignerInvalidVValue() public {
        bytes32 messageHash = keccak256(abi.encode(42));
        
        // Create signature with invalid v value
        bytes32 r = bytes32(uint256(1));
        bytes32 s = bytes32(uint256(2));
        uint8 v = 25; // Invalid v value (should be 27 or 28)
        bytes memory invalidSignature = abi.encodePacked(r, s, v);
        
        vm.expectRevert("Unsupported signature 'v' value, we don't handle rare wrapped case");
        pdpService.doRecoverSigner(messageHash, invalidSignature);
    }
}

// Test contract for upgrade scenarios
contract PandoraServiceUpgradeTest is Test {
    PandoraService public pandoraService;
    MockPDPVerifier public mockPDPVerifier;
    Payments public payments;
    MockERC20 public mockUSDFC;
    
    address public deployer;
    address public filCDN;
    
    function setUp() public {
        deployer = address(this);
        filCDN = address(0xf2);
        
        // Deploy mock contracts
        mockUSDFC = new MockERC20();
        mockPDPVerifier = new MockPDPVerifier();
        
        // Deploy actual Payments contract
        Payments paymentsImpl = new Payments();
        bytes memory paymentsInitData = abi.encodeWithSelector(Payments.initialize.selector);
        MyERC1967Proxy paymentsProxy = new MyERC1967Proxy(address(paymentsImpl), paymentsInitData);
        payments = Payments(address(paymentsProxy));
        
        // Deploy PandoraService with original initialize (without proving period params)
        // This simulates an existing deployed contract before the upgrade
        PandoraService pandoraImpl = new PandoraService();
        bytes memory initData = abi.encodeWithSelector(
            PandoraService.initialize.selector,
            address(mockPDPVerifier),
            address(payments),
            address(mockUSDFC),
            filCDN,
            0, // 0% commission
            uint64(2880), // maxProvingPeriod
            uint256(60)   // challengeWindowSize
        );
        
        MyERC1967Proxy pandoraProxy = new MyERC1967Proxy(address(pandoraImpl), initData);
        pandoraService = PandoraService(address(pandoraProxy));
    }
    
    function testInitializeV2() public {
        // Test that we can call initializeV2 to set new proving period parameters
        uint64 newMaxProvingPeriod = 120; // 2 hours
        uint256 newChallengeWindowSize = 30;
        
        // This should work since we're using reinitializer(2)
        pandoraService.initializeV2(newMaxProvingPeriod, newChallengeWindowSize);
        
        // Verify the values were set correctly
        assertEq(pandoraService.maxProvingPeriod(), newMaxProvingPeriod, "Max proving period should be updated");
        assertEq(pandoraService.challengeWindowSize(), newChallengeWindowSize, "Challenge window size should be updated");
        assertEq(pandoraService.getMaxProvingPeriod(), newMaxProvingPeriod, "getMaxProvingPeriod should return updated value");
        assertEq(pandoraService.challengeWindow(), newChallengeWindowSize, "challengeWindow should return updated value");
    }
    
    function testInitializeV2WithInvalidParameters() public {
        // Test that initializeV2 validates parameters correctly
        
        // Test zero max proving period
        vm.expectRevert("Max proving period must be greater than zero");
        pandoraService.initializeV2(0, 30);
        
        // Test zero challenge window size
        vm.expectRevert("Invalid challenge window size");
        pandoraService.initializeV2(120, 0);
        
        // Test challenge window size >= max proving period
        vm.expectRevert("Invalid challenge window size");
        pandoraService.initializeV2(120, 120);
        
        vm.expectRevert("Invalid challenge window size");
        pandoraService.initializeV2(120, 150);
    }
    
    function testInitializeV2OnlyOnce() public {
        // Test that initializeV2 can only be called once
        pandoraService.initializeV2(120, 30);
        
        // Second call should fail - expecting the InvalidInitialization() custom error
        vm.expectRevert(abi.encodeWithSignature("InvalidInitialization()"));
        pandoraService.initializeV2(240, 60);
    }

    function testVersioning() public {
        // Test that VERSION constant is accessible and has expected value
        string memory version = pandoraService.VERSION();
        assertEq(version, "0.1.0", "VERSION should be 0.1.0");
    }

    function testMigrate() public {
        // Test migrate function for versioning
        // Note: This would typically be called during a proxy upgrade via upgradeToAndCall
        // We're testing the function directly here for simplicity

        // Start recording logs
        vm.recordLogs();

        // Simulate calling migrate during upgrade (called by proxy)
        vm.prank(address(pandoraService));
        pandoraService.migrate();

        // Get recorded logs
        Vm.Log[] memory logs = vm.getRecordedLogs();

        // Find the ContractUpgraded event (reinitializer also emits Initialized event)
        bytes32 expectedTopic = keccak256("ContractUpgraded(string,address)");
        bool foundEvent = false;

        for (uint256 i = 0; i < logs.length; i++) {
            if (logs[i].topics[0] == expectedTopic) {
                // Decode and verify the event data
                (string memory version, address implementation) = abi.decode(logs[i].data, (string, address));
                assertEq(version, "0.1.0", "Version should be 0.1.0");
                assertTrue(implementation != address(0), "Implementation address should not be zero");
                foundEvent = true;
                break;
            }
        }

        assertTrue(foundEvent, "Should emit ContractUpgraded event");
    }

    function testMigrateOnlyCallableDuringUpgrade() public {
        // Test that migrate can only be called by the contract itself
        vm.expectRevert("Only callable by self during upgrade");
        pandoraService.migrate();
    }

    function testMigrateOnlyOnce() public {
        // Test that migrate can only be called once per reinitializer version
        vm.prank(address(pandoraService));
        pandoraService.migrate();

        // Second call should fail
        vm.expectRevert(abi.encodeWithSignature("InvalidInitialization()"));
        vm.prank(address(pandoraService));
        pandoraService.migrate();
    }

    // Event declaration for testing (must match the contract's event)
    event ContractUpgraded(string version, address implementation);
}<|MERGE_RESOLUTION|>--- conflicted
+++ resolved
@@ -384,11 +384,7 @@
 
         // Expect RailCreated event when creating the data set
         vm.expectEmit(true, true, true, true);
-<<<<<<< HEAD
-        emit PandoraService.ProofSetRailsCreated(1, 1, 2, 3, client, storageProvider, true);
-=======
-        emit PandoraService.DataSetRailCreated(1, 1, client, storageProvider, true);
->>>>>>> e24ce373
+        emit PandoraService.DataSetRailsCreated(1, 1, 2, 3, client, storageProvider, true);
 
         // Create a data set as the storage provider
         makeSignaturePass(client);
@@ -396,15 +392,10 @@
         uint256 newDataSetId = mockPDPVerifier.createDataSet(address(pdpServiceWithPayments), extraData);
         vm.stopPrank();
 
-<<<<<<< HEAD
         // Get payment rails
-        uint256 pdpRailId = pdpServiceWithPayments.getProofSetPdpRailId(newProofSetId);
-        uint256 cacheMissRailId = pdpServiceWithPayments.getProofSetCacheMissRailId(newProofSetId);
-        uint256 cdnRailId = pdpServiceWithPayments.getProofSetCDNRailId(newProofSetId);
-=======
-        // Get the rail ID from the PDP service
-        uint256 railId = pdpServiceWithPayments.getDataSetRailId(newDataSetId);
->>>>>>> e24ce373
+        uint256 pdpRailId = pdpServiceWithPayments.getDataSetPdpRailId(newDataSetId);
+        uint256 cacheMissRailId = pdpServiceWithPayments.getDataSetCacheMissRailId(newDataSetId);
+        uint256 cdnRailId = pdpServiceWithPayments.getDataSetCDNRailId(newDataSetId);
 
         // Verify valid rail IDs were created
         assertTrue(pdpRailId > 0, "PDP Rail ID should be non-zero");
@@ -420,36 +411,26 @@
         string memory metadata = pdpServiceWithPayments.getDataSetMetadata(newDataSetId);
         assertEq(metadata, "Test Data Set", "Metadata should be stored correctly");
 
-<<<<<<< HEAD
-        // Verify proof set info
-        PandoraService.ProofSetInfo memory proofSetInfo = pdpServiceWithPayments.getProofSet(newProofSetId);
-        assertEq(proofSetInfo.pdpRailId, pdpRailId, "PDP rail ID should match");
-        assertNotEq(proofSetInfo.cacheMissRailId, 0, "Cache miss rail ID should be set");
-        assertNotEq(proofSetInfo.cdnRailId, 0, "CDN rail ID should be set");
-        assertEq(proofSetInfo.payer, client, "Payer should match");
-        assertEq(proofSetInfo.payee, storageProvider, "Payee should match");
-        assertEq(proofSetInfo.withCDN, true, "withCDN should be true");
-=======
         // Verify data set info
         PandoraService.DataSetInfo memory dataSetInfo = pdpServiceWithPayments.getDataSet(newDataSetId);
-        assertEq(dataSetInfo.railId, railId, "Rail ID should match");
+        assertEq(dataSetInfo.pdpRailId, pdpRailId, "PDP rail ID should match");
+        assertNotEq(dataSetInfo.cacheMissRailId, 0, "Cache miss rail ID should be set");
+        assertNotEq(dataSetInfo.cdnRailId, 0, "CDN rail ID should be set");
         assertEq(dataSetInfo.payer, client, "Payer should match");
         assertEq(dataSetInfo.payee, storageProvider, "Payee should match");
         assertEq(dataSetInfo.withCDN, true, "withCDN should be true");
->>>>>>> e24ce373
 
         // Verify withCDN was stored correctly
         bool withCDN = pdpServiceWithPayments.getDataSetWithCDN(newDataSetId);
         assertTrue(withCDN, "withCDN should be true");
 
-<<<<<<< HEAD
         // Verify the rails in the actual Payments contract
         Payments.RailView memory pdpRail = payments.getRail(pdpRailId);
         assertEq(pdpRail.token, address(mockUSDFC), "Token should be USDFC");
         assertEq(pdpRail.from, client, "From address should be client");
         assertEq(pdpRail.to, storageProvider, "To address should be storage provider");
         assertEq(pdpRail.operator, address(pdpServiceWithPayments), "Operator should be the PDP service");
-        assertEq(pdpRail.arbiter, address(pdpServiceWithPayments), "Arbiter should be the PDP service");
+        assertEq(pdpRail.validator, address(pdpServiceWithPayments), "Validator should be the PDP service");
         assertEq(pdpRail.commissionRateBps, 0, "No commission");
         assertEq(pdpRail.lockupFixed, 0, "Lockup fixed should be 0 after one-time payment");
         assertEq(pdpRail.paymentRate, 0, "Initial payment rate should be 0");
@@ -459,7 +440,7 @@
         assertEq(cacheMissRail.from, client, "From address should be client");
         assertEq(cacheMissRail.to, storageProvider, "To address should be storage provider");
         assertEq(cacheMissRail.operator, address(pdpServiceWithPayments), "Operator should be the PDP service");
-        assertEq(cacheMissRail.arbiter, address(pdpServiceWithPayments), "Arbiter should be the PDP service");
+        assertEq(cacheMissRail.validator, address(pdpServiceWithPayments), "Validator should be the PDP service");
         assertEq(cacheMissRail.commissionRateBps, 0, "No commission");
         assertEq(cacheMissRail.lockupFixed, 0, "Lockup fixed should be 0 after one-time payment");
         assertEq(cacheMissRail.paymentRate, 0, "Initial payment rate should be 0");
@@ -469,27 +450,10 @@
         assertEq(cdnRail.from, client, "From address should be client");
         assertEq(cdnRail.to, filCDN, "To address should be FilCDN");
         assertEq(cdnRail.operator, address(pdpServiceWithPayments), "Operator should be the PDP service");
-        assertEq(cdnRail.arbiter, address(pdpServiceWithPayments), "Arbiter should be the PDP service");
+        assertEq(cdnRail.validator, address(pdpServiceWithPayments), "Validator should be the PDP service");
         assertEq(cdnRail.commissionRateBps, 0, "No commission");
         assertEq(cdnRail.lockupFixed, 0, "Lockup fixed should be 0 after one-time payment");
         assertEq(cdnRail.paymentRate, 0, "Initial payment rate should be 0");
-=======
-        // Verify the rail in the actual Payments contract
-        Payments.RailView memory rail = payments.getRail(railId);
-
-        assertEq(rail.token, address(mockUSDFC), "Token should be USDFC");
-        assertEq(rail.from, client, "From address should be client");
-        assertEq(rail.to, storageProvider, "To address should be storage provider");
-        assertEq(rail.operator, address(pdpServiceWithPayments), "Operator should be the PDP service");
-        assertEq(rail.validator, address(pdpServiceWithPayments), "Validator should be the PDP service");
-        assertEq(rail.commissionRateBps, 4000, "Commission rate should match the CDN service rate (40%)");
-
-        // Verify lockupFixed is 0 since the one-time payment was made
-        assertEq(rail.lockupFixed, 0, "Lockup fixed should be 0 after one-time payment");
-
-        // Verify initial payment rate is 0 (will be updated when roots are added)
-        assertEq(rail.paymentRate, 0, "Initial payment rate should be 0");
->>>>>>> e24ce373
 
         // Get account balances after creating data set
         (uint256 clientFundsAfter,) = getAccountInfo(address(mockUSDFC), client);
@@ -538,11 +502,7 @@
 
         // Expect RailCreated event when creating the data set
         vm.expectEmit(true, true, true, true);
-<<<<<<< HEAD
-        emit PandoraService.ProofSetRailsCreated(1, 1, 0, 0, client, storageProvider, false);
-=======
-        emit PandoraService.DataSetRailCreated(1, 1, client, storageProvider, false);
->>>>>>> e24ce373
+        emit PandoraService.DataSetRailsCreated(1, 1, 0, 0, client, storageProvider, false);
 
         // Create a data set as the storage provider
         makeSignaturePass(client);
@@ -555,21 +515,15 @@
         assertFalse(withCDN, "withCDN should be false");
         
         // Verify the commission rate was set correctly for basic service (no CDN)
-<<<<<<< HEAD
-        uint256 pdpRailId = pdpServiceWithPayments.getProofSetPdpRailId(newProofSetId);
+        uint256 pdpRailId = pdpServiceWithPayments.getDataSetPdpRailId(newDataSetId);
         Payments.RailView memory pdpRail = payments.getRail(pdpRailId);
         assertEq(pdpRail.commissionRateBps, 0, "Commission rate should be 0% for basic service (no CDN)");
 
-        uint256 cacheMissRailId = pdpServiceWithPayments.getProofSetCacheMissRailId(newProofSetId);
+        uint256 cacheMissRailId = pdpServiceWithPayments.getDataSetCacheMissRailId(newDataSetId);
         assertEq(cacheMissRailId, 0, "Cache miss rail ID should be 0 for basic service (no CDN)");
 
-        uint256 cdnRailId = pdpServiceWithPayments.getProofSetCDNRailId(newProofSetId);
+        uint256 cdnRailId = pdpServiceWithPayments.getDataSetCDNRailId(newDataSetId);
         assertEq(cdnRailId, 0, "CDN rail ID should be 0 for basic service (no CDN)");
-=======
-        uint256 railId = pdpServiceWithPayments.getDataSetRailId(newDataSetId);
-        Payments.RailView memory rail = payments.getRail(railId);
-        assertEq(rail.commissionRateBps, 0, "Commission rate should be 0% for basic service (no CDN)");
->>>>>>> e24ce373
     }
 
     // Helper function to get account info from the Payments contract
@@ -1267,21 +1221,12 @@
             pdpServiceWithPayments.getClientDataSets(client);
         
         // Verify results
-<<<<<<< HEAD
-        assertEq(proofSets.length, 1, "Should return one proof set");
-        assertEq(proofSets[0].payer, client, "Payer should match");
-        assertEq(proofSets[0].payee, sp1, "Payee should match");
-        assertEq(proofSets[0].metadata, metadata, "Metadata should match");
-        assertEq(proofSets[0].clientDataSetId, 0, "First dataset ID should be 0");
-        assertGt(proofSets[0].pdpRailId, 0, "Rail ID should be set");
-=======
         assertEq(dataSets.length, 1, "Should return one data set");
         assertEq(dataSets[0].payer, client, "Payer should match");
         assertEq(dataSets[0].payee, sp1, "Payee should match");
         assertEq(dataSets[0].metadata, metadata, "Metadata should match");
         assertEq(dataSets[0].clientDataSetId, 0, "First data set ID should be 0");
-        assertGt(dataSets[0].railId, 0, "Rail ID should be set");
->>>>>>> e24ce373
+        assertGt(dataSets[0].pdpRailId, 0, "Rail ID should be set");
     }
     
     function testGetClientDataSets_MultipleDataSets() public {
