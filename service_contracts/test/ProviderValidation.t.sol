--- conflicted
+++ resolved
@@ -135,16 +135,13 @@
 
         // Deploy FilecoinWarmStorageService
         FilecoinWarmStorageService warmStorageImpl = new FilecoinWarmStorageService(
-<<<<<<< HEAD
             address(pdpVerifier),
             address(payments),
             address(usdfc),
             filCDNController,
             filCDNBeneficiary,
-            address(registry)
-=======
-            address(pdpVerifier), address(payments), address(usdfc), filCDN, serviceProviderRegistry, sessionKeyRegistry
->>>>>>> 7b95a802
+            serviceProviderRegistry,
+            sessionKeyRegistry
         );
         bytes memory warmStorageInitData =
             abi.encodeWithSelector(FilecoinWarmStorageService.initialize.selector, uint64(2880), uint256(60));
