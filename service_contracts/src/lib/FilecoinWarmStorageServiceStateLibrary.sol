--- conflicted
+++ resolved
@@ -104,11 +104,8 @@
         info.clientDataSetId = uint256(info11[7]);
         info.pdpEndEpoch = uint256(info11[8]);
         info.providerId = uint256(info11[9]);
-<<<<<<< HEAD
-=======
         info.cdnEndEpoch = uint256(info11[10]);
         info.dataSetId = dataSetId;
->>>>>>> 2ff41ac2
     }
 
     function clientDataSets(FilecoinWarmStorageService service, address payer)
