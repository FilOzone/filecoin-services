// SPDX-License-Identifier: Apache-2.0 OR MIT
pragma solidity ^0.8.20;

// Code generated - DO NOT EDIT.
// This file is a generated binding and any changes will be lost.
// Generated with tools/generate_view_contract.sh out/FilecoinWarmStorageServiceStateLibrary.sol/FilecoinWarmStorageServiceStateLibrary.json

import "./FilecoinWarmStorageService.sol";
import "./lib/FilecoinWarmStorageServiceStateInternalLibrary.sol";

contract FilecoinWarmStorageServiceStateView {
    using FilecoinWarmStorageServiceStateInternalLibrary for FilecoinWarmStorageService;

    FilecoinWarmStorageService public immutable service;

    constructor(FilecoinWarmStorageService _service) {
        service = _service;
    }

    function challengeWindow() external view returns (uint256) {
        return service.challengeWindow();
    }

    function clientDataSetIDs(address payer) external view returns (uint256) {
        return service.clientDataSetIDs(payer);
    }

    function clientDataSets(address payer) external view returns (uint256[] memory dataSetIds) {
        return service.clientDataSets(payer);
    }

    function getAllDataSetMetadata(uint256 dataSetId)
        external
        view
        returns (string[] memory keys, string[] memory values)
    {
        return service.getAllDataSetMetadata(dataSetId);
    }

    function getAllPieceMetadata(uint256 dataSetId, uint256 pieceId)
        external
        view
        returns (string[] memory keys, string[] memory values)
    {
        return service.getAllPieceMetadata(dataSetId, pieceId);
    }

    function getChallengesPerProof() external pure returns (uint64) {
        return FilecoinWarmStorageServiceStateInternalLibrary.getChallengesPerProof();
    }

    function getClientDataSets(address client)
        external
        view
        returns (FilecoinWarmStorageService.DataSetInfo[] memory infos)
    {
        return service.getClientDataSets(client);
    }

    function getDataSet(uint256 dataSetId) external view returns (FilecoinWarmStorageService.DataSetInfo memory info) {
        return service.getDataSet(dataSetId);
    }

    function getDataSetMetadata(uint256 dataSetId, string memory key)
        external
        view
        returns (bool exists, string memory value)
    {
        return service.getDataSetMetadata(dataSetId, key);
    }

    function getDataSetSizeInBytes(uint256 leafCount) external pure returns (uint256) {
        return FilecoinWarmStorageServiceStateInternalLibrary.getDataSetSizeInBytes(leafCount);
    }

    function getMaxProvingPeriod() external view returns (uint64) {
        return service.getMaxProvingPeriod();
    }

    function getPieceMetadata(uint256 dataSetId, uint256 pieceId, string memory key)
        external
        view
        returns (bool exists, string memory value)
    {
        return service.getPieceMetadata(dataSetId, pieceId, key);
    }

    function provenPeriods(uint256 dataSetId, uint256 periodId) external view returns (bool) {
        return service.provenPeriods(dataSetId, periodId);
    }

    function provenThisPeriod(uint256 dataSetId) external view returns (bool) {
        return service.provenThisPeriod(dataSetId);
    }

    function provingActivationEpoch(uint256 dataSetId) external view returns (uint256) {
        return service.provingActivationEpoch(dataSetId);
    }

    function provingDeadlines(uint256 setId) external view returns (uint256) {
        return service.provingDeadlines(setId);
    }

    function railToDataSet(uint256 railId) external view returns (uint256) {
        return service.railToDataSet(railId);
    }
<<<<<<< HEAD

    function thisChallengeWindowStart(uint256 setId) external view returns (uint256) {
        return service.thisChallengeWindowStart(setId);
    }

    function isProviderApproved(uint256 providerId) external view returns (bool) {
        return service.isProviderApproved(providerId);
    }
=======
>>>>>>> f4f9fc8a
}<|MERGE_RESOLUTION|>--- conflicted
+++ resolved
@@ -104,7 +104,6 @@
     function railToDataSet(uint256 railId) external view returns (uint256) {
         return service.railToDataSet(railId);
     }
-<<<<<<< HEAD
 
     function thisChallengeWindowStart(uint256 setId) external view returns (uint256) {
         return service.thisChallengeWindowStart(setId);
@@ -113,6 +112,5 @@
     function isProviderApproved(uint256 providerId) external view returns (bool) {
         return service.isProviderApproved(providerId);
     }
-=======
->>>>>>> f4f9fc8a
+
 }