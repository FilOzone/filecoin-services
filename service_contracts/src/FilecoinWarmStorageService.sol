--- conflicted
+++ resolved
@@ -77,13 +77,9 @@
 
     event PDPPaymentTerminated(uint256 indexed dataSetId, uint256 endEpoch, uint256 pdpRailId);
 
-<<<<<<< HEAD
-    event FilCDNControllerChanged(address oldController, address newController);
-=======
     event CDNPaymentTerminated(uint256 indexed dataSetId, uint256 endEpoch, uint256 cacheMissRailId, uint256 cdnRailId);
 
     event FilBeamControllerChanged(address oldController, address newController);
->>>>>>> aa823189
 
     event ViewContractSet(address indexed viewContract);
 
@@ -592,13 +588,8 @@
             cdnRailId = payments.createRail(
                 usdfcTokenAddress, // token address
                 createData.payer, // from (payer)
-<<<<<<< HEAD
-                filCDNBeneficiaryAddress, // to FilCDN beneficiary
+                filBeamBeneficiaryAddress, // to FilBeam beneficiary
                 address(0), // no validator
-=======
-                filBeamBeneficiaryAddress, // to FilBeam beneficiary
-                address(this), // this contract acts as the arbiter
->>>>>>> aa823189
                 0, // no service commission
                 address(this) // controller
             );
@@ -983,7 +974,6 @@
         emit ServiceTerminated(msg.sender, dataSetId, info.pdpRailId, info.cacheMissRailId, info.cdnRailId);
     }
 
-<<<<<<< HEAD
     /**
      * @notice Settles CDN payment rails with specified amounts
      * @dev Only callable by FilCDN (Operator) contract
@@ -993,7 +983,7 @@
      */
     function settleCDNPaymentRails(uint256 dataSetId, uint256 cdnAmount, uint256 cacheMissAmount)
         external
-        onlyFilCDNController
+        onlyFilBeamController
     {
         DataSetInfo storage info = dataSetInfo[dataSetId];
         require(info.pdpRailId != 0, Errors.InvalidDataSetId(dataSetId));
@@ -1001,7 +991,7 @@
         // Check if CDN service is configured
         require(
             hasMetadataKey(dataSetMetadataKeys[dataSetId], METADATA_KEY_WITH_CDN),
-            Errors.FilCDNServiceNotConfigured(dataSetId)
+            Errors.FilBeamServiceNotConfigured(dataSetId)
         );
 
         // Check if CDN rails are configured
@@ -1037,14 +1027,8 @@
         // Check if CDN service is configured
         require(
             hasMetadataKey(dataSetMetadataKeys[dataSetId], METADATA_KEY_WITH_CDN),
-            Errors.FilCDNServiceNotConfigured(dataSetId)
-        );
-=======
-    function terminateCDNService(uint256 dataSetId) external onlyFilBeamController {
-        // Check if already terminated
-        DataSetInfo storage info = dataSetInfo[dataSetId];
-        require(info.cdnEndEpoch == 0, Errors.FilBeamPaymentAlreadyTerminated(dataSetId));
->>>>>>> aa823189
+            Errors.FilBeamServiceNotConfigured(dataSetId)
+        );
 
         // Check if cache miss and CDN rails are configured
         require(info.cacheMissRailId != 0, Errors.InvalidDataSetId(dataSetId));
@@ -1067,7 +1051,7 @@
         }
     }
 
-    function terminateCDNService(uint256 dataSetId) external onlyFilCDNController {
+    function terminateCDNService(uint256 dataSetId) external onlyFilBeamController {
         // Check if CDN service is configured
         require(
             hasMetadataKey(dataSetMetadataKeys[dataSetId], METADATA_KEY_WITH_CDN),
