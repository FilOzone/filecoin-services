// SPDX-License-Identifier: Apache-2.0 OR MIT
pragma solidity ^0.8.20;

import {PDPVerifier, PDPListener} from "@pdp/PDPVerifier.sol";
import {IPDPTypes} from "@pdp/interfaces/IPDPTypes.sol";
import {Cids} from "@pdp/Cids.sol";
import {SessionKeyRegistry} from "@session-key-registry/SessionKeyRegistry.sol";
import "@openzeppelin/contracts-upgradeable/proxy/utils/Initializable.sol";
import "@openzeppelin/contracts-upgradeable/proxy/utils/UUPSUpgradeable.sol";
import "@openzeppelin/contracts-upgradeable/access/OwnableUpgradeable.sol";
import "@openzeppelin/contracts/token/ERC20/IERC20.sol";
import "@openzeppelin/contracts/token/ERC20/extensions/IERC20Metadata.sol";
import "@openzeppelin/contracts-upgradeable/utils/cryptography/EIP712Upgradeable.sol";
import "@openzeppelin/contracts/proxy/ERC1967/ERC1967Utils.sol";
import {Payments, IValidator} from "@fws-payments/Payments.sol";
import {Errors} from "./Errors.sol";

import {ServiceProviderRegistry} from "./ServiceProviderRegistry.sol";
import {ServiceProviderRegistryStorage} from "./ServiceProviderRegistryStorage.sol";

import {Extsload} from "./Extsload.sol";

uint256 constant NO_PROVING_DEADLINE = 0;
uint256 constant BYTES_PER_LEAF = 32; // Each leaf is 32 bytes
uint64 constant CHALLENGES_PER_PROOF = 5;
uint256 constant COMMISSION_MAX_BPS = 10000; // 100% in basis points

/// @title FilecoinWarmStorageService
/// @notice An implementation of PDP Listener with payment integration.
/// @dev This contract extends SimplePDPService by adding payment functionality
/// using the Payments contract. It creates payment rails for service providers
/// and adjusts payment rates based on storage size. Also implements validation
/// to reduce payments for faulted epochs.
contract FilecoinWarmStorageService is
    PDPListener,
    IValidator,
    Initializable,
    UUPSUpgradeable,
    OwnableUpgradeable,
    Extsload,
    EIP712Upgradeable
{
    // Version tracking
    string private constant VERSION = "0.1.0";

    // Events
    event ContractUpgraded(string version, address implementation);
    event DataSetServiceProviderChanged(
        uint256 indexed dataSetId, address indexed oldServiceProvider, address indexed newServiceProvider
    );
    event FaultRecord(uint256 indexed dataSetId, uint256 periodsFaulted, uint256 deadline);
    event DataSetCreated(
        uint256 indexed dataSetId,
        uint256 indexed providerId,
        uint256 pdpRailId,
        uint256 cacheMissRailId,
        uint256 cdnRailId,
        address payer,
        address creator,
        address beneficiary,
        string[] metadataKeys,
        string[] metadataValues
    );
    event RailRateUpdated(uint256 indexed dataSetId, uint256 railId, uint256 newRate);
    event PieceAdded(uint256 indexed dataSetId, uint256 indexed pieceId, string[] keys, string[] values);

    event ServiceTerminated(
        address indexed caller, uint256 indexed dataSetId, uint256 pdpRailId, uint256 cacheMissRailId, uint256 cdnRailId
    );

    event CDNServiceTerminated(
        address indexed caller, uint256 indexed dataSetId, uint256 cacheMissRailId, uint256 cdnRailId
    );

    event PDPPaymentTerminated(uint256 indexed dataSetId, uint256 endEpoch, uint256 pdpRailId);

    event CDNPaymentTerminated(uint256 indexed dataSetId, uint256 endEpoch, uint256 cacheMissRailId, uint256 cdnRailId);

    event ViewContractSet(address indexed viewContract);

    // Constants
    uint256 private constant NO_CHALLENGE_SCHEDULED = 0;
    uint256 private constant MIB_IN_BYTES = 1024 * 1024; // 1 MiB in bytes
    uint256 private constant DEFAULT_LOCKUP_PERIOD = 2880 * 10; // 10 days in epochs
    uint256 private constant GIB_IN_BYTES = MIB_IN_BYTES * 1024; // 1 GiB in bytes
    uint256 private constant TIB_IN_BYTES = GIB_IN_BYTES * 1024; // 1 TiB in bytes
    uint256 private constant EPOCHS_PER_MONTH = 2880 * 30;

    // Metadata size and count limits
    uint256 private constant MAX_KEY_LENGTH = 32;
    uint256 private constant MAX_VALUE_LENGTH = 128;
    uint256 private constant MAX_KEYS_PER_DATASET = 10;
    uint256 private constant MAX_KEYS_PER_PIECE = 5;

    // Metadata key constants
    string private constant METADATA_KEY_WITH_CDN = "withCDN";

    // Pricing constants
    uint256 private immutable STORAGE_PRICE_PER_TIB_PER_MONTH; // 5 USDFC per TiB per month without CDN with correct decimals
    uint256 private immutable CACHE_MISS_PRICE_PER_TIB_PER_MONTH; // .5 USDFC per TiB per month for CDN with correct decimals
    uint256 private immutable CDN_PRICE_PER_TIB_PER_MONTH; // .5 USDFC per TiB per month for CDN with correct decimals

    // Burn Address
    address payable private constant BURN_ADDRESS = payable(0xff00000000000000000000000000000000000063);

    // Dynamic fee values based on token decimals
    uint256 private immutable DATA_SET_CREATION_FEE; // 0.1 USDFC with correct decimals

    // Token decimals
    uint8 private immutable tokenDecimals;

    // External contract addresses
    address public immutable pdpVerifierAddress;
    address public immutable paymentsContractAddress;
    address public immutable usdfcTokenAddress;
    address public immutable filCDNControllerAddress;
    address public immutable filCDNBeneficiaryAddress;
    ServiceProviderRegistry public immutable serviceProviderRegistry;
    SessionKeyRegistry public immutable sessionKeyRegistry;

    // Commission rates
    uint256 public serviceCommissionBps;

    // Events for provider management
    event ProviderApproved(uint256 indexed providerId);
    event ProviderUnapproved(uint256 indexed providerId);

    // Mapping from client address to clientDataSetId
    mapping(address => uint256) private clientDataSetIds;

    // Mapping from data set ID to key value pair metadata
    // dataSetId => (key => value)
    mapping(uint256 dataSetId => mapping(string key => string value)) internal dataSetMetadata;
    // dataSetId => array of keys
    mapping(uint256 dataSetId => string[] keys) internal dataSetMetadataKeys;

    // Mapping from data set ID and piece ID to key value pair metadata
    // dataSetId => PieceId => (key => value)
    mapping(uint256 dataSetId => mapping(uint256 pieceId => mapping(string key => string value))) internal
        dataSetPieceMetadata;
    // dataSetId => PieceId => array of keys
    mapping(uint256 dataSetId => mapping(uint256 pieceId => string[] keys)) internal dataSetPieceMetadataKeys;

    // Storage for data set payment information
    struct DataSetInfo {
        uint256 pdpRailId; // ID of the PDP payment rail
        uint256 cacheMissRailId; // For CDN add-on: ID of the cache miss payment rail, which rewards the SP for serving data to the CDN when it doesn't already have it cached
        uint256 cdnRailId; // For CDN add-on: ID of the CDN payment rail, which rewards the CDN for serving data to clients
        address payer; // Address paying for storage
        address payee; // SP's beneficiary address
        uint256 commissionBps; // Commission rate for this data set (dynamic based on whether the client purchases CDN add-on)
        uint256 clientDataSetId; // ClientDataSetID
        uint256 pdpEndEpoch; // 0 if PDP rail are not terminated
        uint256 providerId; // Provider ID from the ServiceProviderRegistry
<<<<<<< HEAD
        uint256 cdnEndEpoch; // 0 if CDN is not terminated
=======
        uint256 cdnEndEpoch; // 0 if CDN rails are not terminated
>>>>>>> 58df22ad
    }

    // Decode structure for data set creation extra data
    struct DataSetCreateData {
        address payer;
        string[] metadataKeys;
        string[] metadataValues;
        bytes signature; // Authentication signature
    }

    // Structure for service pricing information
    struct ServicePricing {
        uint256 pricePerTiBPerMonthNoCDN; // Price without CDN add-on (5 USDFC per TiB per month)
        uint256 pricePerTiBPerMonthWithCDN; // Price with CDN add-on (3 USDFC per TiB per month)
        address tokenAddress; // Address of the USDFC token
        uint256 epochsPerMonth; // Number of epochs in a month
    }

    // Mappings
    mapping(uint256 => uint256) private provingDeadlines;
    mapping(uint256 => bool) private provenThisPeriod;
    mapping(uint256 => DataSetInfo) private dataSetInfo;
    mapping(address => uint256[]) private clientDataSets;

    // Mapping from rail ID to data set ID for validation
    mapping(uint256 => uint256) private railToDataSet;

    // Event for validation
    event PaymentArbitrated(
        uint256 railId, uint256 dataSetId, uint256 originalAmount, uint256 modifiedAmount, uint256 faultedEpochs
    );

    // Track which proving periods have valid proofs
    mapping(uint256 dataSetId => mapping(uint256 periodId => bool)) private provenPeriods;

    // Track when proving was first activated for each data set
    mapping(uint256 dataSetId => uint256) private provingActivationEpoch;

    // Proving period constants - set during initialization
    uint64 private maxProvingPeriod;
    uint256 private challengeWindowSize;

    // View contract for read-only operations
    // @dev For smart contract integrations, consider using FilecoinWarmStorageServiceStateLibrary
    // directly instead of going through the view contract for more efficient gas usage.
    address public viewContractAddress;

    // Approved provider list
    mapping(uint256 => bool) internal approvedProviders;

    // Array to track all approved provider IDs for enumeration
    uint256[] internal approvedProviderIds;

    // EIP-712 Type hashes
    // EIP-712 type definitions with metadata support
    bytes32 private constant METADATA_ENTRY_TYPEHASH = keccak256("MetadataEntry(string key,string value)");

    bytes32 private constant CREATE_DATA_SET_TYPEHASH = keccak256(
        "CreateDataSet(uint256 clientDataSetId,address payee,MetadataEntry[] metadata)MetadataEntry(string key,string value)"
    );

    bytes32 private constant CID_TYPEHASH = keccak256("Cid(bytes data)");

    bytes32 private constant PIECE_METADATA_TYPEHASH =
        keccak256("PieceMetadata(uint256 pieceIndex,MetadataEntry[] metadata)MetadataEntry(string key,string value)");

    bytes32 private constant ADD_PIECES_TYPEHASH = keccak256(
        "AddPieces(uint256 clientDataSetId,uint256 firstAdded,Cid[] pieceData,PieceMetadata[] pieceMetadata)"
        "Cid(bytes data)" "MetadataEntry(string key,string value)"
        "PieceMetadata(uint256 pieceIndex,MetadataEntry[] metadata)"
    );

    bytes32 private constant SCHEDULE_PIECE_REMOVALS_TYPEHASH =
        keccak256("SchedulePieceRemovals(uint256 clientDataSetId,uint256[] pieceIds)");

    bytes32 private constant DELETE_DATA_SET_TYPEHASH = keccak256("DeleteDataSet(uint256 clientDataSetId)");

    // Modifier to ensure only the PDP verifier contract can call certain functions

    modifier onlyPDPVerifier() {
        require(msg.sender == pdpVerifierAddress, Errors.OnlyPDPVerifierAllowed(pdpVerifierAddress, msg.sender));
        _;
    }

    modifier onlyFilCDNController() {
        require(
            msg.sender == filCDNControllerAddress,
            Errors.OnlyFilCDNControllerAllowed(filCDNControllerAddress, msg.sender)
        );
        _;
    }

    /// @custom:oz-upgrades-unsafe-allow cstructor
    constructor(
        address _pdpVerifierAddress,
        address _paymentsContractAddress,
        address _usdfcTokenAddress,
        address _filCDNControllerAddress,
        address _filCDNBeneficiaryAddress,
        ServiceProviderRegistry _serviceProviderRegistry,
        SessionKeyRegistry _sessionKeyRegistry
    ) {
        _disableInitializers();

        require(_pdpVerifierAddress != address(0), Errors.ZeroAddress(Errors.AddressField.PDPVerifier));
        pdpVerifierAddress = _pdpVerifierAddress;

        require(_paymentsContractAddress != address(0), Errors.ZeroAddress(Errors.AddressField.Payments));
        paymentsContractAddress = _paymentsContractAddress;

        require(_usdfcTokenAddress != address(0), Errors.ZeroAddress(Errors.AddressField.USDFC));
        usdfcTokenAddress = _usdfcTokenAddress;

        require(_filCDNControllerAddress != address(0), Errors.ZeroAddress(Errors.AddressField.FilCDNController));
        filCDNControllerAddress = _filCDNControllerAddress;

        require(_filCDNBeneficiaryAddress != address(0), Errors.ZeroAddress(Errors.AddressField.FilCDNBeneficiary));
        filCDNBeneficiaryAddress = _filCDNBeneficiaryAddress;

        require(
            _serviceProviderRegistry != ServiceProviderRegistry(address(0)),
            Errors.ZeroAddress(Errors.AddressField.ServiceProviderRegistry)
        );
        serviceProviderRegistry = ServiceProviderRegistry(_serviceProviderRegistry);

        require(
            _sessionKeyRegistry != SessionKeyRegistry(address(0)),
            Errors.ZeroAddress(Errors.AddressField.SessionKeyRegistry)
        );
        sessionKeyRegistry = _sessionKeyRegistry;

        // Read token decimals from the USDFC token contract
        tokenDecimals = IERC20Metadata(_usdfcTokenAddress).decimals();

        // Initialize the fee constants based on the actual token decimals
        STORAGE_PRICE_PER_TIB_PER_MONTH = (5 * 10 ** tokenDecimals); // 5 USDFC
        DATA_SET_CREATION_FEE = (1 * 10 ** tokenDecimals) / 10; // 0.1 USDFC
        CACHE_MISS_PRICE_PER_TIB_PER_MONTH = (1 * 10 ** tokenDecimals) / 2; // 0.5 USDFC
        CDN_PRICE_PER_TIB_PER_MONTH = (1 * 10 ** tokenDecimals) / 2; // 0.5 USDFC
    }

    /**
     * @notice Initialize the contract with PDP proving period parameters
     * @param _maxProvingPeriod Maximum number of epochs between two consecutive proofs
     * @param _challengeWindowSize Number of epochs for the challenge window
     */
    function initialize(uint64 _maxProvingPeriod, uint256 _challengeWindowSize) public initializer {
        __Ownable_init(msg.sender);
        __UUPSUpgradeable_init();
        __EIP712_init("FilecoinWarmStorageService", "1");

        require(_maxProvingPeriod > 0, Errors.MaxProvingPeriodZero());
        require(
            _challengeWindowSize > 0 && _challengeWindowSize < _maxProvingPeriod,
            Errors.InvalidChallengeWindowSize(_challengeWindowSize, _maxProvingPeriod)
        );

        maxProvingPeriod = _maxProvingPeriod;
        challengeWindowSize = _challengeWindowSize;

        // Set commission rate
        serviceCommissionBps = 0; // 0%
    }

    function _authorizeUpgrade(address newImplementation) internal override onlyOwner {}

    /**
     * @notice Sets new proving period parameters
     * @param _maxProvingPeriod Maximum number of epochs between two consecutive proofs
     * @param _challengeWindowSize Number of epochs for the challenge window
     */
    function configureProvingPeriod(uint64 _maxProvingPeriod, uint256 _challengeWindowSize) external onlyOwner {
        require(_maxProvingPeriod > 0, Errors.MaxProvingPeriodZero());
        require(
            _challengeWindowSize > 0 && _challengeWindowSize < _maxProvingPeriod,
            Errors.InvalidChallengeWindowSize(_maxProvingPeriod, _challengeWindowSize)
        );

        maxProvingPeriod = _maxProvingPeriod;
        challengeWindowSize = _challengeWindowSize;
    }

    /**
     * @notice Migration function for contract upgrades
     * @dev This function should be called during upgrades to emit version tracking events
     * Only callable during proxy upgrade process
     * @param _viewContract Address of the view contract (optional, can be address(0))
     */
    function migrate(address _viewContract) public onlyProxy reinitializer(4) {
        require(msg.sender == address(this), Errors.OnlySelf(address(this), msg.sender));

        // Set view contract if provided
        if (_viewContract != address(0)) {
            viewContractAddress = _viewContract;
            emit ViewContractSet(_viewContract);
        }

        emit ContractUpgraded(VERSION, ERC1967Utils.getImplementation());
    }

    /**
     * @notice Sets the view contract address (one-time setup)
     * @dev Only callable by the contract owner. This is intended to be called once after deployment
     * or during migration. The view contract should not be changed after initial setup as external
     * systems may cache this address. If a view contract upgrade is needed, deploy a new main
     * contract with the updated view contract reference.
     * @param _viewContract Address of the view contract
     */
    function setViewContract(address _viewContract) external onlyOwner {
        require(_viewContract != address(0), "Invalid view contract address");
        require(viewContractAddress == address(0), "View contract already set");
        viewContractAddress = _viewContract;
        emit ViewContractSet(_viewContract);
    }

    /**
     * @notice Updates the service commission rates
     * @dev Only callable by the contract owner
     * @param newCommissionBps New commission rate in basis points
     */
    function updateServiceCommission(uint256 newCommissionBps) external onlyOwner {
        require(
            newCommissionBps <= COMMISSION_MAX_BPS,
            Errors.CommissionExceedsMaximum(Errors.CommissionType.Service, COMMISSION_MAX_BPS, newCommissionBps)
        );
        serviceCommissionBps = newCommissionBps;
    }

    /**
     * @notice Adds a provider ID to the approved list
     * @dev Only callable by the contract owner. Reverts if already approved.
     * @param providerId The provider ID to approve
     */
    function addApprovedProvider(uint256 providerId) external onlyOwner {
        if (approvedProviders[providerId]) {
            revert Errors.ProviderAlreadyApproved(providerId);
        }
        approvedProviders[providerId] = true;
        approvedProviderIds.push(providerId);
        emit ProviderApproved(providerId);
    }

    /**
     * @notice Removes a provider ID from the approved list
     * @dev Only callable by the contract owner. Reverts if not in list.
     * @param providerId The provider ID to remove
     * @param index The index of the provider ID in the approvedProviderIds array
     */
    function removeApprovedProvider(uint256 providerId, uint256 index) external onlyOwner {
        if (!approvedProviders[providerId]) {
            revert Errors.ProviderNotInApprovedList(providerId);
        }

        require(approvedProviderIds[index] == providerId, "Provider ID mismatch at index");

        approvedProviders[providerId] = false;

        // Remove from array using swap-and-pop pattern
        uint256 length = approvedProviderIds.length;
        if (index != length - 1) {
            approvedProviderIds[index] = approvedProviderIds[length - 1];
        }
        approvedProviderIds.pop();

        emit ProviderUnapproved(providerId);
    }

    // Listener interface methods
    /**
     * @notice Handles data set creation by creating a payment rail
     * @dev Called by the PDPVerifier contract when a new data set is created
     * @param dataSetId The ID of the newly created data set
     * @param creator The address that created the data set and will receive payments
     * @param extraData Encoded data containing metadata, payer information, and signature
     */
    function dataSetCreated(uint256 dataSetId, address creator, bytes calldata extraData) external onlyPDPVerifier {
        // Decode the extra data to get the metadata, payer address, and signature
        require(extraData.length > 0, Errors.ExtraDataRequired());
        DataSetCreateData memory createData = decodeDataSetCreateData(extraData);

        // Validate the addresses
        require(createData.payer != address(0), Errors.ZeroAddress(Errors.AddressField.Payer));
        require(creator != address(0), Errors.ZeroAddress(Errors.AddressField.Creator));

        // Validate provider is registered and approved
        uint256 providerId = serviceProviderRegistry.getProviderIdByAddress(creator);

        // Check if provider is registered
        require(providerId != 0, Errors.ProviderNotRegistered(creator));

        // Check if provider is approved
        require(approvedProviders[providerId], Errors.ProviderNotApproved(creator, providerId));

        // Get the provider's beneficiary address from the registry
        ServiceProviderRegistryStorage.ServiceProviderInfo memory providerInfo =
            serviceProviderRegistry.getProvider(providerId);
        address payeeBeneficiary = providerInfo.beneficiary;

        // Update client state
        uint256 clientDataSetId = clientDataSetIds[createData.payer]++;
        clientDataSets[createData.payer].push(dataSetId);

        // Verify the client's signature
        verifyCreateDataSetSignature(
            createData.payer,
            clientDataSetId,
            payeeBeneficiary,
            createData.metadataKeys,
            createData.metadataValues,
            createData.signature
        );

        // Initialize the DataSetInfo struct
        DataSetInfo storage info = dataSetInfo[dataSetId];
        info.payer = createData.payer;
        info.payee = payeeBeneficiary; // Using beneficiary as the payee
        info.commissionBps = serviceCommissionBps;
        info.clientDataSetId = clientDataSetId;
        info.providerId = providerId;

        // Store each metadata key-value entry for this data set
        require(
            createData.metadataKeys.length == createData.metadataValues.length,
            Errors.MetadataKeyAndValueLengthMismatch(createData.metadataKeys.length, createData.metadataValues.length)
        );
        require(
            createData.metadataKeys.length <= MAX_KEYS_PER_DATASET,
            Errors.TooManyMetadataKeys(MAX_KEYS_PER_DATASET, createData.metadataKeys.length)
        );

        for (uint256 i = 0; i < createData.metadataKeys.length; i++) {
            string memory key = createData.metadataKeys[i];
            string memory value = createData.metadataValues[i];

            require(bytes(dataSetMetadata[dataSetId][key]).length == 0, Errors.DuplicateMetadataKey(dataSetId, key));
            require(
                bytes(key).length <= MAX_KEY_LENGTH,
                Errors.MetadataKeyExceedsMaxLength(i, MAX_KEY_LENGTH, bytes(key).length)
            );
            require(
                bytes(value).length <= MAX_VALUE_LENGTH,
                Errors.MetadataValueExceedsMaxLength(i, MAX_VALUE_LENGTH, bytes(value).length)
            );

            // Store the metadata key in the array for this data set
            dataSetMetadataKeys[dataSetId].push(key);

            // Store the metadata value directly
            dataSetMetadata[dataSetId][key] = value;
        }

        // Note: The payer must have pre-approved this contract to spend USDFC tokens before creating the data set

        // Create the payment rails using the Payments contract
        Payments payments = Payments(paymentsContractAddress);
        uint256 pdpRailId = payments.createRail(
            usdfcTokenAddress, // token address
            createData.payer, // from (payer)
            payeeBeneficiary, // beneficiary address from registry
            address(this), // this contract acts as the validator
            info.commissionBps, // commission rate based on CDN usage
            address(this)
        );

        // Store the rail ID
        info.pdpRailId = pdpRailId;

        // Store reverse mapping from rail ID to data set ID for validation
        railToDataSet[pdpRailId] = dataSetId;

        // First, set a lockupFixed value that's at least equal to the one-time payment
        // This is necessary because modifyRailPayment requires that lockupFixed >= oneTimePayment
        payments.modifyRailLockup(
            pdpRailId,
            DEFAULT_LOCKUP_PERIOD,
            DATA_SET_CREATION_FEE // lockupFixed equal to the one-time payment amount
        );

        // Charge the one-time data set creation fee
        // This is a payment from payer to data set creator of a fixed amount
        payments.modifyRailPayment(
            pdpRailId,
            0, // Initial rate is 0, will be updated when roots are added
            DATA_SET_CREATION_FEE // One-time payment amount
        );

        uint256 cacheMissRailId = 0;
        uint256 cdnRailId = 0;

        if (hasMetadataKey(createData.metadataKeys, METADATA_KEY_WITH_CDN)) {
            cacheMissRailId = payments.createRail(
                usdfcTokenAddress, // token address
                createData.payer, // from (payer)
                payeeBeneficiary, // beneficiary address from registry
                address(this), // this contract acts as the arbiter
                0, // no service commission
                address(this)
            );
            info.cacheMissRailId = cacheMissRailId;
            railToDataSet[cacheMissRailId] = dataSetId;
            payments.modifyRailLockup(cacheMissRailId, DEFAULT_LOCKUP_PERIOD, 0);

            cdnRailId = payments.createRail(
                usdfcTokenAddress, // token address
                createData.payer, // from (payer)
                filCDNBeneficiaryAddress, // to FilCDN beneficiary
                address(this), // this contract acts as the arbiter
                0, // no service commission
                address(this)
            );
            info.cdnRailId = cdnRailId;
            railToDataSet[cdnRailId] = dataSetId;
            payments.modifyRailLockup(cdnRailId, DEFAULT_LOCKUP_PERIOD, 0);
        }

        // Emit event for tracking
        emit DataSetCreated(
            dataSetId,
            providerId,
            pdpRailId,
            cacheMissRailId,
            cdnRailId,
            createData.payer,
            creator,
            payeeBeneficiary,
            createData.metadataKeys,
            createData.metadataValues
        );
    }

    /**
     * @notice Handles data set deletion and terminates the payment rail
     * @dev Called by the PDPVerifier contract when a data set is deleted
     * @param dataSetId The ID of the data set being deleted
     * @param extraData Signature for authentication
     */
    function dataSetDeleted(
        uint256 dataSetId,
        uint256, // deletedLeafCount, - not used
        bytes calldata extraData
    ) external onlyPDPVerifier {
        // Verify the data set exists in our mapping
        DataSetInfo storage info = dataSetInfo[dataSetId];
        require(info.pdpRailId != 0, Errors.DataSetNotRegistered(dataSetId));
        (bytes memory signature) = abi.decode(extraData, (bytes));

        // Get the payer address for this data set
        address payer = dataSetInfo[dataSetId].payer;

        // Verify the client's signature
        verifyDeleteDataSetSignature(payer, info.clientDataSetId, signature);

        // TODO Data set deletion logic
    }

    /**
     * @notice Handles pieces being added to a data set and stores associated metadata
     * @dev Called by the PDPVerifier contract when pieces are added to a data set
     * @param dataSetId The ID of the data set
     * @param firstAdded The ID of the first piece added
     * @param pieceData Array of piece data objects
     * @param extraData Encoded metadata, and signature
     */
    function piecesAdded(uint256 dataSetId, uint256 firstAdded, Cids.Cid[] memory pieceData, bytes calldata extraData)
        external
        onlyPDPVerifier
    {
        requirePaymentNotTerminated(dataSetId);
        // Verify the data set exists in our mapping
        DataSetInfo storage info = dataSetInfo[dataSetId];
        require(info.pdpRailId != 0, Errors.DataSetNotRegistered(dataSetId));

        // Get the payer address for this data set
        address payer = info.payer;
        require(extraData.length > 0, Errors.ExtraDataRequired());
        // Decode the extra data
        (bytes memory signature, string[][] memory metadataKeys, string[][] memory metadataValues) =
            abi.decode(extraData, (bytes, string[][], string[][]));

        // Check that we have metadata arrays for each piece
        require(
            metadataKeys.length == pieceData.length,
            Errors.MetadataArrayCountMismatch(metadataKeys.length, pieceData.length)
        );
        require(
            metadataValues.length == pieceData.length,
            Errors.MetadataArrayCountMismatch(metadataValues.length, pieceData.length)
        );

        // Verify the signature
        verifyAddPiecesSignature(
            payer, info.clientDataSetId, pieceData, firstAdded, metadataKeys, metadataValues, signature
        );

        // Store metadata for each new piece
        for (uint256 i = 0; i < pieceData.length; i++) {
            uint256 pieceId = firstAdded + i;
            string[] memory pieceKeys = metadataKeys[i];
            string[] memory pieceValues = metadataValues[i];

            // Check that number of metadata keys and values are equal for this piece
            require(
                pieceKeys.length == pieceValues.length,
                Errors.MetadataKeyAndValueLengthMismatch(pieceKeys.length, pieceValues.length)
            );

            require(
                pieceKeys.length <= MAX_KEYS_PER_PIECE, Errors.TooManyMetadataKeys(MAX_KEYS_PER_PIECE, pieceKeys.length)
            );

            for (uint256 k = 0; k < pieceKeys.length; k++) {
                string memory key = pieceKeys[k];
                string memory value = pieceValues[k];

                require(
                    bytes(dataSetPieceMetadata[dataSetId][pieceId][key]).length == 0,
                    Errors.DuplicateMetadataKey(dataSetId, key)
                );
                require(
                    bytes(key).length <= MAX_KEY_LENGTH,
                    Errors.MetadataKeyExceedsMaxLength(k, MAX_KEY_LENGTH, bytes(key).length)
                );
                require(
                    bytes(value).length <= MAX_VALUE_LENGTH,
                    Errors.MetadataValueExceedsMaxLength(k, MAX_VALUE_LENGTH, bytes(value).length)
                );
                dataSetPieceMetadata[dataSetId][pieceId][key] = string(value);
                dataSetPieceMetadataKeys[dataSetId][pieceId].push(key);
            }
            emit PieceAdded(dataSetId, pieceId, pieceKeys, pieceValues);
        }
    }

    function piecesScheduledRemove(uint256 dataSetId, uint256[] memory pieceIds, bytes calldata extraData)
        external
        onlyPDPVerifier
    {
        requirePaymentNotBeyondEndEpoch(dataSetId);
        // Verify the data set exists in our mapping
        DataSetInfo storage info = dataSetInfo[dataSetId];
        require(info.pdpRailId != 0, Errors.DataSetNotRegistered(dataSetId));

        // Get the payer address for this data set
        address payer = info.payer;

        // Decode the signature from extraData
        require(extraData.length > 0, Errors.ExtraDataRequired());
        bytes memory signature = abi.decode(extraData, (bytes));

        // Verify the signature
        verifySchedulePieceRemovalsSignature(payer, info.clientDataSetId, pieceIds, signature);

        // Additional logic for scheduling removals can be added here
    }

    // possession proven checks for correct challenge count and reverts if too low
    // it also checks that proofs are not late and emits a fault record if so
    function possessionProven(
        uint256 dataSetId,
        uint256, /*challengedLeafCount*/
        uint256, /*seed*/
        uint256 challengeCount
    ) external onlyPDPVerifier {
        requirePaymentNotBeyondEndEpoch(dataSetId);

        if (provenThisPeriod[dataSetId]) {
            revert Errors.ProofAlreadySubmitted(dataSetId);
        }

        uint256 expectedChallengeCount = CHALLENGES_PER_PROOF;
        if (challengeCount < expectedChallengeCount) {
            revert Errors.InvalidChallengeCount(dataSetId, expectedChallengeCount, challengeCount);
        }

        if (provingDeadlines[dataSetId] == NO_PROVING_DEADLINE) {
            revert Errors.ProvingNotStarted(dataSetId);
        }

        // check for proof outside of challenge window
        if (provingDeadlines[dataSetId] < block.number) {
            revert Errors.ProvingPeriodPassed(dataSetId, provingDeadlines[dataSetId], block.number);
        }

        uint256 windowStart = provingDeadlines[dataSetId] - challengeWindowSize;
        if (windowStart > block.number) {
            revert Errors.ChallengeWindowTooEarly(dataSetId, windowStart, block.number);
        }
        provenThisPeriod[dataSetId] = true;
        uint256 currentPeriod = getProvingPeriodForEpoch(dataSetId, block.number);
        provenPeriods[dataSetId][currentPeriod] = true;
    }

    // nextProvingPeriod checks for unsubmitted proof in which case it emits a fault event
    // Additionally it enforces constraints on the update of its state:
    // 1. One update per proving period.
    // 2. Next challenge epoch must fall within the challenge window in the last challengeWindow()
    //    epochs of the proving period.
    //
    // In the payment version, it also updates the payment rate based on the current storage size.
    function nextProvingPeriod(uint256 dataSetId, uint256 challengeEpoch, uint256 leafCount, bytes calldata)
        external
        onlyPDPVerifier
    {
        requirePaymentNotBeyondEndEpoch(dataSetId);
        // initialize state for new data set
        if (provingDeadlines[dataSetId] == NO_PROVING_DEADLINE) {
            uint256 firstDeadline = block.number + maxProvingPeriod;
            uint256 minWindow = firstDeadline - challengeWindowSize;
            uint256 maxWindow = firstDeadline;
            if (challengeEpoch < minWindow || challengeEpoch > maxWindow) {
                revert Errors.InvalidChallengeEpoch(dataSetId, minWindow, maxWindow, challengeEpoch);
            }
            provingDeadlines[dataSetId] = firstDeadline;
            provenThisPeriod[dataSetId] = false;

            // Initialize the activation epoch when proving first starts
            // This marks when the data set became active for proving
            provingActivationEpoch[dataSetId] = block.number;

            // Update the payment rates
            updatePaymentRates(dataSetId, leafCount);

            return;
        }

        // Revert when proving period not yet open
        // Can only get here if calling nextProvingPeriod multiple times within the same proving period
        uint256 prevDeadline = provingDeadlines[dataSetId] - maxProvingPeriod;
        if (block.number <= prevDeadline) {
            revert Errors.NextProvingPeriodAlreadyCalled(dataSetId, prevDeadline, block.number);
        }

        uint256 periodsSkipped;
        // Proving period is open 0 skipped periods
        if (block.number <= provingDeadlines[dataSetId]) {
            periodsSkipped = 0;
        } else {
            // Proving period has closed possibly some skipped periods
            periodsSkipped = (block.number - (provingDeadlines[dataSetId] + 1)) / maxProvingPeriod;
        }

        uint256 nextDeadline;
        // the data set has become empty and provingDeadline is set inactive
        if (challengeEpoch == NO_CHALLENGE_SCHEDULED) {
            nextDeadline = NO_PROVING_DEADLINE;
        } else {
            nextDeadline = provingDeadlines[dataSetId] + maxProvingPeriod * (periodsSkipped + 1);
            uint256 windowStart = nextDeadline - challengeWindowSize;
            uint256 windowEnd = nextDeadline;

            if (challengeEpoch < windowStart || challengeEpoch > windowEnd) {
                revert Errors.InvalidChallengeEpoch(dataSetId, windowStart, windowEnd, challengeEpoch);
            }
        }
        uint256 faultPeriods = periodsSkipped;
        if (!provenThisPeriod[dataSetId]) {
            // include previous unproven period
            faultPeriods += 1;
        }
        if (faultPeriods > 0) {
            emit FaultRecord(dataSetId, faultPeriods, provingDeadlines[dataSetId]);
        }

        // Record the status of the current/previous proving period that's ending
        if (provingDeadlines[dataSetId] != NO_PROVING_DEADLINE) {
            // Determine the period ID that just completed
            uint256 completedPeriodId = getProvingPeriodForEpoch(dataSetId, provingDeadlines[dataSetId] - 1);

            // Record whether this period was proven
            provenPeriods[dataSetId][completedPeriodId] = provenThisPeriod[dataSetId];
        }

        provingDeadlines[dataSetId] = nextDeadline;
        provenThisPeriod[dataSetId] = false;

        // Update the payment rates based on current data set size
        updatePaymentRates(dataSetId, leafCount);
    }

    /**
     * @notice Handles data set service provider changes by updating internal state only
     * @dev Called by the PDPVerifier contract when data set service provider is transferred.
     * NOTE: The PDPVerifier contract emits events and exposes methods in terms of "storage providers",
     * because its scope is specifically the Proof-of-Data-Possession for storage services.
     * In FilecoinWarmStorageService (and the broader service registry architecture), we use the term
     * "service provider" to support a future where multiple types of services may exist (not just storage).
     * As a result, some parameters and events reflect this terminology shift and this method represents
     * a transition point in the language, from PDPVerifier to FilecoinWarmStorageService.
     * @param dataSetId The ID of the data set whose service provider is changing
     * @param oldServiceProvider The previous service provider address
     * @param newServiceProvider The new service provider address (must be an approved provider)
     */
    function storageProviderChanged(
        uint256 dataSetId,
        address oldServiceProvider,
        address newServiceProvider,
        bytes calldata // extraData - not used
    ) external override onlyPDPVerifier {
        // Verify the data set exists and validate the old service provider
        DataSetInfo storage info = dataSetInfo[dataSetId];
        require(
            info.payee == oldServiceProvider,
            Errors.OldServiceProviderMismatch(dataSetId, info.payee, oldServiceProvider)
        );
        require(newServiceProvider != address(0), Errors.ZeroAddress(Errors.AddressField.ServiceProvider));

        // Update the data set payee (service provider)
        info.payee = newServiceProvider;

        // Emit event for off-chain tracking
        emit DataSetServiceProviderChanged(dataSetId, oldServiceProvider, newServiceProvider);
    }

    function terminateService(uint256 dataSetId) external {
        DataSetInfo storage info = dataSetInfo[dataSetId];
        require(info.pdpRailId != 0, Errors.InvalidDataSetId(dataSetId));

        // Check if already terminated
        require(info.pdpEndEpoch == 0, Errors.DataSetPaymentAlreadyTerminated(dataSetId));

        // Check authorization
        require(
            msg.sender == info.payer || msg.sender == info.payee,
            Errors.CallerNotPayerOrPayee(dataSetId, info.payer, info.payee, msg.sender)
        );

        Payments payments = Payments(paymentsContractAddress);

        payments.terminateRail(info.pdpRailId);

        if (hasMetadataKey(dataSetMetadataKeys[dataSetId], METADATA_KEY_WITH_CDN)) {
            payments.terminateRail(info.cacheMissRailId);
            payments.terminateRail(info.cdnRailId);
        }

        emit ServiceTerminated(msg.sender, dataSetId, info.pdpRailId, info.cacheMissRailId, info.cdnRailId);
    }

    function terminateCDNService(uint256 dataSetId) external onlyFilCDNController {
<<<<<<< HEAD
=======
        // Check if already terminated
        DataSetInfo storage info = dataSetInfo[dataSetId];
        require(info.cdnEndEpoch == 0, Errors.FilCDNPaymentAlreadyTerminated(dataSetId));

        // Check if CDN service is configured
>>>>>>> 58df22ad
        require(
            hasMetadataKey(dataSetMetadataKeys[dataSetId], METADATA_KEY_WITH_CDN),
            Errors.FilCDNServiceNotConfigured(dataSetId)
        );

<<<<<<< HEAD
        DataSetInfo storage info = dataSetInfo[dataSetId];
        require(info.cacheMissRailId != 0, Errors.InvalidDataSetId(dataSetId));
        require(info.cdnRailId != 0, Errors.InvalidDataSetId(dataSetId));

        // Check if already terminated
        require(info.cdnEndEpoch == 0, Errors.FilCDNPaymentAlreadyTerminated(dataSetId));

=======
        // Check if cache miss and CDN rails are configured
        require(info.cacheMissRailId != 0, Errors.InvalidDataSetId(dataSetId));
        require(info.cdnRailId != 0, Errors.InvalidDataSetId(dataSetId));

>>>>>>> 58df22ad
        Payments payments = Payments(paymentsContractAddress);
        payments.terminateRail(info.cacheMissRailId);
        payments.terminateRail(info.cdnRailId);

<<<<<<< HEAD
        // Set withCDN to false to prevent further CDN operations
=======
        // Delete withCDN flag from metadata to prevent further CDN operations
>>>>>>> 58df22ad
        dataSetMetadataKeys[dataSetId] = deleteMetadataKey(dataSetMetadataKeys[dataSetId], METADATA_KEY_WITH_CDN);
        delete dataSetMetadata[dataSetId][METADATA_KEY_WITH_CDN];

        emit CDNServiceTerminated(msg.sender, dataSetId, info.cacheMissRailId, info.cdnRailId);
    }

    function requirePaymentNotTerminated(uint256 dataSetId) internal view {
        DataSetInfo storage info = dataSetInfo[dataSetId];
        require(info.pdpRailId != 0, Errors.InvalidDataSetId(dataSetId));
        require(info.pdpEndEpoch == 0, Errors.DataSetPaymentAlreadyTerminated(dataSetId));
    }

    function requirePaymentNotBeyondEndEpoch(uint256 dataSetId) internal view {
        DataSetInfo storage info = dataSetInfo[dataSetId];
        if (info.pdpEndEpoch != 0) {
            require(
                block.number <= info.pdpEndEpoch,
                Errors.DataSetPaymentBeyondEndEpoch(dataSetId, info.pdpEndEpoch, block.number)
            );
        }
    }

    function updatePaymentRates(uint256 dataSetId, uint256 leafCount) internal {
        // Revert if no payment rail is configured for this data set
        require(dataSetInfo[dataSetId].pdpRailId != 0, Errors.NoPDPPaymentRail(dataSetId));

        uint256 totalBytes = leafCount * BYTES_PER_LEAF;
        Payments payments = Payments(paymentsContractAddress);

        // Update the PDP rail payment rate with the new rate and no one-time
        // payment
        uint256 pdpRailId = dataSetInfo[dataSetId].pdpRailId;
        uint256 newStorageRatePerEpoch = _calculateStorageRate(totalBytes);
        payments.modifyRailPayment(
            pdpRailId,
            newStorageRatePerEpoch,
            0 // No one-time payment during rate update
        );
        emit RailRateUpdated(dataSetId, pdpRailId, newStorageRatePerEpoch);

        // Update the CDN rail payment rates, if applicable
        if (hasMetadataKey(dataSetMetadataKeys[dataSetId], METADATA_KEY_WITH_CDN)) {
            (uint256 newCacheMissRatePerEpoch, uint256 newCDNRatePerEpoch) = _calculateCDNRates(totalBytes);

            uint256 cacheMissRailId = dataSetInfo[dataSetId].cacheMissRailId;
            payments.modifyRailPayment(cacheMissRailId, newCacheMissRatePerEpoch, 0);
            emit RailRateUpdated(dataSetId, cacheMissRailId, newCacheMissRatePerEpoch);

            uint256 cdnRailId = dataSetInfo[dataSetId].cdnRailId;
            payments.modifyRailPayment(cdnRailId, newCDNRatePerEpoch, 0);
            emit RailRateUpdated(dataSetId, cdnRailId, newCDNRatePerEpoch);
        }
    }

    /**
     * @notice Determines which proving period an epoch belongs to
     * @dev For a given epoch, calculates the period ID based on activation time
     * @param dataSetId The ID of the data set
     * @param epoch The epoch to check
     * @return The period ID this epoch belongs to, or type(uint256).max if before activation
     */
    function getProvingPeriodForEpoch(uint256 dataSetId, uint256 epoch) public view returns (uint256) {
        uint256 activationEpoch = provingActivationEpoch[dataSetId];

        // If proving wasn't activated or epoch is before activation
        if (activationEpoch == 0 || epoch < activationEpoch) {
            return type(uint256).max; // Invalid period
        }

        // Calculate periods since activation
        // For example, if activation is at epoch 1000 and proving period is 2880:
        // - Epoch 1000-3879 is period 0
        // - Epoch 3880-6759 is period 1
        // and so on
        return (epoch - activationEpoch) / maxProvingPeriod;
    }

    /**
     * @notice Checks if a specific epoch has been proven
     * @dev Returns true only if the epoch belongs to a proven proving period
     * @param dataSetId The ID of the data set to check
     * @param epoch The epoch to check
     * @return True if the epoch has been proven, false otherwise
     */
    function isEpochProven(uint256 dataSetId, uint256 epoch) public view returns (bool) {
        // Check if data set is active
        if (provingActivationEpoch[dataSetId] == 0) {
            return false;
        }

        // Check if this epoch is before activation
        if (epoch < provingActivationEpoch[dataSetId]) {
            return false;
        }

        // Check if this epoch is in the future (beyond current block)
        if (epoch > block.number) {
            return false;
        }

        // Get the period this epoch belongs to
        uint256 periodId = getProvingPeriodForEpoch(dataSetId, epoch);

        // Special case: current ongoing proving period
        uint256 currentPeriod = getProvingPeriodForEpoch(dataSetId, block.number);
        if (periodId == currentPeriod) {
            // For the current period, check if it has been proven already
            return provenThisPeriod[dataSetId];
        }

        // For past periods, check the provenPeriods mapping
        return provenPeriods[dataSetId][periodId];
    }

    function max(uint256 a, uint256 b) internal pure returns (uint256) {
        return a > b ? a : b;
    }

    function min(uint256 a, uint256 b) internal pure returns (uint256) {
        return a < b ? a : b;
    }

    /**
     * @notice Calculate a per-epoch rate based on total storage size
     * @param totalBytes Total size of the stored data in bytes
     * @param ratePerTiBPerMonth The rate per TiB per month in the token's smallest unit
     * @return ratePerEpoch The calculated rate per epoch in the token's smallest unit
     */
    function calculateStorageSizeBasedRatePerEpoch(uint256 totalBytes, uint256 ratePerTiBPerMonth)
        internal
        view
        returns (uint256)
    {
        uint256 numerator = totalBytes * ratePerTiBPerMonth;
        uint256 denominator = TIB_IN_BYTES * EPOCHS_PER_MONTH;

        // Ensure denominator is not zero (shouldn't happen with constants)
        require(denominator > 0, Errors.DivisionByZero());

        uint256 ratePerEpoch = numerator / denominator;

        // Ensure minimum rate is 0.00001 USDFC if calculation results in 0 due to rounding.
        // This prevents charging 0 for very small sizes due to integer division.
        if (ratePerEpoch == 0 && totalBytes > 0) {
            uint256 minRate = (1 * 10 ** uint256(tokenDecimals)) / 100000;
            return minRate;
        }

        return ratePerEpoch;
    }

    /**
     * @notice Calculate all per-epoch rates based on total storage size
     * @dev Returns storage, cache miss, and CDN rates per TiB per month
     * @param totalBytes Total size of the stored data in bytes
     * @return storageRate The PDP storage rate per epoch
     * @return cacheMissRate The cache miss rate per epoch
     * @return cdnRate The CDN rate per epoch
     */
    function calculateRatesPerEpoch(uint256 totalBytes)
        external
        view
        returns (uint256 storageRate, uint256 cacheMissRate, uint256 cdnRate)
    {
        storageRate = calculateStorageSizeBasedRatePerEpoch(totalBytes, STORAGE_PRICE_PER_TIB_PER_MONTH);
        cacheMissRate = calculateStorageSizeBasedRatePerEpoch(totalBytes, CACHE_MISS_PRICE_PER_TIB_PER_MONTH);
        cdnRate = calculateStorageSizeBasedRatePerEpoch(totalBytes, CDN_PRICE_PER_TIB_PER_MONTH);
    }

    /**
     * @notice Calculate the storage rate per epoch (internal use)
     * @param totalBytes Total size of the stored data in bytes
     * @return The storage rate per epoch
     */
    function _calculateStorageRate(uint256 totalBytes) internal view returns (uint256) {
        return calculateStorageSizeBasedRatePerEpoch(totalBytes, STORAGE_PRICE_PER_TIB_PER_MONTH);
    }

    /**
     * @notice Calculate the CDN rates per epoch (internal use)
     * @param totalBytes Total size of the stored data in bytes
     * @return cacheMissRate The cache miss rate per epoch
     * @return cdnRate The CDN rate per epoch
     */
    function _calculateCDNRates(uint256 totalBytes) internal view returns (uint256 cacheMissRate, uint256 cdnRate) {
        cacheMissRate = calculateStorageSizeBasedRatePerEpoch(totalBytes, CACHE_MISS_PRICE_PER_TIB_PER_MONTH);
        cdnRate = calculateStorageSizeBasedRatePerEpoch(totalBytes, CDN_PRICE_PER_TIB_PER_MONTH);
    }

    /**
     * @notice Decode extra data for data set creation
     * @param extraData The encoded extra data from PDPVerifier
     * @return decoded The decoded DataSetCreateData struct
     */
    function decodeDataSetCreateData(bytes calldata extraData) internal pure returns (DataSetCreateData memory) {
        (address payer, string[] memory keys, string[] memory values, bytes memory signature) =
            abi.decode(extraData, (address, string[], string[], bytes));

        return DataSetCreateData({payer: payer, metadataKeys: keys, metadataValues: values, signature: signature});
    }

    /**
     * @notice Returns true if `key` exists in `metadataKeys`.
     * @param metadataKeys The array of metadata keys
     * @param key The metadata key to look up
     * @return True if key exists; false otherwise.
     */
    function hasMetadataKey(string[] memory metadataKeys, string memory key) internal pure returns (bool) {
        bytes memory keyBytes = bytes(key);
        uint256 keyLength = keyBytes.length;
        bytes32 keyHash = keccak256(keyBytes);

        for (uint256 i = 0; i < metadataKeys.length; i++) {
            bytes memory currentKeyBytes = bytes(metadataKeys[i]);
            if (currentKeyBytes.length == keyLength && keccak256(currentKeyBytes) == keyHash) {
                return true;
            }
        }

        // Key absence means disabled
        return false;
    }

    /**
     * @notice Deletes `key` if it exists in `metadataKeys`.
     * @param metadataKeys The array of metadata keys
     * @param key The metadata key to delete
     * @return Modified array of metadata keys
     */
    function deleteMetadataKey(string[] memory metadataKeys, string memory key)
        internal
        pure
        returns (string[] memory)
    {
        bytes memory keyBytes = bytes(key);
        uint256 keyLength = keyBytes.length;
        bytes32 keyHash = keccak256(keyBytes);

        uint256 len = metadataKeys.length;
        for (uint256 i = 0; i < len; i++) {
            bytes memory currentKeyBytes = bytes(metadataKeys[i]);
            if (currentKeyBytes.length == keyLength && keccak256(currentKeyBytes) == keyHash) {
                // Shift elements left to fill the gap
                for (uint256 j = i; j < len - 1; j++) {
                    metadataKeys[j] = metadataKeys[j + 1];
                }

                delete metadataKeys[len - 1];
                assembly {
                    mstore(metadataKeys, sub(len, 1))
                }
                break;
            }
        }
        return metadataKeys;
    }

    /**
     * @notice Get the service pricing information
     * @return pricing A struct containing pricing details for both CDN and non-CDN storage
     */
    function getServicePrice() external view returns (ServicePricing memory pricing) {
        pricing = ServicePricing({
            pricePerTiBPerMonthNoCDN: STORAGE_PRICE_PER_TIB_PER_MONTH,
            pricePerTiBPerMonthWithCDN: STORAGE_PRICE_PER_TIB_PER_MONTH + CDN_PRICE_PER_TIB_PER_MONTH,
            tokenAddress: usdfcTokenAddress,
            epochsPerMonth: EPOCHS_PER_MONTH
        });
    }

    /**
     * @notice Get the effective rates after commission for both service types
     * @return serviceFee Service fee (per TiB per month)
     * @return spPayment SP payment (per TiB per month)
     */
    function getEffectiveRates() external view returns (uint256 serviceFee, uint256 spPayment) {
        uint256 total = STORAGE_PRICE_PER_TIB_PER_MONTH;

        serviceFee = (total * serviceCommissionBps) / COMMISSION_MAX_BPS;
        spPayment = total - serviceFee;

        return (serviceFee, spPayment);
    }

    // ============ Metadata Hashing Functions ============

    /**
     * @notice Hashes a single metadata entry for EIP-712 signing
     * @param key The metadata key
     * @param value The metadata value
     * @return Hash of the metadata entry struct
     */
    function hashMetadataEntry(string memory key, string memory value) internal pure returns (bytes32) {
        return keccak256(abi.encode(METADATA_ENTRY_TYPEHASH, keccak256(bytes(key)), keccak256(bytes(value))));
    }

    /**
     * @notice Hashes an array of metadata entries
     * @param keys Array of metadata keys
     * @param values Array of metadata values
     * @return Hash of all metadata entries
     */
    function hashMetadataEntries(string[] memory keys, string[] memory values) internal pure returns (bytes32) {
        require(keys.length == values.length, Errors.MetadataKeyAndValueLengthMismatch(keys.length, values.length));

        bytes32[] memory entryHashes = new bytes32[](keys.length);
        for (uint256 i = 0; i < keys.length; i++) {
            entryHashes[i] = hashMetadataEntry(keys[i], values[i]);
        }
        return keccak256(abi.encodePacked(entryHashes));
    }

    /**
     * @notice Hashes piece metadata for a specific piece index
     * @param pieceIndex The index of the piece
     * @param keys Array of metadata keys for this piece
     * @param values Array of metadata values for this piece
     * @return Hash of the piece metadata struct
     */
    function hashPieceMetadata(uint256 pieceIndex, string[] memory keys, string[] memory values)
        internal
        pure
        returns (bytes32)
    {
        bytes32 metadataHash = hashMetadataEntries(keys, values);
        return keccak256(abi.encode(PIECE_METADATA_TYPEHASH, pieceIndex, metadataHash));
    }

    /**
     * @notice Hashes all piece metadata for multiple pieces
     * @param allKeys 2D array where allKeys[i] contains keys for piece i
     * @param allValues 2D array where allValues[i] contains values for piece i
     * @return Hash of all piece metadata
     */
    function hashAllPieceMetadata(string[][] memory allKeys, string[][] memory allValues)
        internal
        pure
        returns (bytes32)
    {
        require(allKeys.length == allValues.length, "Keys/values array length mismatch");

        bytes32[] memory pieceHashes = new bytes32[](allKeys.length);
        for (uint256 i = 0; i < allKeys.length; i++) {
            pieceHashes[i] = hashPieceMetadata(i, allKeys[i], allValues[i]);
        }
        return keccak256(abi.encodePacked(pieceHashes));
    }

    // ============ Signature Verification Functions ============

    /**
     * @notice Verifies a signature for the CreateDataSet operation
     * @param payer The address of the payer who should have signed the message
     * @param clientDataSetId The unique ID for the client's data set
     * @param payee The service provider address
     * @param metadataKeys Array of metadata keys
     * @param metadataValues Array of metadata values
     * @param signature The signature bytes (v, r, s)
     */
    function verifyCreateDataSetSignature(
        address payer,
        uint256 clientDataSetId,
        address payee,
        string[] memory metadataKeys,
        string[] memory metadataValues,
        bytes memory signature
    ) internal view {
        // Hash the metadata entries
        bytes32 metadataHash = hashMetadataEntries(metadataKeys, metadataValues);

        // Prepare the message hash that was signed
        bytes32 structHash = keccak256(abi.encode(CREATE_DATA_SET_TYPEHASH, clientDataSetId, payee, metadataHash));
        bytes32 digest = _hashTypedDataV4(structHash);

        // Recover signer address from the signature
        address recoveredSigner = recoverSigner(digest, signature);

        if (payer == recoveredSigner) {
            return;
        }
        require(
            sessionKeyRegistry.authorizationExpiry(payer, recoveredSigner, CREATE_DATA_SET_TYPEHASH) >= block.timestamp,
            Errors.InvalidSignature(payer, recoveredSigner)
        );
    }

    /**
     * @notice Verifies a signature for the AddPieces operation
     * @param payer The address of the payer who should have signed the message
     * @param clientDataSetId The ID of the data set
     * @param pieceDataArray Array of piece CID structures
     * @param firstAdded The first piece ID being added
     * @param allKeys 2D array where allKeys[i] contains metadata keys for piece i
     * @param allValues 2D array where allValues[i] contains metadata values for piece i
     * @param signature The signature bytes (v, r, s)
     */
    function verifyAddPiecesSignature(
        address payer,
        uint256 clientDataSetId,
        Cids.Cid[] memory pieceDataArray,
        uint256 firstAdded,
        string[][] memory allKeys,
        string[][] memory allValues,
        bytes memory signature
    ) internal view {
        // Hash each PieceData struct
        bytes32[] memory cidHashes = new bytes32[](pieceDataArray.length);
        for (uint256 i = 0; i < pieceDataArray.length; i++) {
            // Hash the PieceCid struct
            cidHashes[i] = keccak256(abi.encode(CID_TYPEHASH, keccak256(pieceDataArray[i].data)));
        }

        // Hash all piece metadata
        bytes32 pieceMetadataHash = hashAllPieceMetadata(allKeys, allValues);

        bytes32 structHash = keccak256(
            abi.encode(
                ADD_PIECES_TYPEHASH,
                clientDataSetId,
                firstAdded,
                keccak256(abi.encodePacked(cidHashes)),
                pieceMetadataHash
            )
        );

        // Create the message hash
        bytes32 digest = _hashTypedDataV4(structHash);

        // Recover signer address from the signature
        address recoveredSigner = recoverSigner(digest, signature);

        if (payer == recoveredSigner) {
            return;
        }
        require(
            sessionKeyRegistry.authorizationExpiry(payer, recoveredSigner, ADD_PIECES_TYPEHASH) >= block.timestamp,
            Errors.InvalidSignature(payer, recoveredSigner)
        );
    }

    /**
     * @notice Verifies a signature for the SchedulePieceRemovals operation
     * @param payer The address of the payer who should have signed the message
     * @param clientDataSetId The ID of the data set
     * @param pieceIds Array of piece IDs to be removed
     * @param signature The signature bytes (v, r, s)
     */
    function verifySchedulePieceRemovalsSignature(
        address payer,
        uint256 clientDataSetId,
        uint256[] memory pieceIds,
        bytes memory signature
    ) internal view {
        // Prepare the message hash that was signed
        bytes32 structHash = keccak256(
            abi.encode(SCHEDULE_PIECE_REMOVALS_TYPEHASH, clientDataSetId, keccak256(abi.encodePacked(pieceIds)))
        );

        bytes32 digest = _hashTypedDataV4(structHash);

        // Recover signer address from the signature
        address recoveredSigner = recoverSigner(digest, signature);

        if (payer == recoveredSigner) {
            return;
        }
        require(
            sessionKeyRegistry.authorizationExpiry(payer, recoveredSigner, SCHEDULE_PIECE_REMOVALS_TYPEHASH)
                >= block.timestamp,
            Errors.InvalidSignature(payer, recoveredSigner)
        );
    }

    /**
     * @notice Verifies a signature for the DeleteDataSet operation
     * @param payer The address of the payer who should have signed the message
     * @param clientDataSetId The ID of the data set
     * @param signature The signature bytes (v, r, s)
     */
    function verifyDeleteDataSetSignature(address payer, uint256 clientDataSetId, bytes memory signature)
        internal
        view
    {
        // Prepare the message hash that was signed
        bytes32 structHash = keccak256(abi.encode(DELETE_DATA_SET_TYPEHASH, clientDataSetId));
        bytes32 digest = _hashTypedDataV4(structHash);

        // Recover signer address from the signature
        address recoveredSigner = recoverSigner(digest, signature);

        if (payer == recoveredSigner) {
            return;
        }
        require(
            sessionKeyRegistry.authorizationExpiry(payer, recoveredSigner, DELETE_DATA_SET_TYPEHASH) >= block.timestamp,
            Errors.InvalidSignature(payer, recoveredSigner)
        );
    }

    /**
     * @notice Recover the signer address from a signature
     * @param messageHash The signed message hash
     * @param signature The signature bytes (v, r, s)
     * @return The address that signed the message
     */
    function recoverSigner(bytes32 messageHash, bytes memory signature) internal pure returns (address) {
        require(signature.length == 65, Errors.InvalidSignatureLength(65, signature.length));

        bytes32 r;
        bytes32 s;
        uint8 v;

        // Extract r, s, v from the signature
        assembly {
            r := mload(add(signature, 32))
            s := mload(add(signature, 64))
            v := byte(0, mload(add(signature, 96)))
        }
        uint8 originalV = v;

        // If v is not 27 or 28, adjust it (for some wallets)
        if (v < 27) {
            v += 27;
        }

        require(v == 27 || v == 28, Errors.UnsupportedSignatureV(originalV));

        // Recover and return the address
        return ecrecover(messageHash, v, r, s);
    }

    /**
     * @notice Arbitrates payment based on faults in the given epoch range
     * @dev Implements the IValidator interface function
     *
     * @param railId ID of the payment rail
     * @param proposedAmount The originally proposed payment amount
     * @param fromEpoch Starting epoch (exclusive)
     * @param toEpoch Ending epoch (inclusive)
     * @return result The validation result with modified amount and settlement information
     */
    function validatePayment(
        uint256 railId,
        uint256 proposedAmount,
        uint256 fromEpoch,
        uint256 toEpoch,
        uint256 /* rate */
    ) external override returns (ValidationResult memory result) {
        // Get the data set ID associated with this rail
        uint256 dataSetId = railToDataSet[railId];
        require(dataSetId != 0, Errors.RailNotAssociated(railId));

        // Calculate the total number of epochs in the requested range
        uint256 totalEpochsRequested = toEpoch - fromEpoch;
        require(totalEpochsRequested > 0, Errors.InvalidEpochRange(fromEpoch, toEpoch));

        // If proving wasn't ever activated for this data set, don't pay anything
        if (provingActivationEpoch[dataSetId] == 0) {
            return ValidationResult({
                modifiedAmount: 0,
                settleUpto: fromEpoch,
                note: "Proving never activated for this data set"
            });
        }

        // Count proven epochs and find the last proven epoch
        uint256 provenEpochCount = 0;
        uint256 lastProvenEpoch = fromEpoch;

        // Check each epoch in the range
        for (uint256 epoch = fromEpoch + 1; epoch <= toEpoch; epoch++) {
            bool isProven = isEpochProven(dataSetId, epoch);

            if (isProven) {
                provenEpochCount++;
                lastProvenEpoch = epoch;
            }
        }

        // If no epochs are proven, we can't settle anything
        if (provenEpochCount == 0) {
            return ValidationResult({
                modifiedAmount: 0,
                settleUpto: fromEpoch,
                note: "No proven epochs in the requested range"
            });
        }

        // Calculate the modified amount based on proven epochs
        uint256 modifiedAmount = (proposedAmount * provenEpochCount) / totalEpochsRequested;

        // Calculate how many epochs were not proven (faulted)
        uint256 faultedEpochs = totalEpochsRequested - provenEpochCount;

        // Emit event for logging
        emit PaymentArbitrated(railId, dataSetId, proposedAmount, modifiedAmount, faultedEpochs);

        return ValidationResult({
            modifiedAmount: modifiedAmount,
            settleUpto: lastProvenEpoch, // Settle up to the last proven epoch
            note: ""
        });
    }

    function railTerminated(uint256 railId, address terminator, uint256 endEpoch) external override {
        require(msg.sender == paymentsContractAddress, Errors.CallerNotPayments(paymentsContractAddress, msg.sender));

        if (terminator != address(this)) {
            revert Errors.ServiceContractMustTerminateRail();
        }

        uint256 dataSetId = railToDataSet[railId];
        require(dataSetId != 0, Errors.DataSetNotFoundForRail(railId));
        DataSetInfo storage info = dataSetInfo[dataSetId];
<<<<<<< HEAD
        if (info.paymentEndEpoch == 0 && info.pdpRailId == railId) {
            info.paymentEndEpoch = endEpoch;
            emit PDPPaymentTerminated(dataSetId, endEpoch, info.pdpRailId);
        } else if (info.cdnEndEpoch == 0 && (railId == info.cdnRailId || railId == info.cacheMissRailId)) {
=======
        if (info.pdpEndEpoch == 0 && railId == info.pdpRailId) {
            info.pdpEndEpoch = endEpoch;
            emit PDPPaymentTerminated(dataSetId, endEpoch, info.pdpRailId);
        } else if (info.cdnEndEpoch == 0 && (railId == info.cacheMissRailId || railId == info.cdnRailId)) {
>>>>>>> 58df22ad
            info.cdnEndEpoch = endEpoch;
            emit CDNPaymentTerminated(dataSetId, endEpoch, info.cacheMissRailId, info.cdnRailId);
        }
    }
}<|MERGE_RESOLUTION|>--- conflicted
+++ resolved
@@ -152,11 +152,7 @@
         uint256 clientDataSetId; // ClientDataSetID
         uint256 pdpEndEpoch; // 0 if PDP rail are not terminated
         uint256 providerId; // Provider ID from the ServiceProviderRegistry
-<<<<<<< HEAD
-        uint256 cdnEndEpoch; // 0 if CDN is not terminated
-=======
         uint256 cdnEndEpoch; // 0 if CDN rails are not terminated
->>>>>>> 58df22ad
     }
 
     // Decode structure for data set creation extra data
@@ -896,42 +892,24 @@
     }
 
     function terminateCDNService(uint256 dataSetId) external onlyFilCDNController {
-<<<<<<< HEAD
-=======
         // Check if already terminated
         DataSetInfo storage info = dataSetInfo[dataSetId];
         require(info.cdnEndEpoch == 0, Errors.FilCDNPaymentAlreadyTerminated(dataSetId));
 
         // Check if CDN service is configured
->>>>>>> 58df22ad
         require(
             hasMetadataKey(dataSetMetadataKeys[dataSetId], METADATA_KEY_WITH_CDN),
             Errors.FilCDNServiceNotConfigured(dataSetId)
         );
 
-<<<<<<< HEAD
-        DataSetInfo storage info = dataSetInfo[dataSetId];
-        require(info.cacheMissRailId != 0, Errors.InvalidDataSetId(dataSetId));
-        require(info.cdnRailId != 0, Errors.InvalidDataSetId(dataSetId));
-
-        // Check if already terminated
-        require(info.cdnEndEpoch == 0, Errors.FilCDNPaymentAlreadyTerminated(dataSetId));
-
-=======
         // Check if cache miss and CDN rails are configured
         require(info.cacheMissRailId != 0, Errors.InvalidDataSetId(dataSetId));
         require(info.cdnRailId != 0, Errors.InvalidDataSetId(dataSetId));
-
->>>>>>> 58df22ad
         Payments payments = Payments(paymentsContractAddress);
         payments.terminateRail(info.cacheMissRailId);
         payments.terminateRail(info.cdnRailId);
 
-<<<<<<< HEAD
-        // Set withCDN to false to prevent further CDN operations
-=======
         // Delete withCDN flag from metadata to prevent further CDN operations
->>>>>>> 58df22ad
         dataSetMetadataKeys[dataSetId] = deleteMetadataKey(dataSetMetadataKeys[dataSetId], METADATA_KEY_WITH_CDN);
         delete dataSetMetadata[dataSetId][METADATA_KEY_WITH_CDN];
 
@@ -1546,17 +1524,10 @@
         uint256 dataSetId = railToDataSet[railId];
         require(dataSetId != 0, Errors.DataSetNotFoundForRail(railId));
         DataSetInfo storage info = dataSetInfo[dataSetId];
-<<<<<<< HEAD
-        if (info.paymentEndEpoch == 0 && info.pdpRailId == railId) {
-            info.paymentEndEpoch = endEpoch;
-            emit PDPPaymentTerminated(dataSetId, endEpoch, info.pdpRailId);
-        } else if (info.cdnEndEpoch == 0 && (railId == info.cdnRailId || railId == info.cacheMissRailId)) {
-=======
         if (info.pdpEndEpoch == 0 && railId == info.pdpRailId) {
             info.pdpEndEpoch = endEpoch;
             emit PDPPaymentTerminated(dataSetId, endEpoch, info.pdpRailId);
         } else if (info.cdnEndEpoch == 0 && (railId == info.cacheMissRailId || railId == info.cdnRailId)) {
->>>>>>> 58df22ad
             info.cdnEndEpoch = endEpoch;
             emit CDNPaymentTerminated(dataSetId, endEpoch, info.cacheMissRailId, info.cdnRailId);
         }
