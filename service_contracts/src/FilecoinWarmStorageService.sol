--- conflicted
+++ resolved
@@ -682,14 +682,8 @@
             Errors.PaymentRailsNotFinalized(dataSetId, info.pdpEndEpoch)
         );
 
-<<<<<<< HEAD
-        // Complete cleanup - remove the dataset from all mappings
-        delete dataSetInfo[dataSetId];
-
         // NOTE keep clientDataSetIds[payer][clientDataSetId] to prevent replay
 
-=======
->>>>>>> 5701658e
         // Remove from client's dataset list
         uint256[] storage clientDataSetList = clientDataSets[payer];
         for (uint256 i = 0; i < clientDataSetList.length; i++) {
