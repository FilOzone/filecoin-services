--- conflicted
+++ resolved
@@ -1516,13 +1516,8 @@
         uint256 dataSetId = railToDataSet[railId];
         require(dataSetId != 0, Errors.DataSetNotFoundForRail(railId));
         DataSetInfo storage info = dataSetInfo[dataSetId];
-<<<<<<< HEAD
-        if (info.pdpEndEpoch == 0 && info.pdpRailId == railId) {
+        if (info.pdpEndEpoch == 0 && railId == info.pdpRailId) {
             info.pdpEndEpoch = endEpoch;
-=======
-        if (info.paymentEndEpoch == 0 && railId == info.pdpRailId) {
-            info.paymentEndEpoch = endEpoch;
->>>>>>> 7fca0dd0
             emit PDPPaymentTerminated(dataSetId, endEpoch, info.pdpRailId);
         } else if (info.cdnEndEpoch == 0 && (railId == info.cdnRailId || railId == info.cacheMissRailId)) {
             info.cdnEndEpoch = endEpoch;
