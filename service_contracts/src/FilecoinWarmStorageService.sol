--- conflicted
+++ resolved
@@ -231,14 +231,12 @@
 
     bytes32 private constant DELETE_DATA_SET_TYPEHASH = keccak256("DeleteDataSet(uint256 clientDataSetId)");
 
-<<<<<<< HEAD
+    // The address allowed to terminate CDN services
+    address private filCDNControllerAddress;
+
     // Service information (added at the end to preserve storage layout for upgrades)
     string public serviceName;
     string public serviceDescription;
-=======
-    // The address allowed to terminate CDN services
-    address private filCDNControllerAddress;
->>>>>>> 726678a5
 
     // Modifier to ensure only the PDP verifier contract can call certain functions
 
@@ -304,24 +302,17 @@
      * @notice Initialize the contract with PDP proving period parameters
      * @param _maxProvingPeriod Maximum number of epochs between two consecutive proofs
      * @param _challengeWindowSize Number of epochs for the challenge window
-<<<<<<< HEAD
+     * @param _filCDNControllerAddress Address authorized to terminate CDN services
      * @param _name Service name (max 256 characters, cannot be empty)
      * @param _description Service description (max 256 characters, cannot be empty)
      */
     function initialize(
         uint64 _maxProvingPeriod,
         uint256 _challengeWindowSize,
+        address _filCDNControllerAddress,
         string memory _name,
         string memory _description
     ) public initializer {
-=======
-     * @param _filCDNControllerAddress Address authorized to terminate CDN services
-     */
-    function initialize(uint64 _maxProvingPeriod, uint256 _challengeWindowSize, address _filCDNControllerAddress)
-        public
-        initializer
-    {
->>>>>>> 726678a5
         __Ownable_init(msg.sender);
         __UUPSUpgradeable_init();
         __EIP712_init("FilecoinWarmStorageService", "1");
@@ -332,7 +323,9 @@
             Errors.InvalidChallengeWindowSize(_challengeWindowSize, _maxProvingPeriod)
         );
 
-<<<<<<< HEAD
+        require(_filCDNControllerAddress != address(0), Errors.ZeroAddress(Errors.AddressField.FilCDNController));
+        filCDNControllerAddress = _filCDNControllerAddress;
+
         // Validate name and description
         require(bytes(_name).length > 0, "Service name cannot be empty");
         require(bytes(_name).length <= 256, "Service name exceeds 256 characters");
@@ -345,10 +338,6 @@
 
         // Emit the FilecoinServiceDeployed event
         emit FilecoinServiceDeployed(_name, _description);
-=======
-        require(_filCDNControllerAddress != address(0), Errors.ZeroAddress(Errors.AddressField.FilCDNController));
-        filCDNControllerAddress = _filCDNControllerAddress;
->>>>>>> 726678a5
 
         maxProvingPeriod = _maxProvingPeriod;
         challengeWindowSize = _challengeWindowSize;
