// SPDX-License-Identifier: Apache-2.0 OR MIT
pragma solidity ^0.8.20;

import {PDPVerifier, PDPListener} from "@pdp/PDPVerifier.sol";
import {IPDPTypes} from "@pdp/interfaces/IPDPTypes.sol";
import {Cids} from "@pdp/Cids.sol";
import {SessionKeyRegistry} from "@session-key-registry/SessionKeyRegistry.sol";
import "@openzeppelin/contracts-upgradeable/proxy/utils/Initializable.sol";
import "@openzeppelin/contracts-upgradeable/proxy/utils/UUPSUpgradeable.sol";
import "@openzeppelin/contracts-upgradeable/access/OwnableUpgradeable.sol";
import "@openzeppelin/contracts/token/ERC20/IERC20.sol";
import "@openzeppelin/contracts/token/ERC20/extensions/IERC20Metadata.sol";
import "@openzeppelin/contracts-upgradeable/utils/cryptography/EIP712Upgradeable.sol";
import "@openzeppelin/contracts/proxy/ERC1967/ERC1967Utils.sol";
import {Payments, IValidator} from "@fws-payments/Payments.sol";
import {Errors} from "./Errors.sol";

import {ServiceProviderRegistry} from "./ServiceProviderRegistry.sol";
import {ServiceProviderRegistryStorage} from "./ServiceProviderRegistryStorage.sol";

import {Extsload} from "./Extsload.sol";

uint256 constant NO_PROVING_DEADLINE = 0;
uint256 constant BYTES_PER_LEAF = 32; // Each leaf is 32 bytes
uint64 constant CHALLENGES_PER_PROOF = 5;
uint256 constant COMMISSION_MAX_BPS = 10000; // 100% in basis points

/// @title FilecoinWarmStorageService
/// @notice An implementation of PDP Listener with payment integration.
/// @dev This contract extends SimplePDPService by adding payment functionality
/// using the Payments contract. It creates payment rails for service providers
/// and adjusts payment rates based on storage size. Also implements validation
/// to reduce payments for faulted epochs.
contract FilecoinWarmStorageService is
    PDPListener,
    IValidator,
    Initializable,
    UUPSUpgradeable,
    OwnableUpgradeable,
    Extsload,
    EIP712Upgradeable
{
    // Version tracking
    string private constant VERSION = "0.1.0";

    // Events
    event ContractUpgraded(string version, address implementation);
    event DataSetServiceProviderChanged(
        uint256 indexed dataSetId, address indexed oldServiceProvider, address indexed newServiceProvider
    );
    event FaultRecord(uint256 indexed dataSetId, uint256 periodsFaulted, uint256 deadline);
    event DataSetCreated(
        uint256 indexed dataSetId,
        uint256 indexed providerId,
        uint256 pdpRailId,
        uint256 cacheMissRailId,
        uint256 cdnRailId,
        address payer,
        address payee,
        string[] metadataKeys,
        string[] metadataValues
    );
    event RailRateUpdated(uint256 indexed dataSetId, uint256 railId, uint256 newRate);
    event PieceAdded(uint256 indexed dataSetId, uint256 indexed pieceId, string[] keys, string[] values);

    event ServiceTerminated(
        address indexed caller, uint256 indexed dataSetId, uint256 pdpRailId, uint256 cacheMissRailId, uint256 cdnRailId
    );

    event PaymentTerminated(
        uint256 indexed dataSetId, uint256 endEpoch, uint256 pdpRailId, uint256 cacheMissRailId, uint256 cdnRailId
    );

    event ViewContractSet(address indexed viewContract);

    // Constants
    uint256 private constant NO_CHALLENGE_SCHEDULED = 0;
    uint256 private constant MIB_IN_BYTES = 1024 * 1024; // 1 MiB in bytes
    uint256 private constant DEFAULT_LOCKUP_PERIOD = 2880 * 10; // 10 days in epochs
    uint256 private constant GIB_IN_BYTES = MIB_IN_BYTES * 1024; // 1 GiB in bytes
    uint256 private constant TIB_IN_BYTES = GIB_IN_BYTES * 1024; // 1 TiB in bytes
    uint256 private constant EPOCHS_PER_MONTH = 2880 * 30;

    // Metadata size and count limits
    uint256 private constant MAX_KEY_LENGTH = 32;
    uint256 private constant MAX_VALUE_LENGTH = 128;
    uint256 private constant MAX_KEYS_PER_DATASET = 10;
    uint256 private constant MAX_KEYS_PER_PIECE = 5;

    // Metadata key constants
    string private constant METADATA_KEY_WITH_CDN = "withCDN";

    // Pricing constants
    uint256 private immutable STORAGE_PRICE_PER_TIB_PER_MONTH; // 5 USDFC per TiB per month without CDN with correct decimals
    uint256 private immutable CACHE_MISS_PRICE_PER_TIB_PER_MONTH; // .5 USDFC per TiB per month for CDN with correct decimals
    uint256 private immutable CDN_PRICE_PER_TIB_PER_MONTH; // .5 USDFC per TiB per month for CDN with correct decimals

    // Burn Address
    address payable private constant BURN_ADDRESS = payable(0xff00000000000000000000000000000000000063);

    // Dynamic fee values based on token decimals
    uint256 private immutable DATA_SET_CREATION_FEE; // 0.1 USDFC with correct decimals

    // Token decimals
    uint8 private immutable tokenDecimals;

    // External contract addresses
    address public immutable pdpVerifierAddress;
    address public immutable paymentsContractAddress;
    address public immutable usdfcTokenAddress;
    address public immutable filCDNAddress;
<<<<<<< HEAD
    SessionKeyRegistry public immutable sessionKeyRegistry;
=======
    ServiceProviderRegistry public immutable serviceProviderRegistry;
>>>>>>> 982b5a6e

    // Commission rates
    uint256 public serviceCommissionBps;

    // Events for provider management
    event ProviderApproved(uint256 indexed providerId);
    event ProviderUnapproved(uint256 indexed providerId);

    // Mapping from client address to clientDataSetId
    mapping(address => uint256) private clientDataSetIds;

    // Mapping from data set ID to key value pair metadata
    // dataSetId => (key => value)
    mapping(uint256 dataSetId => mapping(string key => string value)) internal dataSetMetadata;
    // dataSetId => array of keys
    mapping(uint256 dataSetId => string[] keys) internal dataSetMetadataKeys;

    // Mapping from data set ID and piece ID to key value pair metadata
    // dataSetId => PieceId => (key => value)
    mapping(uint256 dataSetId => mapping(uint256 pieceId => mapping(string key => string value))) internal
        dataSetPieceMetadata;
    // dataSetId => PieceId => array of keys
    mapping(uint256 dataSetId => mapping(uint256 pieceId => string[] keys)) internal dataSetPieceMetadataKeys;

    // Storage for data set payment information
    struct DataSetInfo {
        uint256 pdpRailId; // ID of the PDP payment rail
        uint256 cacheMissRailId; // For CDN add-on: ID of the cache miss payment rail, which rewards the SP for serving data to the CDN when it doesn't already have it cached
        uint256 cdnRailId; // For CDN add-on: ID of the CDN payment rail, which rewards the CDN for serving data to clients
        address payer; // Address paying for storage
        address payee; // SP's beneficiary address
        uint256 commissionBps; // Commission rate for this data set (dynamic based on whether the client purchases CDN add-on)
        uint256 clientDataSetId; // ClientDataSetID
        uint256 paymentEndEpoch; // 0 if payment is not terminated
        uint256 providerId; // Provider ID from the ServiceProviderRegistry
    }

    // Decode structure for data set creation extra data
    struct DataSetCreateData {
        address payer;
        string[] metadataKeys;
        string[] metadataValues;
        bytes signature; // Authentication signature
    }

    // Structure for service pricing information
    struct ServicePricing {
        uint256 pricePerTiBPerMonthNoCDN; // Price without CDN add-on (5 USDFC per TiB per month)
        uint256 pricePerTiBPerMonthWithCDN; // Price with CDN add-on (3 USDFC per TiB per month)
        address tokenAddress; // Address of the USDFC token
        uint256 epochsPerMonth; // Number of epochs in a month
    }

    // Mappings
    mapping(uint256 => uint256) private provingDeadlines;
    mapping(uint256 => bool) private provenThisPeriod;
    mapping(uint256 => DataSetInfo) private dataSetInfo;
    mapping(address => uint256[]) private clientDataSets;

    // Mapping from rail ID to data set ID for validation
    mapping(uint256 => uint256) private railToDataSet;

    // Event for validation
    event PaymentArbitrated(
        uint256 railId, uint256 dataSetId, uint256 originalAmount, uint256 modifiedAmount, uint256 faultedEpochs
    );

    // Track which proving periods have valid proofs
    mapping(uint256 dataSetId => mapping(uint256 periodId => bool)) private provenPeriods;

    // Track when proving was first activated for each data set
    mapping(uint256 dataSetId => uint256) private provingActivationEpoch;

    // Proving period constants - set during initialization
    uint64 private maxProvingPeriod;
    uint256 private challengeWindowSize;

    // View contract for read-only operations
    // @dev For smart contract integrations, consider using FilecoinWarmStorageServiceStateLibrary
    // directly instead of going through the view contract for more efficient gas usage.
    address public viewContractAddress;

    // Approved provider list
    mapping(uint256 => bool) internal approvedProviders;

    // Array to track all approved provider IDs for enumeration
    uint256[] internal approvedProviderIds;

    // EIP-712 Type hashes
    // EIP-712 type definitions with metadata support
    bytes32 private constant METADATA_ENTRY_TYPEHASH = keccak256("MetadataEntry(string key,string value)");

    bytes32 private constant CREATE_DATA_SET_TYPEHASH = keccak256(
        "CreateDataSet(uint256 clientDataSetId,address payee,MetadataEntry[] metadata)MetadataEntry(string key,string value)"
    );

    bytes32 private constant CID_TYPEHASH = keccak256("Cid(bytes data)");

    bytes32 private constant PIECE_METADATA_TYPEHASH =
        keccak256("PieceMetadata(uint256 pieceIndex,MetadataEntry[] metadata)MetadataEntry(string key,string value)");

    bytes32 private constant ADD_PIECES_TYPEHASH = keccak256(
        "AddPieces(uint256 clientDataSetId,uint256 firstAdded,Cid[] pieceData,PieceMetadata[] pieceMetadata)"
        "Cid(bytes data)" "MetadataEntry(string key,string value)"
        "PieceMetadata(uint256 pieceIndex,MetadataEntry[] metadata)"
    );

    bytes32 private constant SCHEDULE_PIECE_REMOVALS_TYPEHASH =
        keccak256("SchedulePieceRemovals(uint256 clientDataSetId,uint256[] pieceIds)");

    bytes32 private constant DELETE_DATA_SET_TYPEHASH = keccak256("DeleteDataSet(uint256 clientDataSetId)");

    // Modifier to ensure only the PDP verifier contract can call certain functions

    modifier onlyPDPVerifier() {
        require(msg.sender == pdpVerifierAddress, Errors.OnlyPDPVerifierAllowed(pdpVerifierAddress, msg.sender));
        _;
    }

    /// @custom:oz-upgrades-unsafe-allow constructor
    constructor(
        address _pdpVerifierAddress,
        address _paymentsContractAddress,
        address _usdfcTokenAddress,
        address _filCDNAddress,
<<<<<<< HEAD
        SessionKeyRegistry _sessionKeyRegistry
=======
        address _serviceProviderRegistryAddress
>>>>>>> 982b5a6e
    ) {
        _disableInitializers();

        require(_pdpVerifierAddress != address(0), Errors.ZeroAddress(Errors.AddressField.PDPVerifier));
        pdpVerifierAddress = _pdpVerifierAddress;

        require(_paymentsContractAddress != address(0), Errors.ZeroAddress(Errors.AddressField.Payments));
        paymentsContractAddress = _paymentsContractAddress;

        require(_usdfcTokenAddress != address(0), Errors.ZeroAddress(Errors.AddressField.USDFC));
<<<<<<< HEAD
        usdfcTokenAddress = _usdfcTokenAddress;
=======
        require(_filCDNAddress != address(0), Errors.ZeroAddress(Errors.AddressField.FilecoinCDN));
        require(
            _serviceProviderRegistryAddress != address(0),
            Errors.ZeroAddress(Errors.AddressField.ServiceProviderRegistry)
        );
>>>>>>> 982b5a6e

        require(_filCDNAddress != address(0), Errors.ZeroAddress(Errors.AddressField.FilecoinCDN));
        filCDNAddress = _filCDNAddress;

<<<<<<< HEAD
        require(
            _sessionKeyRegistry != SessionKeyRegistry(address(0)),
            Errors.ZeroAddress(Errors.AddressField.SessionKeyRegistry)
        );
        sessionKeyRegistry = _sessionKeyRegistry;
=======
        require(_paymentsContractAddress != address(0), "Payments contract address cannot be zero");
        paymentsContractAddress = _paymentsContractAddress;
        serviceProviderRegistry = ServiceProviderRegistry(_serviceProviderRegistryAddress);
>>>>>>> 982b5a6e

        // Read token decimals from the USDFC token contract
        tokenDecimals = IERC20Metadata(_usdfcTokenAddress).decimals();

        // Initialize the fee constants based on the actual token decimals
        STORAGE_PRICE_PER_TIB_PER_MONTH = (5 * 10 ** tokenDecimals); // 5 USDFC
        DATA_SET_CREATION_FEE = (1 * 10 ** tokenDecimals) / 10; // 0.1 USDFC
        CACHE_MISS_PRICE_PER_TIB_PER_MONTH = (1 * 10 ** tokenDecimals) / 2; // 0.5 USDFC
        CDN_PRICE_PER_TIB_PER_MONTH = (1 * 10 ** tokenDecimals) / 2; // 0.5 USDFC
    }

    /**
     * @notice Initialize the contract with PDP proving period parameters
     * @param _maxProvingPeriod Maximum number of epochs between two consecutive proofs
     * @param _challengeWindowSize Number of epochs for the challenge window
     */
    function initialize(uint64 _maxProvingPeriod, uint256 _challengeWindowSize) public initializer {
        __Ownable_init(msg.sender);
        __UUPSUpgradeable_init();
        __EIP712_init("FilecoinWarmStorageService", "1");

        require(_maxProvingPeriod > 0, Errors.MaxProvingPeriodZero());
        require(
            _challengeWindowSize > 0 && _challengeWindowSize < _maxProvingPeriod,
            Errors.InvalidChallengeWindowSize(_challengeWindowSize, _maxProvingPeriod)
        );

        maxProvingPeriod = _maxProvingPeriod;
        challengeWindowSize = _challengeWindowSize;

        // Set commission rate
        serviceCommissionBps = 0; // 0%
    }

    function _authorizeUpgrade(address newImplementation) internal override onlyOwner {}

    /**
     * @notice Sets new proving period parameters
     * @param _maxProvingPeriod Maximum number of epochs between two consecutive proofs
     * @param _challengeWindowSize Number of epochs for the challenge window
     */
    function configureProvingPeriod(uint64 _maxProvingPeriod, uint256 _challengeWindowSize) external onlyOwner {
        require(_maxProvingPeriod > 0, Errors.MaxProvingPeriodZero());
        require(
            _challengeWindowSize > 0 && _challengeWindowSize < _maxProvingPeriod,
            Errors.InvalidChallengeWindowSize(_maxProvingPeriod, _challengeWindowSize)
        );

        maxProvingPeriod = _maxProvingPeriod;
        challengeWindowSize = _challengeWindowSize;
    }

    /**
     * @notice Migration function for contract upgrades
     * @dev This function should be called during upgrades to emit version tracking events
     * Only callable during proxy upgrade process
     * @param _viewContract Address of the view contract (optional, can be address(0))
     */
    function migrate(address _viewContract) public onlyProxy reinitializer(4) {
        require(msg.sender == address(this), Errors.OnlySelf(address(this), msg.sender));

        // Set view contract if provided
        if (_viewContract != address(0)) {
            viewContractAddress = _viewContract;
            emit ViewContractSet(_viewContract);
        }

        emit ContractUpgraded(VERSION, ERC1967Utils.getImplementation());
    }

    /**
     * @notice Sets the view contract address (one-time setup)
     * @dev Only callable by the contract owner. This is intended to be called once after deployment
     * or during migration. The view contract should not be changed after initial setup as external
     * systems may cache this address. If a view contract upgrade is needed, deploy a new main
     * contract with the updated view contract reference.
     * @param _viewContract Address of the view contract
     */
    function setViewContract(address _viewContract) external onlyOwner {
        require(_viewContract != address(0), "Invalid view contract address");
        require(viewContractAddress == address(0), "View contract already set");
        viewContractAddress = _viewContract;
        emit ViewContractSet(_viewContract);
    }

    /**
     * @notice Updates the service commission rates
     * @dev Only callable by the contract owner
     * @param newCommissionBps New commission rate in basis points
     */
    function updateServiceCommission(uint256 newCommissionBps) external onlyOwner {
        require(
            newCommissionBps <= COMMISSION_MAX_BPS,
            Errors.CommissionExceedsMaximum(Errors.CommissionType.Service, COMMISSION_MAX_BPS, newCommissionBps)
        );
        serviceCommissionBps = newCommissionBps;
    }

    /**
     * @notice Adds a provider ID to the approved list
     * @dev Only callable by the contract owner. Reverts if already approved.
     * @param providerId The provider ID to approve
     */
    function addApprovedProvider(uint256 providerId) external onlyOwner {
        if (approvedProviders[providerId]) {
            revert Errors.ProviderAlreadyApproved(providerId);
        }
        approvedProviders[providerId] = true;
        approvedProviderIds.push(providerId);
        emit ProviderApproved(providerId);
    }

    /**
     * @notice Removes a provider ID from the approved list
     * @dev Only callable by the contract owner. Reverts if not in list.
     * @param providerId The provider ID to remove
     * @param index The index of the provider ID in the approvedProviderIds array
     */
    function removeApprovedProvider(uint256 providerId, uint256 index) external onlyOwner {
        if (!approvedProviders[providerId]) {
            revert Errors.ProviderNotInApprovedList(providerId);
        }

        require(approvedProviderIds[index] == providerId, "Provider ID mismatch at index");

        approvedProviders[providerId] = false;

        // Remove from array using swap-and-pop pattern
        uint256 length = approvedProviderIds.length;
        if (index != length - 1) {
            approvedProviderIds[index] = approvedProviderIds[length - 1];
        }
        approvedProviderIds.pop();

        emit ProviderUnapproved(providerId);
    }

    // Listener interface methods
    /**
     * @notice Handles data set creation by creating a payment rail
     * @dev Called by the PDPVerifier contract when a new data set is created
     * @param dataSetId The ID of the newly created data set
     * @param creator The address that created the data set and will receive payments
     * @param extraData Encoded data containing metadata, payer information, and signature
     */
    function dataSetCreated(uint256 dataSetId, address creator, bytes calldata extraData) external onlyPDPVerifier {
        // Decode the extra data to get the metadata, payer address, and signature
        require(extraData.length > 0, Errors.ExtraDataRequired());
        DataSetCreateData memory createData = decodeDataSetCreateData(extraData);

        // Validate the addresses
        require(createData.payer != address(0), Errors.ZeroAddress(Errors.AddressField.Payer));
        require(creator != address(0), Errors.ZeroAddress(Errors.AddressField.Creator));

        // Validate provider is registered and approved
        uint256 providerId = serviceProviderRegistry.getProviderIdByAddress(creator);

        // Check if provider is registered
        require(providerId != 0, Errors.ProviderNotRegistered(creator));

        // Check if provider is approved
        require(approvedProviders[providerId], Errors.ProviderNotApproved(creator, providerId));

        // Update client state
        uint256 clientDataSetId = clientDataSetIds[createData.payer]++;
        clientDataSets[createData.payer].push(dataSetId);

        // Verify the client's signature
        verifyCreateDataSetSignature(
            createData.payer,
            clientDataSetId,
            creator,
            createData.metadataKeys,
            createData.metadataValues,
            createData.signature
        );

        // Initialize the DataSetInfo struct
        DataSetInfo storage info = dataSetInfo[dataSetId];
        info.payer = createData.payer;
        info.payee = creator; // Using creator as the payee
        info.commissionBps = serviceCommissionBps;
        info.clientDataSetId = clientDataSetId;
        info.providerId = providerId;

        // Store each metadata key-value entry for this data set
        require(
            createData.metadataKeys.length == createData.metadataValues.length,
            Errors.MetadataKeyAndValueLengthMismatch(createData.metadataKeys.length, createData.metadataValues.length)
        );
        require(
            createData.metadataKeys.length <= MAX_KEYS_PER_DATASET,
            Errors.TooManyMetadataKeys(MAX_KEYS_PER_DATASET, createData.metadataKeys.length)
        );

        for (uint256 i = 0; i < createData.metadataKeys.length; i++) {
            string memory key = createData.metadataKeys[i];
            string memory value = createData.metadataValues[i];

            require(bytes(dataSetMetadata[dataSetId][key]).length == 0, Errors.DuplicateMetadataKey(dataSetId, key));
            require(
                bytes(key).length <= MAX_KEY_LENGTH,
                Errors.MetadataKeyExceedsMaxLength(i, MAX_KEY_LENGTH, bytes(key).length)
            );
            require(
                bytes(value).length <= MAX_VALUE_LENGTH,
                Errors.MetadataValueExceedsMaxLength(i, MAX_VALUE_LENGTH, bytes(value).length)
            );

            // Store the metadata key in the array for this data set
            dataSetMetadataKeys[dataSetId].push(key);

            // Store the metadata value directly
            dataSetMetadata[dataSetId][key] = value;
        }

        // Note: The payer must have pre-approved this contract to spend USDFC tokens before creating the data set

        // Create the payment rails using the Payments contract
        Payments payments = Payments(paymentsContractAddress);
        uint256 pdpRailId = payments.createRail(
            usdfcTokenAddress, // token address
            createData.payer, // from (payer)
            creator, // data set creator, SPs in  most cases
            address(this), // this contract acts as the validator
            info.commissionBps, // commission rate based on CDN usage
            address(this)
        );

        // Store the rail ID
        info.pdpRailId = pdpRailId;

        // Store reverse mapping from rail ID to data set ID for validation
        railToDataSet[pdpRailId] = dataSetId;

        // First, set a lockupFixed value that's at least equal to the one-time payment
        // This is necessary because modifyRailPayment requires that lockupFixed >= oneTimePayment
        payments.modifyRailLockup(
            pdpRailId,
            DEFAULT_LOCKUP_PERIOD,
            DATA_SET_CREATION_FEE // lockupFixed equal to the one-time payment amount
        );

        // Charge the one-time data set creation fee
        // This is a payment from payer to data set creator of a fixed amount
        payments.modifyRailPayment(
            pdpRailId,
            0, // Initial rate is 0, will be updated when roots are added
            DATA_SET_CREATION_FEE // One-time payment amount
        );

        uint256 cacheMissRailId = 0;
        uint256 cdnRailId = 0;

        if (hasMetadataKey(createData.metadataKeys, METADATA_KEY_WITH_CDN)) {
            cacheMissRailId = payments.createRail(
                usdfcTokenAddress, // token address
                createData.payer, // from (payer)
                creator, // data set creator, SPs in most cases
                address(this), // this contract acts as the arbiter
                0, // no service commission
                address(this)
            );
            info.cacheMissRailId = cacheMissRailId;
            railToDataSet[cacheMissRailId] = dataSetId;
            payments.modifyRailLockup(cacheMissRailId, DEFAULT_LOCKUP_PERIOD, 0);

            cdnRailId = payments.createRail(
                usdfcTokenAddress, // token address
                createData.payer, // from (payer)
                filCDNAddress,
                address(this), // this contract acts as the arbiter
                0, // no service commission
                address(this)
            );
            info.cdnRailId = cdnRailId;
            railToDataSet[cdnRailId] = dataSetId;
            payments.modifyRailLockup(cdnRailId, DEFAULT_LOCKUP_PERIOD, 0);
        }

        // Emit event for tracking
        emit DataSetCreated(
            dataSetId,
            providerId,
            pdpRailId,
            cacheMissRailId,
            cdnRailId,
            createData.payer,
            creator,
            createData.metadataKeys,
            createData.metadataValues
        );
    }

    /**
     * @notice Handles data set deletion and terminates the payment rail
     * @dev Called by the PDPVerifier contract when a data set is deleted
     * @param dataSetId The ID of the data set being deleted
     * @param extraData Signature for authentication
     */
    function dataSetDeleted(
        uint256 dataSetId,
        uint256, // deletedLeafCount, - not used
        bytes calldata extraData
    ) external onlyPDPVerifier {
        // Verify the data set exists in our mapping
        DataSetInfo storage info = dataSetInfo[dataSetId];
        require(info.pdpRailId != 0, Errors.DataSetNotRegistered(dataSetId));
        (bytes memory signature) = abi.decode(extraData, (bytes));

        // Get the payer address for this data set
        address payer = dataSetInfo[dataSetId].payer;

        // Verify the client's signature
        verifyDeleteDataSetSignature(payer, info.clientDataSetId, signature);

        // TODO Data set deletion logic
    }

    /**
     * @notice Handles pieces being added to a data set and stores associated metadata
     * @dev Called by the PDPVerifier contract when pieces are added to a data set
     * @param dataSetId The ID of the data set
     * @param firstAdded The ID of the first piece added
     * @param pieceData Array of piece data objects
     * @param extraData Encoded metadata, and signature
     */
    function piecesAdded(uint256 dataSetId, uint256 firstAdded, Cids.Cid[] memory pieceData, bytes calldata extraData)
        external
        onlyPDPVerifier
    {
        requirePaymentNotTerminated(dataSetId);
        // Verify the data set exists in our mapping
        DataSetInfo storage info = dataSetInfo[dataSetId];
        require(info.pdpRailId != 0, Errors.DataSetNotRegistered(dataSetId));

        // Get the payer address for this data set
        address payer = info.payer;
        require(extraData.length > 0, Errors.ExtraDataRequired());
        // Decode the extra data
        (bytes memory signature, string[][] memory metadataKeys, string[][] memory metadataValues) =
            abi.decode(extraData, (bytes, string[][], string[][]));

        // Check that we have metadata arrays for each piece
        require(
            metadataKeys.length == pieceData.length,
            Errors.MetadataArrayCountMismatch(metadataKeys.length, pieceData.length)
        );
        require(
            metadataValues.length == pieceData.length,
            Errors.MetadataArrayCountMismatch(metadataValues.length, pieceData.length)
        );

        // Verify the signature
        verifyAddPiecesSignature(
            payer, info.clientDataSetId, pieceData, firstAdded, metadataKeys, metadataValues, signature
        );

        // Store metadata for each new piece
        for (uint256 i = 0; i < pieceData.length; i++) {
            uint256 pieceId = firstAdded + i;
            string[] memory pieceKeys = metadataKeys[i];
            string[] memory pieceValues = metadataValues[i];

            // Check that number of metadata keys and values are equal for this piece
            require(
                pieceKeys.length == pieceValues.length,
                Errors.MetadataKeyAndValueLengthMismatch(pieceKeys.length, pieceValues.length)
            );

            require(
                pieceKeys.length <= MAX_KEYS_PER_PIECE, Errors.TooManyMetadataKeys(MAX_KEYS_PER_PIECE, pieceKeys.length)
            );

            for (uint256 k = 0; k < pieceKeys.length; k++) {
                string memory key = pieceKeys[k];
                string memory value = pieceValues[k];

                require(
                    bytes(dataSetPieceMetadata[dataSetId][pieceId][key]).length == 0,
                    Errors.DuplicateMetadataKey(dataSetId, key)
                );
                require(
                    bytes(key).length <= MAX_KEY_LENGTH,
                    Errors.MetadataKeyExceedsMaxLength(k, MAX_KEY_LENGTH, bytes(key).length)
                );
                require(
                    bytes(value).length <= MAX_VALUE_LENGTH,
                    Errors.MetadataValueExceedsMaxLength(k, MAX_VALUE_LENGTH, bytes(value).length)
                );
                dataSetPieceMetadata[dataSetId][pieceId][key] = string(value);
                dataSetPieceMetadataKeys[dataSetId][pieceId].push(key);
            }
            emit PieceAdded(dataSetId, pieceId, pieceKeys, pieceValues);
        }
    }

    function piecesScheduledRemove(uint256 dataSetId, uint256[] memory pieceIds, bytes calldata extraData)
        external
        onlyPDPVerifier
    {
        requirePaymentNotBeyondEndEpoch(dataSetId);
        // Verify the data set exists in our mapping
        DataSetInfo storage info = dataSetInfo[dataSetId];
        require(info.pdpRailId != 0, Errors.DataSetNotRegistered(dataSetId));

        // Get the payer address for this data set
        address payer = info.payer;

        // Decode the signature from extraData
        require(extraData.length > 0, Errors.ExtraDataRequired());
        bytes memory signature = abi.decode(extraData, (bytes));

        // Verify the signature
        verifySchedulePieceRemovalsSignature(payer, info.clientDataSetId, pieceIds, signature);

        // Additional logic for scheduling removals can be added here
    }

    // possession proven checks for correct challenge count and reverts if too low
    // it also checks that proofs are not late and emits a fault record if so
    function possessionProven(
        uint256 dataSetId,
        uint256, /*challengedLeafCount*/
        uint256, /*seed*/
        uint256 challengeCount
    ) external onlyPDPVerifier {
        requirePaymentNotBeyondEndEpoch(dataSetId);

        if (provenThisPeriod[dataSetId]) {
            revert Errors.ProofAlreadySubmitted(dataSetId);
        }

        uint256 expectedChallengeCount = CHALLENGES_PER_PROOF;
        if (challengeCount < expectedChallengeCount) {
            revert Errors.InvalidChallengeCount(dataSetId, expectedChallengeCount, challengeCount);
        }

        if (provingDeadlines[dataSetId] == NO_PROVING_DEADLINE) {
            revert Errors.ProvingNotStarted(dataSetId);
        }

        // check for proof outside of challenge window
        if (provingDeadlines[dataSetId] < block.number) {
            revert Errors.ProvingPeriodPassed(dataSetId, provingDeadlines[dataSetId], block.number);
        }

        uint256 windowStart = provingDeadlines[dataSetId] - challengeWindowSize;
        if (windowStart > block.number) {
            revert Errors.ChallengeWindowTooEarly(dataSetId, windowStart, block.number);
        }
        provenThisPeriod[dataSetId] = true;
        uint256 currentPeriod = getProvingPeriodForEpoch(dataSetId, block.number);
        provenPeriods[dataSetId][currentPeriod] = true;
    }

    // nextProvingPeriod checks for unsubmitted proof in which case it emits a fault event
    // Additionally it enforces constraints on the update of its state:
    // 1. One update per proving period.
    // 2. Next challenge epoch must fall within the challenge window in the last challengeWindow()
    //    epochs of the proving period.
    //
    // In the payment version, it also updates the payment rate based on the current storage size.
    function nextProvingPeriod(uint256 dataSetId, uint256 challengeEpoch, uint256 leafCount, bytes calldata)
        external
        onlyPDPVerifier
    {
        requirePaymentNotBeyondEndEpoch(dataSetId);
        // initialize state for new data set
        if (provingDeadlines[dataSetId] == NO_PROVING_DEADLINE) {
            uint256 firstDeadline = block.number + maxProvingPeriod;
            uint256 minWindow = firstDeadline - challengeWindowSize;
            uint256 maxWindow = firstDeadline;
            if (challengeEpoch < minWindow || challengeEpoch > maxWindow) {
                revert Errors.InvalidChallengeEpoch(dataSetId, minWindow, maxWindow, challengeEpoch);
            }
            provingDeadlines[dataSetId] = firstDeadline;
            provenThisPeriod[dataSetId] = false;

            // Initialize the activation epoch when proving first starts
            // This marks when the data set became active for proving
            provingActivationEpoch[dataSetId] = block.number;

            // Update the payment rates
            updatePaymentRates(dataSetId, leafCount);

            return;
        }

        // Revert when proving period not yet open
        // Can only get here if calling nextProvingPeriod multiple times within the same proving period
        uint256 prevDeadline = provingDeadlines[dataSetId] - maxProvingPeriod;
        if (block.number <= prevDeadline) {
            revert Errors.NextProvingPeriodAlreadyCalled(dataSetId, prevDeadline, block.number);
        }

        uint256 periodsSkipped;
        // Proving period is open 0 skipped periods
        if (block.number <= provingDeadlines[dataSetId]) {
            periodsSkipped = 0;
        } else {
            // Proving period has closed possibly some skipped periods
            periodsSkipped = (block.number - (provingDeadlines[dataSetId] + 1)) / maxProvingPeriod;
        }

        uint256 nextDeadline;
        // the data set has become empty and provingDeadline is set inactive
        if (challengeEpoch == NO_CHALLENGE_SCHEDULED) {
            nextDeadline = NO_PROVING_DEADLINE;
        } else {
            nextDeadline = provingDeadlines[dataSetId] + maxProvingPeriod * (periodsSkipped + 1);
            uint256 windowStart = nextDeadline - challengeWindowSize;
            uint256 windowEnd = nextDeadline;

            if (challengeEpoch < windowStart || challengeEpoch > windowEnd) {
                revert Errors.InvalidChallengeEpoch(dataSetId, windowStart, windowEnd, challengeEpoch);
            }
        }
        uint256 faultPeriods = periodsSkipped;
        if (!provenThisPeriod[dataSetId]) {
            // include previous unproven period
            faultPeriods += 1;
        }
        if (faultPeriods > 0) {
            emit FaultRecord(dataSetId, faultPeriods, provingDeadlines[dataSetId]);
        }

        // Record the status of the current/previous proving period that's ending
        if (provingDeadlines[dataSetId] != NO_PROVING_DEADLINE) {
            // Determine the period ID that just completed
            uint256 completedPeriodId = getProvingPeriodForEpoch(dataSetId, provingDeadlines[dataSetId] - 1);

            // Record whether this period was proven
            provenPeriods[dataSetId][completedPeriodId] = provenThisPeriod[dataSetId];
        }

        provingDeadlines[dataSetId] = nextDeadline;
        provenThisPeriod[dataSetId] = false;

        // Update the payment rates based on current data set size
        updatePaymentRates(dataSetId, leafCount);
    }

    /**
     * @notice Handles data set service provider changes by updating internal state only
     * @dev Called by the PDPVerifier contract when data set service provider is transferred.
     * NOTE: The PDPVerifier contract emits events and exposes methods in terms of "storage providers",
     * because its scope is specifically the Proof-of-Data-Possession for storage services.
     * In FilecoinWarmStorageService (and the broader service registry architecture), we use the term
     * "service provider" to support a future where multiple types of services may exist (not just storage).
     * As a result, some parameters and events reflect this terminology shift and this method represents
     * a transition point in the language, from PDPVerifier to FilecoinWarmStorageService.
     * @param dataSetId The ID of the data set whose service provider is changing
     * @param oldServiceProvider The previous service provider address
     * @param newServiceProvider The new service provider address (must be an approved provider)
     */
    function storageProviderChanged(
        uint256 dataSetId,
        address oldServiceProvider,
        address newServiceProvider,
        bytes calldata // extraData - not used
    ) external override onlyPDPVerifier {
        // Verify the data set exists and validate the old service provider
        DataSetInfo storage info = dataSetInfo[dataSetId];
        require(
            info.payee == oldServiceProvider,
            Errors.OldServiceProviderMismatch(dataSetId, info.payee, oldServiceProvider)
        );
        require(newServiceProvider != address(0), Errors.ZeroAddress(Errors.AddressField.ServiceProvider));

        // Update the data set payee (service provider)
        info.payee = newServiceProvider;

        // Emit event for off-chain tracking
        emit DataSetServiceProviderChanged(dataSetId, oldServiceProvider, newServiceProvider);
    }

    function terminateService(uint256 dataSetId) external {
        DataSetInfo storage info = dataSetInfo[dataSetId];
        require(info.pdpRailId != 0, Errors.InvalidDataSetId(dataSetId));

        // Check if already terminated
        require(info.paymentEndEpoch == 0, Errors.DataSetPaymentAlreadyTerminated(dataSetId));

        // Check authorization
        require(
            msg.sender == info.payer || msg.sender == info.payee,
            Errors.CallerNotPayerOrPayee(dataSetId, info.payer, info.payee, msg.sender)
        );

        Payments payments = Payments(paymentsContractAddress);

        payments.terminateRail(info.pdpRailId);

        if (hasMetadataKey(dataSetMetadataKeys[dataSetId], METADATA_KEY_WITH_CDN)) {
            payments.terminateRail(info.cacheMissRailId);
            payments.terminateRail(info.cdnRailId);
        }

        emit ServiceTerminated(msg.sender, dataSetId, info.pdpRailId, info.cacheMissRailId, info.cdnRailId);
    }

    function requirePaymentNotTerminated(uint256 dataSetId) internal view {
        DataSetInfo storage info = dataSetInfo[dataSetId];
        require(info.pdpRailId != 0, Errors.InvalidDataSetId(dataSetId));
        require(info.paymentEndEpoch == 0, Errors.DataSetPaymentAlreadyTerminated(dataSetId));
    }

    function requirePaymentNotBeyondEndEpoch(uint256 dataSetId) internal view {
        DataSetInfo storage info = dataSetInfo[dataSetId];
        if (info.paymentEndEpoch != 0) {
            require(
                block.number <= info.paymentEndEpoch,
                Errors.DataSetPaymentBeyondEndEpoch(dataSetId, info.paymentEndEpoch, block.number)
            );
        }
    }

    function updatePaymentRates(uint256 dataSetId, uint256 leafCount) internal {
        // Revert if no payment rail is configured for this data set
        require(dataSetInfo[dataSetId].pdpRailId != 0, Errors.NoPDPPaymentRail(dataSetId));

        uint256 totalBytes = leafCount * BYTES_PER_LEAF;
        Payments payments = Payments(paymentsContractAddress);

        // Update the PDP rail payment rate with the new rate and no one-time
        // payment
        uint256 pdpRailId = dataSetInfo[dataSetId].pdpRailId;
        uint256 newStorageRatePerEpoch = _calculateStorageRate(totalBytes);
        payments.modifyRailPayment(
            pdpRailId,
            newStorageRatePerEpoch,
            0 // No one-time payment during rate update
        );
        emit RailRateUpdated(dataSetId, pdpRailId, newStorageRatePerEpoch);

        // Update the CDN rail payment rates, if applicable
        if (hasMetadataKey(dataSetMetadataKeys[dataSetId], METADATA_KEY_WITH_CDN)) {
            (uint256 newCacheMissRatePerEpoch, uint256 newCDNRatePerEpoch) = _calculateCDNRates(totalBytes);

            uint256 cacheMissRailId = dataSetInfo[dataSetId].cacheMissRailId;
            payments.modifyRailPayment(cacheMissRailId, newCacheMissRatePerEpoch, 0);
            emit RailRateUpdated(dataSetId, cacheMissRailId, newCacheMissRatePerEpoch);

            uint256 cdnRailId = dataSetInfo[dataSetId].cdnRailId;
            payments.modifyRailPayment(cdnRailId, newCDNRatePerEpoch, 0);
            emit RailRateUpdated(dataSetId, cdnRailId, newCDNRatePerEpoch);
        }
    }

    /**
     * @notice Determines which proving period an epoch belongs to
     * @dev For a given epoch, calculates the period ID based on activation time
     * @param dataSetId The ID of the data set
     * @param epoch The epoch to check
     * @return The period ID this epoch belongs to, or type(uint256).max if before activation
     */
    function getProvingPeriodForEpoch(uint256 dataSetId, uint256 epoch) public view returns (uint256) {
        uint256 activationEpoch = provingActivationEpoch[dataSetId];

        // If proving wasn't activated or epoch is before activation
        if (activationEpoch == 0 || epoch < activationEpoch) {
            return type(uint256).max; // Invalid period
        }

        // Calculate periods since activation
        // For example, if activation is at epoch 1000 and proving period is 2880:
        // - Epoch 1000-3879 is period 0
        // - Epoch 3880-6759 is period 1
        // and so on
        return (epoch - activationEpoch) / maxProvingPeriod;
    }

    /**
     * @notice Checks if a specific epoch has been proven
     * @dev Returns true only if the epoch belongs to a proven proving period
     * @param dataSetId The ID of the data set to check
     * @param epoch The epoch to check
     * @return True if the epoch has been proven, false otherwise
     */
    function isEpochProven(uint256 dataSetId, uint256 epoch) public view returns (bool) {
        // Check if data set is active
        if (provingActivationEpoch[dataSetId] == 0) {
            return false;
        }

        // Check if this epoch is before activation
        if (epoch < provingActivationEpoch[dataSetId]) {
            return false;
        }

        // Check if this epoch is in the future (beyond current block)
        if (epoch > block.number) {
            return false;
        }

        // Get the period this epoch belongs to
        uint256 periodId = getProvingPeriodForEpoch(dataSetId, epoch);

        // Special case: current ongoing proving period
        uint256 currentPeriod = getProvingPeriodForEpoch(dataSetId, block.number);
        if (periodId == currentPeriod) {
            // For the current period, check if it has been proven already
            return provenThisPeriod[dataSetId];
        }

        // For past periods, check the provenPeriods mapping
        return provenPeriods[dataSetId][periodId];
    }

    function max(uint256 a, uint256 b) internal pure returns (uint256) {
        return a > b ? a : b;
    }

    function min(uint256 a, uint256 b) internal pure returns (uint256) {
        return a < b ? a : b;
    }

    /**
     * @notice Calculate a per-epoch rate based on total storage size
     * @param totalBytes Total size of the stored data in bytes
     * @param ratePerTiBPerMonth The rate per TiB per month in the token's smallest unit
     * @return ratePerEpoch The calculated rate per epoch in the token's smallest unit
     */
    function calculateStorageSizeBasedRatePerEpoch(uint256 totalBytes, uint256 ratePerTiBPerMonth)
        internal
        view
        returns (uint256)
    {
        uint256 numerator = totalBytes * ratePerTiBPerMonth;
        uint256 denominator = TIB_IN_BYTES * EPOCHS_PER_MONTH;

        // Ensure denominator is not zero (shouldn't happen with constants)
        require(denominator > 0, Errors.DivisionByZero());

        uint256 ratePerEpoch = numerator / denominator;

        // Ensure minimum rate is 0.00001 USDFC if calculation results in 0 due to rounding.
        // This prevents charging 0 for very small sizes due to integer division.
        if (ratePerEpoch == 0 && totalBytes > 0) {
            uint256 minRate = (1 * 10 ** uint256(tokenDecimals)) / 100000;
            return minRate;
        }

        return ratePerEpoch;
    }

    /**
     * @notice Calculate all per-epoch rates based on total storage size
     * @dev Returns storage, cache miss, and CDN rates per TiB per month
     * @param totalBytes Total size of the stored data in bytes
     * @return storageRate The PDP storage rate per epoch
     * @return cacheMissRate The cache miss rate per epoch
     * @return cdnRate The CDN rate per epoch
     */
    function calculateRatesPerEpoch(uint256 totalBytes)
        external
        view
        returns (uint256 storageRate, uint256 cacheMissRate, uint256 cdnRate)
    {
        storageRate = calculateStorageSizeBasedRatePerEpoch(totalBytes, STORAGE_PRICE_PER_TIB_PER_MONTH);
        cacheMissRate = calculateStorageSizeBasedRatePerEpoch(totalBytes, CACHE_MISS_PRICE_PER_TIB_PER_MONTH);
        cdnRate = calculateStorageSizeBasedRatePerEpoch(totalBytes, CDN_PRICE_PER_TIB_PER_MONTH);
    }

    /**
     * @notice Calculate the storage rate per epoch (internal use)
     * @param totalBytes Total size of the stored data in bytes
     * @return The storage rate per epoch
     */
    function _calculateStorageRate(uint256 totalBytes) internal view returns (uint256) {
        return calculateStorageSizeBasedRatePerEpoch(totalBytes, STORAGE_PRICE_PER_TIB_PER_MONTH);
    }

    /**
     * @notice Calculate the CDN rates per epoch (internal use)
     * @param totalBytes Total size of the stored data in bytes
     * @return cacheMissRate The cache miss rate per epoch
     * @return cdnRate The CDN rate per epoch
     */
    function _calculateCDNRates(uint256 totalBytes) internal view returns (uint256 cacheMissRate, uint256 cdnRate) {
        cacheMissRate = calculateStorageSizeBasedRatePerEpoch(totalBytes, CACHE_MISS_PRICE_PER_TIB_PER_MONTH);
        cdnRate = calculateStorageSizeBasedRatePerEpoch(totalBytes, CDN_PRICE_PER_TIB_PER_MONTH);
    }

    /**
     * @notice Decode extra data for data set creation
     * @param extraData The encoded extra data from PDPVerifier
     * @return decoded The decoded DataSetCreateData struct
     */
    function decodeDataSetCreateData(bytes calldata extraData) internal pure returns (DataSetCreateData memory) {
        (address payer, string[] memory keys, string[] memory values, bytes memory signature) =
            abi.decode(extraData, (address, string[], string[], bytes));

        return DataSetCreateData({payer: payer, metadataKeys: keys, metadataValues: values, signature: signature});
    }

    /**
     * @notice Returns true if `key` exists in `metadataKeys`.
     * @param metadataKeys The array of metadata keys
     * @param key The metadata key to look up
     * @return True if key exists; false otherwise.
     */
    function hasMetadataKey(string[] memory metadataKeys, string memory key) internal pure returns (bool) {
        bytes memory keyBytes = bytes(key);
        uint256 keyLength = keyBytes.length;
        bytes32 keyHash = keccak256(keyBytes);

        for (uint256 i = 0; i < metadataKeys.length; i++) {
            bytes memory currentKeyBytes = bytes(metadataKeys[i]);
            if (currentKeyBytes.length == keyLength && keccak256(currentKeyBytes) == keyHash) {
                return true;
            }
        }

        // Key absence means disabled
        return false;
    }

    /**
     * @notice Get the service pricing information
     * @return pricing A struct containing pricing details for both CDN and non-CDN storage
     */
    function getServicePrice() external view returns (ServicePricing memory pricing) {
        pricing = ServicePricing({
            pricePerTiBPerMonthNoCDN: STORAGE_PRICE_PER_TIB_PER_MONTH,
            pricePerTiBPerMonthWithCDN: STORAGE_PRICE_PER_TIB_PER_MONTH + CDN_PRICE_PER_TIB_PER_MONTH,
            tokenAddress: usdfcTokenAddress,
            epochsPerMonth: EPOCHS_PER_MONTH
        });
    }

    /**
     * @notice Get the effective rates after commission for both service types
     * @return serviceFee Service fee (per TiB per month)
     * @return spPayment SP payment (per TiB per month)
     */
    function getEffectiveRates() external view returns (uint256 serviceFee, uint256 spPayment) {
        uint256 total = STORAGE_PRICE_PER_TIB_PER_MONTH;

        serviceFee = (total * serviceCommissionBps) / COMMISSION_MAX_BPS;
        spPayment = total - serviceFee;

        return (serviceFee, spPayment);
    }

    // ============ Metadata Hashing Functions ============

    /**
     * @notice Hashes a single metadata entry for EIP-712 signing
     * @param key The metadata key
     * @param value The metadata value
     * @return Hash of the metadata entry struct
     */
    function hashMetadataEntry(string memory key, string memory value) internal pure returns (bytes32) {
        return keccak256(abi.encode(METADATA_ENTRY_TYPEHASH, keccak256(bytes(key)), keccak256(bytes(value))));
    }

    /**
     * @notice Hashes an array of metadata entries
     * @param keys Array of metadata keys
     * @param values Array of metadata values
     * @return Hash of all metadata entries
     */
    function hashMetadataEntries(string[] memory keys, string[] memory values) internal pure returns (bytes32) {
        require(keys.length == values.length, Errors.MetadataKeyAndValueLengthMismatch(keys.length, values.length));

        bytes32[] memory entryHashes = new bytes32[](keys.length);
        for (uint256 i = 0; i < keys.length; i++) {
            entryHashes[i] = hashMetadataEntry(keys[i], values[i]);
        }
        return keccak256(abi.encodePacked(entryHashes));
    }

    /**
     * @notice Hashes piece metadata for a specific piece index
     * @param pieceIndex The index of the piece
     * @param keys Array of metadata keys for this piece
     * @param values Array of metadata values for this piece
     * @return Hash of the piece metadata struct
     */
    function hashPieceMetadata(uint256 pieceIndex, string[] memory keys, string[] memory values)
        internal
        pure
        returns (bytes32)
    {
        bytes32 metadataHash = hashMetadataEntries(keys, values);
        return keccak256(abi.encode(PIECE_METADATA_TYPEHASH, pieceIndex, metadataHash));
    }

    /**
     * @notice Hashes all piece metadata for multiple pieces
     * @param allKeys 2D array where allKeys[i] contains keys for piece i
     * @param allValues 2D array where allValues[i] contains values for piece i
     * @return Hash of all piece metadata
     */
    function hashAllPieceMetadata(string[][] memory allKeys, string[][] memory allValues)
        internal
        pure
        returns (bytes32)
    {
        require(allKeys.length == allValues.length, "Keys/values array length mismatch");

        bytes32[] memory pieceHashes = new bytes32[](allKeys.length);
        for (uint256 i = 0; i < allKeys.length; i++) {
            pieceHashes[i] = hashPieceMetadata(i, allKeys[i], allValues[i]);
        }
        return keccak256(abi.encodePacked(pieceHashes));
    }

    // ============ Signature Verification Functions ============

    /**
     * @notice Verifies a signature for the CreateDataSet operation
     * @param payer The address of the payer who should have signed the message
     * @param clientDataSetId The unique ID for the client's data set
     * @param payee The service provider address
     * @param metadataKeys Array of metadata keys
     * @param metadataValues Array of metadata values
     * @param signature The signature bytes (v, r, s)
     */
    function verifyCreateDataSetSignature(
        address payer,
        uint256 clientDataSetId,
        address payee,
        string[] memory metadataKeys,
        string[] memory metadataValues,
        bytes memory signature
    ) internal view {
        // Hash the metadata entries
        bytes32 metadataHash = hashMetadataEntries(metadataKeys, metadataValues);

        // Prepare the message hash that was signed
        bytes32 structHash = keccak256(abi.encode(CREATE_DATA_SET_TYPEHASH, clientDataSetId, payee, metadataHash));
        bytes32 digest = _hashTypedDataV4(structHash);

        // Recover signer address from the signature
        address recoveredSigner = recoverSigner(digest, signature);

        if (payer == recoveredSigner) {
            return;
        }
        require(
            sessionKeyRegistry.authorizationExpiry(payer, recoveredSigner, CREATE_DATA_SET_TYPEHASH) >= block.timestamp,
            Errors.InvalidSignature(payer, recoveredSigner)
        );
    }

    /**
     * @notice Verifies a signature for the AddPieces operation
     * @param payer The address of the payer who should have signed the message
     * @param clientDataSetId The ID of the data set
     * @param pieceDataArray Array of piece CID structures
     * @param firstAdded The first piece ID being added
     * @param allKeys 2D array where allKeys[i] contains metadata keys for piece i
     * @param allValues 2D array where allValues[i] contains metadata values for piece i
     * @param signature The signature bytes (v, r, s)
     */
    function verifyAddPiecesSignature(
        address payer,
        uint256 clientDataSetId,
        Cids.Cid[] memory pieceDataArray,
        uint256 firstAdded,
        string[][] memory allKeys,
        string[][] memory allValues,
        bytes memory signature
    ) internal view {
        // Hash each PieceData struct
        bytes32[] memory cidHashes = new bytes32[](pieceDataArray.length);
        for (uint256 i = 0; i < pieceDataArray.length; i++) {
            // Hash the PieceCid struct
            cidHashes[i] = keccak256(abi.encode(CID_TYPEHASH, keccak256(pieceDataArray[i].data)));
        }

        // Hash all piece metadata
        bytes32 pieceMetadataHash = hashAllPieceMetadata(allKeys, allValues);

        bytes32 structHash = keccak256(
            abi.encode(
                ADD_PIECES_TYPEHASH,
                clientDataSetId,
                firstAdded,
                keccak256(abi.encodePacked(cidHashes)),
                pieceMetadataHash
            )
        );

        // Create the message hash
        bytes32 digest = _hashTypedDataV4(structHash);

        // Recover signer address from the signature
        address recoveredSigner = recoverSigner(digest, signature);

        if (payer == recoveredSigner) {
            return;
        }
        require(
            sessionKeyRegistry.authorizationExpiry(payer, recoveredSigner, ADD_PIECES_TYPEHASH) >= block.timestamp,
            Errors.InvalidSignature(payer, recoveredSigner)
        );
    }

    /**
     * @notice Verifies a signature for the SchedulePieceRemovals operation
     * @param payer The address of the payer who should have signed the message
     * @param clientDataSetId The ID of the data set
     * @param pieceIds Array of piece IDs to be removed
     * @param signature The signature bytes (v, r, s)
     */
    function verifySchedulePieceRemovalsSignature(
        address payer,
        uint256 clientDataSetId,
        uint256[] memory pieceIds,
        bytes memory signature
    ) internal view {
        // Prepare the message hash that was signed
        bytes32 structHash = keccak256(
            abi.encode(SCHEDULE_PIECE_REMOVALS_TYPEHASH, clientDataSetId, keccak256(abi.encodePacked(pieceIds)))
        );

        bytes32 digest = _hashTypedDataV4(structHash);

        // Recover signer address from the signature
        address recoveredSigner = recoverSigner(digest, signature);

        if (payer == recoveredSigner) {
            return;
        }
        require(
            sessionKeyRegistry.authorizationExpiry(payer, recoveredSigner, SCHEDULE_PIECE_REMOVALS_TYPEHASH)
                >= block.timestamp,
            Errors.InvalidSignature(payer, recoveredSigner)
        );
    }

    /**
     * @notice Verifies a signature for the DeleteDataSet operation
     * @param payer The address of the payer who should have signed the message
     * @param clientDataSetId The ID of the data set
     * @param signature The signature bytes (v, r, s)
     */
    function verifyDeleteDataSetSignature(address payer, uint256 clientDataSetId, bytes memory signature)
        internal
        view
    {
        // Prepare the message hash that was signed
        bytes32 structHash = keccak256(abi.encode(DELETE_DATA_SET_TYPEHASH, clientDataSetId));
        bytes32 digest = _hashTypedDataV4(structHash);

        // Recover signer address from the signature
        address recoveredSigner = recoverSigner(digest, signature);

        if (payer == recoveredSigner) {
            return;
        }
        require(
            sessionKeyRegistry.authorizationExpiry(payer, recoveredSigner, DELETE_DATA_SET_TYPEHASH) >= block.timestamp,
            Errors.InvalidSignature(payer, recoveredSigner)
        );
    }

    /**
     * @notice Recover the signer address from a signature
     * @param messageHash The signed message hash
     * @param signature The signature bytes (v, r, s)
     * @return The address that signed the message
     */
    function recoverSigner(bytes32 messageHash, bytes memory signature) internal pure returns (address) {
        require(signature.length == 65, Errors.InvalidSignatureLength(65, signature.length));

        bytes32 r;
        bytes32 s;
        uint8 v;

        // Extract r, s, v from the signature
        assembly {
            r := mload(add(signature, 32))
            s := mload(add(signature, 64))
            v := byte(0, mload(add(signature, 96)))
        }
        uint8 originalV = v;

        // If v is not 27 or 28, adjust it (for some wallets)
        if (v < 27) {
            v += 27;
        }

        require(v == 27 || v == 28, Errors.UnsupportedSignatureV(originalV));

        // Recover and return the address
        return ecrecover(messageHash, v, r, s);
    }

    /**
     * @notice Arbitrates payment based on faults in the given epoch range
     * @dev Implements the IValidator interface function
     *
     * @param railId ID of the payment rail
     * @param proposedAmount The originally proposed payment amount
     * @param fromEpoch Starting epoch (exclusive)
     * @param toEpoch Ending epoch (inclusive)
     * @return result The validation result with modified amount and settlement information
     */
    function validatePayment(
        uint256 railId,
        uint256 proposedAmount,
        uint256 fromEpoch,
        uint256 toEpoch,
        uint256 /* rate */
    ) external override returns (ValidationResult memory result) {
        // Get the data set ID associated with this rail
        uint256 dataSetId = railToDataSet[railId];
        require(dataSetId != 0, Errors.RailNotAssociated(railId));

        // Calculate the total number of epochs in the requested range
        uint256 totalEpochsRequested = toEpoch - fromEpoch;
        require(totalEpochsRequested > 0, Errors.InvalidEpochRange(fromEpoch, toEpoch));

        // If proving wasn't ever activated for this data set, don't pay anything
        if (provingActivationEpoch[dataSetId] == 0) {
            return ValidationResult({
                modifiedAmount: 0,
                settleUpto: fromEpoch,
                note: "Proving never activated for this data set"
            });
        }

        // Count proven epochs and find the last proven epoch
        uint256 provenEpochCount = 0;
        uint256 lastProvenEpoch = fromEpoch;

        // Check each epoch in the range
        for (uint256 epoch = fromEpoch + 1; epoch <= toEpoch; epoch++) {
            bool isProven = isEpochProven(dataSetId, epoch);

            if (isProven) {
                provenEpochCount++;
                lastProvenEpoch = epoch;
            }
        }

        // If no epochs are proven, we can't settle anything
        if (provenEpochCount == 0) {
            return ValidationResult({
                modifiedAmount: 0,
                settleUpto: fromEpoch,
                note: "No proven epochs in the requested range"
            });
        }

        // Calculate the modified amount based on proven epochs
        uint256 modifiedAmount = (proposedAmount * provenEpochCount) / totalEpochsRequested;

        // Calculate how many epochs were not proven (faulted)
        uint256 faultedEpochs = totalEpochsRequested - provenEpochCount;

        // Emit event for logging
        emit PaymentArbitrated(railId, dataSetId, proposedAmount, modifiedAmount, faultedEpochs);

        return ValidationResult({
            modifiedAmount: modifiedAmount,
            settleUpto: lastProvenEpoch, // Settle up to the last proven epoch
            note: ""
        });
    }

    function railTerminated(uint256 railId, address terminator, uint256 endEpoch) external override {
        require(msg.sender == paymentsContractAddress, Errors.CallerNotPayments(paymentsContractAddress, msg.sender));

        if (terminator != address(this)) {
            revert Errors.ServiceContractMustTerminateRail();
        }

        uint256 dataSetId = railToDataSet[railId];
        require(dataSetId != 0, Errors.DataSetNotFoundForRail(railId));
        DataSetInfo storage info = dataSetInfo[dataSetId];
        if (info.paymentEndEpoch == 0) {
            info.paymentEndEpoch = endEpoch;
            emit PaymentTerminated(dataSetId, endEpoch, info.pdpRailId, info.cacheMissRailId, info.cdnRailId);
        }
    }
}<|MERGE_RESOLUTION|>--- conflicted
+++ resolved
@@ -109,11 +109,8 @@
     address public immutable paymentsContractAddress;
     address public immutable usdfcTokenAddress;
     address public immutable filCDNAddress;
-<<<<<<< HEAD
+    ServiceProviderRegistry public immutable serviceProviderRegistry;
     SessionKeyRegistry public immutable sessionKeyRegistry;
-=======
-    ServiceProviderRegistry public immutable serviceProviderRegistry;
->>>>>>> 982b5a6e
 
     // Commission rates
     uint256 public serviceCommissionBps;
@@ -239,11 +236,8 @@
         address _paymentsContractAddress,
         address _usdfcTokenAddress,
         address _filCDNAddress,
-<<<<<<< HEAD
+        ServiceProviderRegistry _serviceProviderRegistry,
         SessionKeyRegistry _sessionKeyRegistry
-=======
-        address _serviceProviderRegistryAddress
->>>>>>> 982b5a6e
     ) {
         _disableInitializers();
 
@@ -254,30 +248,22 @@
         paymentsContractAddress = _paymentsContractAddress;
 
         require(_usdfcTokenAddress != address(0), Errors.ZeroAddress(Errors.AddressField.USDFC));
-<<<<<<< HEAD
         usdfcTokenAddress = _usdfcTokenAddress;
-=======
-        require(_filCDNAddress != address(0), Errors.ZeroAddress(Errors.AddressField.FilecoinCDN));
-        require(
-            _serviceProviderRegistryAddress != address(0),
-            Errors.ZeroAddress(Errors.AddressField.ServiceProviderRegistry)
-        );
->>>>>>> 982b5a6e
 
         require(_filCDNAddress != address(0), Errors.ZeroAddress(Errors.AddressField.FilecoinCDN));
         filCDNAddress = _filCDNAddress;
 
-<<<<<<< HEAD
+        require(
+            _serviceProviderRegistry != ServiceProviderRegistry(address(0)),
+            Errors.ZeroAddress(Errors.AddressField.ServiceProviderRegistry)
+        );
+        serviceProviderRegistry = ServiceProviderRegistry(_serviceProviderRegistry);
+
         require(
             _sessionKeyRegistry != SessionKeyRegistry(address(0)),
             Errors.ZeroAddress(Errors.AddressField.SessionKeyRegistry)
         );
         sessionKeyRegistry = _sessionKeyRegistry;
-=======
-        require(_paymentsContractAddress != address(0), "Payments contract address cannot be zero");
-        paymentsContractAddress = _paymentsContractAddress;
-        serviceProviderRegistry = ServiceProviderRegistry(_serviceProviderRegistryAddress);
->>>>>>> 982b5a6e
 
         // Read token decimals from the USDFC token contract
         tokenDecimals = IERC20Metadata(_usdfcTokenAddress).decimals();
