// SPDX-License-Identifier: UNLICENSED
pragma solidity ^0.8.20;

import {PDPVerifier, PDPListener} from "@pdp/PDPVerifier.sol";
import {IPDPTypes} from "@pdp/interfaces/IPDPTypes.sol";
import "@openzeppelin/contracts-upgradeable/proxy/utils/Initializable.sol";
import "@openzeppelin/contracts-upgradeable/proxy/utils/UUPSUpgradeable.sol";
import "@openzeppelin/contracts-upgradeable/access/OwnableUpgradeable.sol";
import "@openzeppelin/contracts/token/ERC20/IERC20.sol";
import "@openzeppelin/contracts/token/ERC20/extensions/IERC20Metadata.sol";
import "@openzeppelin/contracts-upgradeable/utils/cryptography/EIP712Upgradeable.sol";
import "@openzeppelin/contracts/proxy/ERC1967/ERC1967Utils.sol";
import {Payments, IValidator} from "@fws-payments/Payments.sol";
import {Errors} from "./Errors.sol";

/// @title FilecoinWarmStorageService
/// @notice An implementation of PDP Listener with payment integration.
/// @dev This contract extends SimplePDPService by adding payment functionality
/// using the Payments contract. It creates payment rails for storage providers
/// and adjusts payment rates based on storage size. Also implements validation
/// to reduce payments for faulted epochs.
contract FilecoinWarmStorageService is
    PDPListener,
    IValidator,
    Initializable,
    UUPSUpgradeable,
    OwnableUpgradeable,
    EIP712Upgradeable
{
    // Version tracking
    string private constant VERSION = "0.1.0";

    // Events
    event ContractUpgraded(string version, address implementation);
    event DataSetStorageProviderChanged(
        uint256 indexed dataSetId, address indexed oldStorageProvider, address indexed newStorageProvider
    );
    event FaultRecord(uint256 indexed dataSetId, uint256 periodsFaulted, uint256 deadline);
    event DataSetRailsCreated(
        uint256 indexed dataSetId,
        uint256 pdpRailId,
        uint256 cacheMissRailId,
        uint256 cdnRailId,
        address payer,
        address payee,
        bool withCDN
    );
    event RailRateUpdated(uint256 indexed dataSetId, uint256 railId, uint256 newRate);
    event PieceMetadataAdded(uint256 indexed dataSetId, uint256 pieceId, string metadata);

    // Constants
    uint256 private constant NO_CHALLENGE_SCHEDULED = 0;
    uint256 private constant CHALLENGES_PER_PROOF = 5;
    uint256 private constant NO_PROVING_DEADLINE = 0;
    uint256 private constant MIB_IN_BYTES = 1024 * 1024; // 1 MiB in bytes
    uint256 private constant BYTES_PER_LEAF = 32; // Each leaf is 32 bytes
    uint256 private constant COMMISSION_MAX_BPS = 10000; // 100% in basis points
    uint256 private constant DEFAULT_LOCKUP_PERIOD = 2880 * 10; // 10 days in epochs
    uint256 private constant GIB_IN_BYTES = MIB_IN_BYTES * 1024; // 1 GiB in bytes
    uint256 private constant TIB_IN_BYTES = GIB_IN_BYTES * 1024; // 1 TiB in bytes
    uint256 private constant EPOCHS_PER_MONTH = 2880 * 30;

    // Pricing constants
    uint256 private immutable STORAGE_PRICE_PER_TIB_PER_MONTH; // 2 USDFC per TiB per month without CDN with correct decimals
    uint256 private immutable CACHE_MISS_PRICE_PER_TIB_PER_MONTH; // .5 USDFC per TiB per month for CDN with correct decimals
    uint256 private immutable CDN_PRICE_PER_TIB_PER_MONTH; // .5 USDFC per TiB per month for CDN with correct decimals

    // Burn Address
    address payable private constant BURN_ADDRESS = payable(0xff00000000000000000000000000000000000063);

    // Dynamic fee values based on token decimals
    uint256 private immutable DATA_SET_CREATION_FEE; // 0.1 USDFC with correct decimals

    // Token decimals
    uint8 private immutable tokenDecimals;

    // External contract addresses
    address public immutable pdpVerifierAddress;
    address public immutable paymentsContractAddress;
    address public immutable usdfcTokenAddress;
    address public immutable filCDNAddress;

<<<<<<< HEAD
    // Commission rates for different service types
    uint256 public basicServiceCommissionBps; // 0% for basic service (no CDN add-on)
    uint256 public cdnServiceCommissionBps; // 0% for CDN service
=======
    // Commission rate in basis points (100 = 1%)
    uint256 public immutable operatorCommissionBps;

    // Commission rates
    uint256 public serviceCommissionBps;
>>>>>>> 44fef89b

    // Mapping from client address to clientDataSetId
    mapping(address => uint256) public clientDataSetIDs;
    // Mapping from data set ID to piece ID to metadata
    mapping(uint256 => mapping(uint256 => string)) private dataSetPieceMetadata;

    // Storage for data set payment information
    struct DataSetInfo {
        uint256 pdpRailId; // ID of the PDP payment rail
        uint256 cacheMissRailId; // For CDN add-on: ID of the cache miss payment rail, which rewards the SP for serving data to the CDN when it doesn't already have it cached
        uint256 cdnRailId; // For CDN add-on: ID of the CDN payment rail, which rewards the CDN for serving data to clients
        address payer; // Address paying for storage
        address payee; // SP's beneficiary address
        uint256 commissionBps; // Commission rate for this data set (dynamic based on whether the client purchases CDN add-on)
        string metadata; // General metadata for the data set
        string[] pieceMetadata; // Array of metadata for each piece
        uint256 clientDataSetId; // ClientDataSetID
        bool withCDN; // Whether the data set is registered for CDN add-on
        uint256 paymentEndEpoch; // 0 if payment is not terminated
    }

    // Decode structure for data set creation extra data
    struct DataSetCreateData {
        string metadata;
        address payer;
        bool withCDN;
        bytes signature; // Authentication signature
    }

    // Structure for service pricing information
    struct ServicePricing {
        uint256 pricePerTiBPerMonthNoCDN; // Price without CDN add-on (2 USDFC per TiB per month)
        uint256 pricePerTiBPerMonthWithCDN; // Price with CDN add-on (3 USDFC per TiB per month)
        address tokenAddress; // Address of the USDFC token
        uint256 epochsPerMonth; // Number of epochs in a month
    }

    // Mappings
    mapping(uint256 => uint256) public provingDeadlines;
    mapping(uint256 => bool) public provenThisPeriod;
    mapping(uint256 => DataSetInfo) public dataSetInfo;
    mapping(address => uint256[]) public clientDataSets;

    // Mapping from rail ID to data set ID for validation
    mapping(uint256 => uint256) public railToDataSet;

    // Event for validation
    event PaymentArbitrated(
        uint256 railId, uint256 dataSetId, uint256 originalAmount, uint256 modifiedAmount, uint256 faultedEpochs
    );

    // Track which proving periods have valid proofs (dataSetId => periodId => isProven)
    mapping(uint256 => mapping(uint256 => bool)) public provenPeriods;

    // Track when proving was first activated for each data set
    mapping(uint256 => uint256) public provingActivationEpoch;

    // ========== Storage Provider Registry State ==========

    uint256 private nextServiceProviderId = 1;

    struct ApprovedProviderInfo {
        address storageProvider;
        string serviceURL; // HTTP server URL for provider services; TODO: Standard API endpoints:{serviceURL}/api/upload / {serviceURL}/api/info
        bytes peerId; // libp2p peer ID (optional - empty bytes if not provided)
        uint256 registeredAt;
        uint256 approvedAt;
    }

    struct PendingProviderInfo {
        string serviceURL; // HTTP server URL for provider services; TODO: Standard API endpoints:{serviceURL}/api/upload / {serviceURL}/api/info
        bytes peerId; //libp2p peer ID (optional - empty bytes if not provided)
        uint256 registeredAt;
    }

    mapping(uint256 => ApprovedProviderInfo) public approvedProviders;

    mapping(address => bool) public approvedProvidersMap;

    mapping(address => PendingProviderInfo) public pendingProviders;

    mapping(address => uint256) public providerToId;

    // Proving period constants - set during initialization (added at end for upgrade compatibility)
    uint64 private maxProvingPeriod;
    uint256 private challengeWindowSize;

    // Events for SP registry
    event ProviderRegistered(address indexed provider, string serviceURL, bytes peerId);
    event ProviderApproved(address indexed provider, uint256 indexed providerId);
    event ProviderRejected(address indexed provider);
    event ProviderRemoved(address indexed provider, uint256 indexed providerId);

    // EIP-712 Type hashes
    bytes32 private constant CREATE_DATA_SET_TYPEHASH =
        keccak256("CreateDataSet(uint256 clientDataSetId,bool withCDN,address payee)");

    bytes32 private constant PIECE_CID_TYPEHASH = keccak256("PieceCid(bytes data)");

    bytes32 private constant PIECE_DATA_TYPEHASH =
        keccak256("PieceData(PieceCid piece,uint256 rawSize)PieceCid(bytes data)");

    bytes32 private constant ADD_PIECES_TYPEHASH = keccak256(
        "AddPieces(uint256 clientDataSetId,uint256 firstAdded,PieceData[] pieceData)PieceCid(bytes data)PieceData(PieceCid piece,uint256 rawSize)"
    );

    bytes32 private constant SCHEDULE_PIECE_REMOVALS_TYPEHASH =
        keccak256("SchedulePieceRemovals(uint256 clientDataSetId,uint256[] pieceIds)");

    bytes32 private constant DELETE_DATA_SET_TYPEHASH = keccak256("DeleteDataSet(uint256 clientDataSetId)");

    /// @notice Registration fee required for service providers (1 FIL)
    /// @dev This fee is burned to prevent spam registrations
    uint256 private constant SP_REGISTRATION_FEE = 1 ether;
    // Modifier to ensure only the PDP verifier contract can call certain functions

    modifier onlyPDPVerifier() {
        require(msg.sender == pdpVerifierAddress, Errors.OnlyPDPVerifierAllowed(pdpVerifierAddress, msg.sender));
        _;
    }

    /// @custom:oz-upgrades-unsafe-allow constructor
    constructor(
        address _pdpVerifierAddress,
        address _paymentsContractAddress,
        address _usdfcTokenAddress,
        address _filCDNAddress
    ) {
        _disableInitializers();

        require(_usdfcTokenAddress != address(0), "USDFC token address cannot be zero");
        usdfcTokenAddress = _usdfcTokenAddress;

        require(_filCDNAddress != address(0), "Filecoin CDN address cannot be zero");
        filCDNAddress = _filCDNAddress;

        require(_pdpVerifierAddress != address(0), Errors.ZeroAddress(Errors.AddressField.PDPVerifier));
        require(_paymentsContractAddress != address(0), Errors.ZeroAddress(Errors.AddressField.Payments));
        require(_usdfcTokenAddress != address(0), Errors.ZeroAddress(Errors.AddressField.USDFC));
        require(_filCDNAddress != address(0), Errors.ZeroAddress(Errors.AddressField.FilecoinCDN));

        pdpVerifierAddress = _pdpVerifierAddress;

        require(_paymentsContractAddress != address(0), "Payments contract address cannot be zero");
        paymentsContractAddress = _paymentsContractAddress;

        // Read token decimals from the USDFC token contract
        tokenDecimals = IERC20Metadata(_usdfcTokenAddress).decimals();

        // Initialize the fee constants based on the actual token decimals
        STORAGE_PRICE_PER_TIB_PER_MONTH = (2 * 10 ** tokenDecimals); // 2 USDFC
        DATA_SET_CREATION_FEE = (1 * 10 ** tokenDecimals) / 10; // 0.1 USDFC
        CACHE_MISS_PRICE_PER_TIB_PER_MONTH = (1 * 10 ** tokenDecimals) / 2; // 0.5 USDFC
        CDN_PRICE_PER_TIB_PER_MONTH = (1 * 10 ** tokenDecimals) / 2; // 0.5 USDFC
    }

    function initialize(uint64 _maxProvingPeriod, uint256 _challengeWindowSize) public initializer {
        __Ownable_init(msg.sender);
        __UUPSUpgradeable_init();
        __EIP712_init("FilecoinWarmStorageService", "1");

        require(_maxProvingPeriod > 0, Errors.MaxProvingPeriodZero());
        require(
            _challengeWindowSize > 0 && _challengeWindowSize < _maxProvingPeriod,
            Errors.InvalidChallengeWindowSize(_challengeWindowSize, _maxProvingPeriod)
        );

        maxProvingPeriod = _maxProvingPeriod;
        challengeWindowSize = _challengeWindowSize;

        // Set commission rate
        serviceCommissionBps = 0; // 0%

        nextServiceProviderId = 1;
    }

    function _authorizeUpgrade(address newImplementation) internal override onlyOwner {}

    /**
     * @notice Sets new proving period parameters
     * @param _maxProvingPeriod Maximum number of epochs between two consecutive proofs
     * @param _challengeWindowSize Number of epochs for the challenge window
     */
    function configureProvingPeriod(uint64 _maxProvingPeriod, uint256 _challengeWindowSize) external onlyOwner {
        require(_maxProvingPeriod > 0, Errors.MaxProvingPeriodZero());
        require(
            _challengeWindowSize > 0 && _challengeWindowSize < _maxProvingPeriod,
            Errors.InvalidChallengeWindowSize(_maxProvingPeriod, _challengeWindowSize)
        );

        maxProvingPeriod = _maxProvingPeriod;
        challengeWindowSize = _challengeWindowSize;
    }

    /**
     * @notice Migration function for contract upgrades
     * @dev This function should be called during upgrades to emit version tracking events
     * Only callable during proxy upgrade process
     */
    function migrate() public onlyProxy reinitializer(3) {
        require(msg.sender == address(this), Errors.OnlySelf(address(this), msg.sender));
        emit ContractUpgraded(VERSION, ERC1967Utils.getImplementation());
    }

    /**
     * @notice Updates the service commission rates
     * @dev Only callable by the contract owner
     * @param newCommissionBps New commission rate in basis points
     */
    function updateServiceCommission(uint256 newCommissionBps) external onlyOwner {
        require(
            newCommissionBps <= COMMISSION_MAX_BPS,
            Errors.CommissionExceedsMaximum(Errors.CommissionType.Service, COMMISSION_MAX_BPS, newCommissionBps)
        );
        serviceCommissionBps = newCommissionBps;
    }

    // SLA specification functions setting values for PDP service providers
    // Max number of epochs between two consecutive proofs
    function getMaxProvingPeriod() public view returns (uint64) {
        return maxProvingPeriod;
    }

    // Number of epochs at the end of a proving period during which a
    // proof of possession can be submitted
    function challengeWindow() public view returns (uint256) {
        return challengeWindowSize;
    }

    // Initial value for challenge window start
    // Can be used for first call to nextProvingPeriod
    function initChallengeWindowStart() public view returns (uint256) {
        return block.number + getMaxProvingPeriod() - challengeWindow();
    }

    // The start of the challenge window for the current proving period
    function thisChallengeWindowStart(uint256 setId) public view returns (uint256) {
        if (provingDeadlines[setId] == NO_PROVING_DEADLINE) {
            revert Errors.ProvingPeriodNotInitialized(setId);
        }

        uint256 periodsSkipped;
        // Proving period is open 0 skipped periods
        if (block.number <= provingDeadlines[setId]) {
            periodsSkipped = 0;
        } else {
            // Proving period has closed possibly some skipped periods
            periodsSkipped = 1 + (block.number - (provingDeadlines[setId] + 1)) / getMaxProvingPeriod();
        }
        return provingDeadlines[setId] + periodsSkipped * getMaxProvingPeriod() - challengeWindow();
    }

    // The start of the NEXT OPEN proving period's challenge window
    // Useful for querying before nextProvingPeriod to determine challengeEpoch to submit for nextProvingPeriod
    function nextChallengeWindowStart(uint256 setId) public view returns (uint256) {
        if (provingDeadlines[setId] == NO_PROVING_DEADLINE) {
            revert Errors.ProvingPeriodNotInitialized(setId);
        }
        // If the current period is open this is the next period's challenge window
        if (block.number <= provingDeadlines[setId]) {
            return thisChallengeWindowStart(setId) + getMaxProvingPeriod();
        }
        // If the current period is not yet open this is the current period's challenge window
        return thisChallengeWindowStart(setId);
    }

    // Getters
    function getAllApprovedProviders() external view returns (ApprovedProviderInfo[] memory) {
        // Handle edge case: no providers have been registered
        if (nextServiceProviderId == 1) {
            return new ApprovedProviderInfo[](0);
        }

        // First pass: Count non-empty providers (those with non-zero storage provider address)
        uint256 activeCount = 0;
        for (uint256 i = 1; i < nextServiceProviderId; i++) {
            if (approvedProviders[i].storageProvider != address(0)) {
                activeCount++;
            }
        }

        // Handle edge case: all providers have been removed
        if (activeCount == 0) {
            return new ApprovedProviderInfo[](0);
        }

        // Create correctly-sized array
        ApprovedProviderInfo[] memory providers = new ApprovedProviderInfo[](activeCount);

        // Second pass: Fill array with only active providers
        uint256 currentIndex = 0;
        for (uint256 i = 1; i < nextServiceProviderId; i++) {
            if (approvedProviders[i].storageProvider != address(0)) {
                providers[currentIndex] = approvedProviders[i];
                currentIndex++;
            }
        }

        return providers;
    }
    // Listener interface methods
    /**
     * @notice Handles data set creation by creating a payment rail
     * @dev Called by the PDPVerifier contract when a new data set is created
     * @param dataSetId The ID of the newly created data set
     * @param creator The address that created the data set and will receive payments
     * @param extraData Encoded data containing metadata, payer information, and signature
     */

    function dataSetCreated(uint256 dataSetId, address creator, bytes calldata extraData) external onlyPDPVerifier {
        // Decode the extra data to get the metadata, payer address, and signature
        require(extraData.length > 0, Errors.ExtraDataRequired());
        DataSetCreateData memory createData = decodeDataSetCreateData(extraData);

        // Validate the addresses
        require(createData.payer != address(0), Errors.ZeroAddress(Errors.AddressField.Payer));
        require(creator != address(0), Errors.ZeroAddress(Errors.AddressField.Creator));

        // Check if the storage provider is whitelisted
        require(approvedProvidersMap[creator], Errors.StorageProviderNotApproved(creator));

        // Update client state
        uint256 clientDataSetId = clientDataSetIDs[createData.payer]++;
        clientDataSets[createData.payer].push(dataSetId);

        // Verify the client's signature
        verifyCreateDataSetSignature(
            createData.payer, clientDataSetId, creator, createData.withCDN, createData.signature
        );

        // Initialize the DataSetInfo struct
        DataSetInfo storage info = dataSetInfo[dataSetId];
        info.payer = createData.payer;
        info.payee = creator; // Using creator as the payee
        info.metadata = createData.metadata;
        info.commissionBps = serviceCommissionBps;
        info.clientDataSetId = clientDataSetId;
        info.withCDN = createData.withCDN;

        // Note: The payer must have pre-approved this contract to spend USDFC tokens before creating the data set

        // Create the payment rails using the Payments contract
        Payments payments = Payments(paymentsContractAddress);
        uint256 pdpRailId = payments.createRail(
            usdfcTokenAddress, // token address
            createData.payer, // from (payer)
            creator, // data set creator, SPs in  most cases
            address(this), // this contract acts as the validator
            info.commissionBps, // commission rate based on CDN usage
            address(this)
        );

        // Store the rail ID
        info.pdpRailId = pdpRailId;

        // Store reverse mapping from rail ID to data set ID for validation
        railToDataSet[pdpRailId] = dataSetId;

        // First, set a lockupFixed value that's at least equal to the one-time payment
        // This is necessary because modifyRailPayment requires that lockupFixed >= oneTimePayment
        payments.modifyRailLockup(
            pdpRailId,
            DEFAULT_LOCKUP_PERIOD,
            DATA_SET_CREATION_FEE // lockupFixed equal to the one-time payment amount
        );

        // Charge the one-time data set creation fee
        // This is a payment from payer to data set creator of a fixed amount
        payments.modifyRailPayment(
            pdpRailId,
            0, // Initial rate is 0, will be updated when roots are added
            DATA_SET_CREATION_FEE // One-time payment amount
        );

        uint256 cacheMissRailId = 0;
        uint256 cdnRailId = 0;

        if (createData.withCDN == true) {
            cacheMissRailId = payments.createRail(
                usdfcTokenAddress, // token address
                createData.payer, // from (payer)
                creator, // data set creator, SPs in most cases
                address(this), // this contract acts as the arbiter
                0, // no service commission
                address(this)
            );
            info.cacheMissRailId = cacheMissRailId;
            railToDataSet[cacheMissRailId] = dataSetId;
            payments.modifyRailLockup(cacheMissRailId, DEFAULT_LOCKUP_PERIOD, 0);

            cdnRailId = payments.createRail(
                usdfcTokenAddress, // token address
                createData.payer, // from (payer)
                filCDNAddress,
                address(this), // this contract acts as the arbiter
                0, // no service commission
                address(this)
            );
            info.cdnRailId = cdnRailId;
            railToDataSet[cdnRailId] = dataSetId;
            payments.modifyRailLockup(cdnRailId, DEFAULT_LOCKUP_PERIOD, 0);
        }

        // Emit event for tracking
        emit DataSetRailsCreated(
            dataSetId, pdpRailId, cacheMissRailId, cdnRailId, createData.payer, creator, createData.withCDN
        );
    }

    /**
     * @notice Handles data set deletion and terminates the payment rail
     * @dev Called by the PDPVerifier contract when a data set is deleted
     * @param dataSetId The ID of the data set being deleted
     * @param extraData Signature for authentication
     */
    function dataSetDeleted(
        uint256 dataSetId,
        uint256, // deletedLeafCount, - not used
        bytes calldata extraData
    ) external onlyPDPVerifier {
        // Verify the data set exists in our mapping
        DataSetInfo storage info = dataSetInfo[dataSetId];
        require(info.pdpRailId != 0, Errors.DataSetNotRegistered(dataSetId));
        (bytes memory signature) = abi.decode(extraData, (bytes));

        // Get the payer address for this data set
        address payer = dataSetInfo[dataSetId].payer;

        // Verify the client's signature
        verifyDeleteDataSetSignature(payer, info.clientDataSetId, signature);

        // TODO Data set deletion logic
    }

    /**
     * @notice Handles pieces being added to a data set and stores associated metadata
     * @dev Called by the PDPVerifier contract when pieces are added to a data set
     * @param dataSetId The ID of the data set
     * @param firstAdded The ID of the first piece added
     * @param pieceData Array of piece data objects
     * @param extraData Encoded metadata, and signature
     */
    function piecesAdded(
        uint256 dataSetId,
        uint256 firstAdded,
        IPDPTypes.PieceData[] memory pieceData,
        bytes calldata extraData
    ) external onlyPDPVerifier {
        requirePaymentNotTerminated(dataSetId);
        // Verify the data set exists in our mapping
        DataSetInfo storage info = dataSetInfo[dataSetId];
        require(info.pdpRailId != 0, Errors.DataSetNotRegistered(dataSetId));

        // Get the payer address for this data set
        address payer = info.payer;
        require(extraData.length > 0, Errors.ExtraDataRequired());
        // Decode the extra data
        (bytes memory signature, string memory metadata) = abi.decode(extraData, (bytes, string));

        // Verify the signature
        verifyAddPiecesSignature(payer, info.clientDataSetId, pieceData, firstAdded, signature);

        // Store metadata for each new piece
        for (uint256 i = 0; i < pieceData.length; i++) {
            uint256 pieceId = firstAdded + i;
            dataSetPieceMetadata[dataSetId][pieceId] = metadata;
            emit PieceMetadataAdded(dataSetId, pieceId, metadata);
        }
    }

    function piecesScheduledRemove(uint256 dataSetId, uint256[] memory pieceIds, bytes calldata extraData)
        external
        onlyPDPVerifier
    {
        requirePaymentNotBeyondEndEpoch(dataSetId);
        // Verify the data set exists in our mapping
        DataSetInfo storage info = dataSetInfo[dataSetId];
        require(info.pdpRailId != 0, Errors.DataSetNotRegistered(dataSetId));

        // Get the payer address for this data set
        address payer = info.payer;

        // Decode the signature from extraData
        require(extraData.length > 0, Errors.ExtraDataRequired());
        bytes memory signature = abi.decode(extraData, (bytes));

        // Verify the signature
        verifySchedulePieceRemovalsSignature(payer, info.clientDataSetId, pieceIds, signature);

        // Additional logic for scheduling removals can be added here
    }

    // possession proven checks for correct challenge count and reverts if too low
    // it also checks that proofs are not late and emits a fault record if so
    function possessionProven(
        uint256 dataSetId,
        uint256, /*challengedLeafCount*/
        uint256, /*seed*/
        uint256 challengeCount
    ) external onlyPDPVerifier {
        requirePaymentNotBeyondEndEpoch(dataSetId);

        if (provenThisPeriod[dataSetId]) {
            revert Errors.ProofAlreadySubmitted(dataSetId);
        }

        uint256 expectedChallengeCount = CHALLENGES_PER_PROOF;
        if (challengeCount < expectedChallengeCount) {
            revert Errors.InvalidChallengeCount(dataSetId, expectedChallengeCount, challengeCount);
        }

        if (provingDeadlines[dataSetId] == NO_PROVING_DEADLINE) {
            revert Errors.ProvingNotStarted(dataSetId);
        }

        // check for proof outside of challenge window
        if (provingDeadlines[dataSetId] < block.number) {
            revert Errors.ProvingPeriodPassed(dataSetId, provingDeadlines[dataSetId], block.number);
        }

        uint256 windowStart = provingDeadlines[dataSetId] - challengeWindow();
        if (windowStart > block.number) {
            revert Errors.ChallengeWindowTooEarly(dataSetId, windowStart, block.number);
        }
        provenThisPeriod[dataSetId] = true;
        uint256 currentPeriod = getProvingPeriodForEpoch(dataSetId, block.number);
        provenPeriods[dataSetId][currentPeriod] = true;
    }

    // nextProvingPeriod checks for unsubmitted proof in which case it emits a fault event
    // Additionally it enforces constraints on the update of its state:
    // 1. One update per proving period.
    // 2. Next challenge epoch must fall within the challenge window in the last challengeWindow()
    //    epochs of the proving period.
    //
    // In the payment version, it also updates the payment rate based on the current storage size.
    function nextProvingPeriod(uint256 dataSetId, uint256 challengeEpoch, uint256 leafCount, bytes calldata)
        external
        onlyPDPVerifier
    {
        requirePaymentNotBeyondEndEpoch(dataSetId);
        // initialize state for new data set
        if (provingDeadlines[dataSetId] == NO_PROVING_DEADLINE) {
            uint256 firstDeadline = block.number + getMaxProvingPeriod();
            uint256 minWindow = firstDeadline - challengeWindow();
            uint256 maxWindow = firstDeadline;
            if (challengeEpoch < minWindow || challengeEpoch > maxWindow) {
                revert Errors.InvalidChallengeEpoch(dataSetId, minWindow, maxWindow, challengeEpoch);
            }
            provingDeadlines[dataSetId] = firstDeadline;
            provenThisPeriod[dataSetId] = false;

            // Initialize the activation epoch when proving first starts
            // This marks when the data set became active for proving
            provingActivationEpoch[dataSetId] = block.number;

            // Update the payment rates
            updatePaymentRates(dataSetId, leafCount);

            return;
        }

        // Revert when proving period not yet open
        // Can only get here if calling nextProvingPeriod multiple times within the same proving period
        uint256 prevDeadline = provingDeadlines[dataSetId] - getMaxProvingPeriod();
        if (block.number <= prevDeadline) {
            revert Errors.NextProvingPeriodAlreadyCalled(dataSetId, prevDeadline, block.number);
        }

        uint256 periodsSkipped;
        // Proving period is open 0 skipped periods
        if (block.number <= provingDeadlines[dataSetId]) {
            periodsSkipped = 0;
        } else {
            // Proving period has closed possibly some skipped periods
            periodsSkipped = (block.number - (provingDeadlines[dataSetId] + 1)) / getMaxProvingPeriod();
        }

        uint256 nextDeadline;
        // the data set has become empty and provingDeadline is set inactive
        if (challengeEpoch == NO_CHALLENGE_SCHEDULED) {
            nextDeadline = NO_PROVING_DEADLINE;
        } else {
            nextDeadline = provingDeadlines[dataSetId] + getMaxProvingPeriod() * (periodsSkipped + 1);
            uint256 windowStart = nextDeadline - challengeWindow();
            uint256 windowEnd = nextDeadline;

            if (challengeEpoch < windowStart || challengeEpoch > windowEnd) {
                revert Errors.InvalidChallengeEpoch(dataSetId, windowStart, windowEnd, challengeEpoch);
            }
        }
        uint256 faultPeriods = periodsSkipped;
        if (!provenThisPeriod[dataSetId]) {
            // include previous unproven period
            faultPeriods += 1;
        }
        if (faultPeriods > 0) {
            emit FaultRecord(dataSetId, faultPeriods, provingDeadlines[dataSetId]);
        }

        // Record the status of the current/previous proving period that's ending
        if (provingDeadlines[dataSetId] != NO_PROVING_DEADLINE) {
            // Determine the period ID that just completed
            uint256 completedPeriodId = getProvingPeriodForEpoch(dataSetId, provingDeadlines[dataSetId] - 1);

            // Record whether this period was proven
            provenPeriods[dataSetId][completedPeriodId] = provenThisPeriod[dataSetId];
        }

        provingDeadlines[dataSetId] = nextDeadline;
        provenThisPeriod[dataSetId] = false;

        // Update the payment rates based on current data set size
        updatePaymentRates(dataSetId, leafCount);
    }

    /**
     * @notice Handles data set storage provider changes by updating internal state only
     * @dev Called by the PDPVerifier contract when data set storage provider is transferred. This function is now fully decoupled from the provider registry.
     * @param dataSetId The ID of the data set whose storage provider is changing
     * @param oldStorageProvider The previous storage provider address
     * @param newStorageProvider The new storage provider address (must be an approved provider)
     * @param extraData Additional data (not used)
     */
    function storageProviderChanged(
        uint256 dataSetId,
        address oldStorageProvider,
        address newStorageProvider,
        bytes calldata extraData
    ) external override onlyPDPVerifier {
        // Verify the data set exists and validate the old storage provider
        DataSetInfo storage info = dataSetInfo[dataSetId];
        require(
            info.payee == oldStorageProvider,
            Errors.OldStorageProviderMismatch(dataSetId, info.payee, oldStorageProvider)
        );
        require(newStorageProvider != address(0), Errors.ZeroAddress(Errors.AddressField.StorageProvider));
        // New storage provider must be an approved provider
        require(approvedProvidersMap[newStorageProvider], Errors.NewStorageProviderNotApproved(newStorageProvider));

        // Update the data set payee (storage provider)
        info.payee = newStorageProvider;

        // Emit event for off-chain tracking
        emit DataSetStorageProviderChanged(dataSetId, oldStorageProvider, newStorageProvider);
    }

    function terminateDataSetPayment(uint256 dataSetId) external {
        DataSetInfo storage info = dataSetInfo[dataSetId];
        require(info.pdpRailId != 0, Errors.InvalidDataSetId(dataSetId));

        // Check if already terminated
        require(info.paymentEndEpoch == 0, Errors.DataSetPaymentAlreadyTerminated(dataSetId));

        // Check authorization
        require(
            msg.sender == info.payer || msg.sender == info.payee,
            Errors.CallerNotPayerOrPayee(dataSetId, info.payer, info.payee, msg.sender)
        );

        Payments payments = Payments(paymentsContractAddress);

        payments.terminateRail(info.pdpRailId);

        if (info.withCDN) {
            payments.terminateRail(info.cacheMissRailId);
            payments.terminateRail(info.cdnRailId);
        }
    }

    function requirePaymentNotTerminated(uint256 dataSetId) internal view {
        DataSetInfo storage info = dataSetInfo[dataSetId];
        require(info.pdpRailId != 0, Errors.InvalidDataSetId(dataSetId));
        require(info.paymentEndEpoch == 0, Errors.DataSetPaymentAlreadyTerminated(dataSetId));
    }

    function requirePaymentNotBeyondEndEpoch(uint256 dataSetId) internal view {
        DataSetInfo storage info = dataSetInfo[dataSetId];
        if (info.paymentEndEpoch != 0) {
            require(
                block.number <= info.paymentEndEpoch,
                Errors.DataSetPaymentBeyondEndEpoch(dataSetId, info.paymentEndEpoch, block.number)
            );
        }
    }

    function updatePaymentRates(uint256 dataSetId, uint256 leafCount) internal {
        // Revert if no payment rail is configured for this data set
        require(dataSetInfo[dataSetId].pdpRailId != 0, Errors.NoPDPPaymentRail(dataSetId));

        uint256 totalBytes = getDataSetSizeInBytes(leafCount);
        Payments payments = Payments(paymentsContractAddress);

        // Update the PDP rail payment rate with the new rate and no one-time
        // payment
        uint256 pdpRailId = dataSetInfo[dataSetId].pdpRailId;
        uint256 newStorageRatePerEpoch = calculateStorageRatePerEpoch(totalBytes);
        payments.modifyRailPayment(
            pdpRailId,
            newStorageRatePerEpoch,
            0 // No one-time payment during rate update
        );
        emit RailRateUpdated(dataSetId, pdpRailId, newStorageRatePerEpoch);

        // Update the CDN rail payment rates, if applicable
        if (dataSetInfo[dataSetId].withCDN) {
            uint256 cacheMissRailId = dataSetInfo[dataSetId].cacheMissRailId;
            uint256 newCacheMissRatePerEpoch = calculateCacheMissRatePerEpoch(totalBytes);
            payments.modifyRailPayment(cacheMissRailId, newCacheMissRatePerEpoch, 0);
            emit RailRateUpdated(dataSetId, cacheMissRailId, newCacheMissRatePerEpoch);

            uint256 cdnRailId = dataSetInfo[dataSetId].cdnRailId;
            uint256 newCDNRatePerEpoch = calculateCDNRatePerEpoch(totalBytes);
            payments.modifyRailPayment(cdnRailId, newCDNRatePerEpoch, 0);
            emit RailRateUpdated(dataSetId, cdnRailId, newCDNRatePerEpoch);
        }
    }

    /**
     * @notice Determines which proving period an epoch belongs to
     * @dev For a given epoch, calculates the period ID based on activation time
     * @param dataSetId The ID of the data set
     * @param epoch The epoch to check
     * @return The period ID this epoch belongs to, or type(uint256).max if before activation
     */
    function getProvingPeriodForEpoch(uint256 dataSetId, uint256 epoch) public view returns (uint256) {
        uint256 activationEpoch = provingActivationEpoch[dataSetId];

        // If proving wasn't activated or epoch is before activation
        if (activationEpoch == 0 || epoch < activationEpoch) {
            return type(uint256).max; // Invalid period
        }

        // Calculate periods since activation
        // For example, if activation is at epoch 1000 and proving period is 2880:
        // - Epoch 1000-3879 is period 0
        // - Epoch 3880-6759 is period 1
        // and so on
        return (epoch - activationEpoch) / getMaxProvingPeriod();
    }

    /**
     * @notice Checks if a specific epoch has been proven
     * @dev Returns true only if the epoch belongs to a proven proving period
     * @param dataSetId The ID of the data set to check
     * @param epoch The epoch to check
     * @return True if the epoch has been proven, false otherwise
     */
    function isEpochProven(uint256 dataSetId, uint256 epoch) public view returns (bool) {
        // Check if data set is active
        if (provingActivationEpoch[dataSetId] == 0) {
            return false;
        }

        // Check if this epoch is before activation
        if (epoch < provingActivationEpoch[dataSetId]) {
            return false;
        }

        // Check if this epoch is in the future (beyond current block)
        if (epoch > block.number) {
            return false;
        }

        // Get the period this epoch belongs to
        uint256 periodId = getProvingPeriodForEpoch(dataSetId, epoch);

        // Special case: current ongoing proving period
        uint256 currentPeriod = getProvingPeriodForEpoch(dataSetId, block.number);
        if (periodId == currentPeriod) {
            // For the current period, check if it has been proven already
            return provenThisPeriod[dataSetId];
        }

        // For past periods, check the provenPeriods mapping
        return provenPeriods[dataSetId][periodId];
    }

    function max(uint256 a, uint256 b) internal pure returns (uint256) {
        return a > b ? a : b;
    }

    function min(uint256 a, uint256 b) internal pure returns (uint256) {
        return a < b ? a : b;
    }

    /**
     * @notice Calculate a per-epoch rate based on total storage size
     * @param totalBytes Total size of the stored data in bytes
     * @param ratePerTiBPerMonth The rate per TiB per month in the token's smallest unit
     * @return ratePerEpoch The calculated rate per epoch in the token's smallest unit
     */
    function calculateStorageSizeBasedRatePerEpoch(uint256 totalBytes, uint256 ratePerTiBPerMonth)
        internal
        view
        returns (uint256)
    {
        uint256 numerator = totalBytes * ratePerTiBPerMonth;
        uint256 denominator = TIB_IN_BYTES * EPOCHS_PER_MONTH;

        // Ensure denominator is not zero (shouldn't happen with constants)
        require(denominator > 0, Errors.DivisionByZero());

        uint256 ratePerEpoch = numerator / denominator;

        // Ensure minimum rate is 0.00001 USDFC if calculation results in 0 due to rounding.
        // This prevents charging 0 for very small sizes due to integer division.
        if (ratePerEpoch == 0 && totalBytes > 0) {
            uint256 minRate = (1 * 10 ** uint256(tokenDecimals)) / 100000;
            return minRate;
        }

        return ratePerEpoch;
    }

    /**
     * @notice Calculate the PDP per-epoch rate based on total storage size
     * @dev Rate is 2 USDFC per TiB per month.
     * @param totalBytes Total size of the stored data in bytes
     * @return ratePerEpoch The calculated rate per epoch in the token's smallest unit
     */
    function calculateStorageRatePerEpoch(uint256 totalBytes) public view returns (uint256) {
        return calculateStorageSizeBasedRatePerEpoch(totalBytes, STORAGE_PRICE_PER_TIB_PER_MONTH);
    }

    /**
     * @notice Calculate the cache miss per-epoch rate based on total storage size
     * @dev Rate is 1 USDFC per TiB per month.
     * @param totalBytes Total size of the stored data in bytes
     * @return ratePerEpoch The calculated rate per epoch in the token's smallest unit
     */
    function calculateCacheMissRatePerEpoch(uint256 totalBytes) public view returns (uint256) {
        return calculateStorageSizeBasedRatePerEpoch(totalBytes, CACHE_MISS_PRICE_PER_TIB_PER_MONTH);
    }

    /**
     * @notice Calculate the CDN per-epoch rate based on total storage size
     * @dev Rate is 1 USDFC per TiB per month.
     * @param totalBytes Total size of the stored data in bytes
     * @return ratePerEpoch The calculated rate per epoch in the token's smallest unit
     */
    function calculateCDNRatePerEpoch(uint256 totalBytes) public view returns (uint256) {
        return calculateStorageSizeBasedRatePerEpoch(totalBytes, CDN_PRICE_PER_TIB_PER_MONTH);
    }

    /**
     * @notice Decode extra data for data set creation
     * @param extraData The encoded extra data from PDPVerifier
     * @return decoded The decoded DataSetCreateData struct
     */
    function decodeDataSetCreateData(bytes calldata extraData) internal pure returns (DataSetCreateData memory) {
        (string memory metadata, address payer, bool withCDN, bytes memory signature) =
            abi.decode(extraData, (string, address, bool, bytes));

        return DataSetCreateData({metadata: metadata, payer: payer, withCDN: withCDN, signature: signature});
    }

    /**
     * @notice Get the total size of a data set in bytes
     * @param leafCount Number of leaves in the data set
     * @return totalBytes Total size in bytes
     */
    function getDataSetSizeInBytes(uint256 leafCount) public pure returns (uint256) {
        return leafCount * BYTES_PER_LEAF;
    }

    // --- Public getter functions ---

    /**
     * @notice Get data set information by ID
     * @param dataSetId The ID of the data set
     * @return The data set information struct
     */
    function getDataSet(uint256 dataSetId) external view returns (DataSetInfo memory) {
        return dataSetInfo[dataSetId];
    }

    /**
     * @notice Get the payment rail ID for a data set
     * @param dataSetId The ID of the data set
     * @return The payment rail ID, or 0 if not found
     */
    function getDataSetPdpRailId(uint256 dataSetId) external view returns (uint256) {
        return dataSetInfo[dataSetId].pdpRailId;
    }

    /**
     * @notice Get the cache miss payment rail ID for a data set
     * @param dataSetId The ID of the data set
     * @return The payment rail ID, or 0 if not found
     */
    function getDataSetCacheMissRailId(uint256 dataSetId) external view returns (uint256) {
        return dataSetInfo[dataSetId].cacheMissRailId;
    }

    /**
     * @notice Get the CDN payment rail ID for a data set
     * @param dataSetId The ID of the data set
     * @return The payment rail ID, or 0 if not found
     */
    function getDataSetCDNRailId(uint256 dataSetId) external view returns (uint256) {
        return dataSetInfo[dataSetId].cdnRailId;
    }

    /**
     * @notice Get payer and payee addresses for a data set
     * @param dataSetId The ID of the data set
     * @return payer The address paying for storage
     * @return payee The address receiving payments (SP beneficiary)
     */
    function getDataSetParties(uint256 dataSetId) external view returns (address payer, address payee) {
        DataSetInfo storage info = dataSetInfo[dataSetId];
        return (info.payer, info.payee);
    }

    /**
     * @notice Get the metadata for a data set
     * @param dataSetId The ID of the data set
     * @return The metadata string
     */
    function getDataSetMetadata(uint256 dataSetId) external view returns (string memory) {
        return dataSetInfo[dataSetId].metadata;
    }

    /**
     * @notice Get CDN enabled for a data set
     * @param dataSetId The ID of the data set
     * @return CDN enabled
     */
    function getDataSetWithCDN(uint256 dataSetId) external view returns (bool) {
        return dataSetInfo[dataSetId].withCDN;
    }

    /**
     * @notice Get the metadata for a specific piece
     * @param dataSetId The ID of the data set
     * @param pieceId The ID of the piece
     * @return The metadata string for the piece
     */
    function getPieceMetadata(uint256 dataSetId, uint256 pieceId) external view returns (string memory) {
        return dataSetPieceMetadata[dataSetId][pieceId];
    }

    /**
     * @notice Get the service pricing information
     * @return pricing A struct containing pricing details for both CDN and non-CDN storage
     */
    function getServicePrice() external view returns (ServicePricing memory pricing) {
        pricing = ServicePricing({
            pricePerTiBPerMonthNoCDN: STORAGE_PRICE_PER_TIB_PER_MONTH * (10 ** uint256(tokenDecimals)),
            pricePerTiBPerMonthWithCDN: (STORAGE_PRICE_PER_TIB_PER_MONTH + CDN_PRICE_PER_TIB_PER_MONTH)
                * (10 ** uint256(tokenDecimals)),
            tokenAddress: usdfcTokenAddress,
            epochsPerMonth: EPOCHS_PER_MONTH
        });
    }

    /**
     * @notice Get the effective rates after commission for both service types
     * @return serviceFee Service fee (per TiB per month)
     * @return spPayment SP payment (per TiB per month)
     */
    function getEffectiveRates() external view returns (uint256 serviceFee, uint256 spPayment) {
        uint256 total = STORAGE_PRICE_PER_TIB_PER_MONTH * (10 ** uint256(tokenDecimals));

        serviceFee = (total * serviceCommissionBps) / COMMISSION_MAX_BPS;
        spPayment = total - serviceFee;

        return (serviceFee, spPayment);
    }

    /**
     * @notice Verifies a signature for the CreateDataSet operation
     * @param payer The address of the payer who should have signed the message
     * @param clientDataSetId The unique ID for the client's data set
     * @param signature The signature bytes (v, r, s)
     */
    function verifyCreateDataSetSignature(
        address payer,
        uint256 clientDataSetId,
        address payee,
        bool withCDN,
        bytes memory signature
    ) internal view {
        // Prepare the message hash that was signed
        bytes32 structHash = keccak256(abi.encode(CREATE_DATA_SET_TYPEHASH, clientDataSetId, withCDN, payee));
        bytes32 digest = _hashTypedDataV4(structHash);

        // Recover signer address from the signature
        address recoveredSigner = recoverSigner(digest, signature);

        require(payer == recoveredSigner, Errors.InvalidSignature(payer, recoveredSigner));
    }

    /**
     * @notice Verifies a signature for the AddPieces operation
     * @param payer The address of the payer who should have signed the message
     * @param clientDataSetId The ID of the data set
     * @param pieceDataArray Array of PieceSignatureData structures
     * @param signature The signature bytes (v, r, s)
     */
    function verifyAddPiecesSignature(
        address payer,
        uint256 clientDataSetId,
        IPDPTypes.PieceData[] memory pieceDataArray,
        uint256 firstAdded,
        bytes memory signature
    ) internal view {
        // Hash each PieceData struct
        bytes32[] memory pieceDataHashes = new bytes32[](pieceDataArray.length);
        for (uint256 i = 0; i < pieceDataArray.length; i++) {
            // Hash the PieceCid struct
            bytes32 cidHash = keccak256(abi.encode(PIECE_CID_TYPEHASH, keccak256(pieceDataArray[i].piece.data)));
            // Hash the PieceData struct
            pieceDataHashes[i] = keccak256(abi.encode(PIECE_DATA_TYPEHASH, cidHash, pieceDataArray[i].rawSize));
        }

        bytes32 structHash = keccak256(
            abi.encode(ADD_PIECES_TYPEHASH, clientDataSetId, firstAdded, keccak256(abi.encodePacked(pieceDataHashes)))
        );

        // Create the message hash
        bytes32 digest = _hashTypedDataV4(structHash);

        // Recover signer address from the signature
        address recoveredSigner = recoverSigner(digest, signature);

        require(payer == recoveredSigner, Errors.InvalidSignature(payer, recoveredSigner));
    }

    /**
     * @notice Verifies a signature for the SchedulePieceRemovals operation
     * @param payer The address of the payer who should have signed the message
     * @param clientDataSetId The ID of the data set
     * @param pieceIds Array of piece IDs to be removed
     * @param signature The signature bytes (v, r, s)
     */
    function verifySchedulePieceRemovalsSignature(
        address payer,
        uint256 clientDataSetId,
        uint256[] memory pieceIds,
        bytes memory signature
    ) internal view {
        // Prepare the message hash that was signed
        bytes32 structHash = keccak256(
            abi.encode(SCHEDULE_PIECE_REMOVALS_TYPEHASH, clientDataSetId, keccak256(abi.encodePacked(pieceIds)))
        );

        bytes32 digest = _hashTypedDataV4(structHash);

        // Recover signer address from the signature
        address recoveredSigner = recoverSigner(digest, signature);

        require(payer == recoveredSigner, Errors.InvalidSignature(payer, recoveredSigner));
    }

    /**
     * @notice Verifies a signature for the DeleteDataSet operation
     * @param payer The address of the payer who should have signed the message
     * @param clientDataSetId The ID of the data set
     * @param signature The signature bytes (v, r, s)
     */
    function verifyDeleteDataSetSignature(address payer, uint256 clientDataSetId, bytes memory signature)
        internal
        view
    {
        // Prepare the message hash that was signed
        bytes32 structHash = keccak256(abi.encode(DELETE_DATA_SET_TYPEHASH, clientDataSetId));
        bytes32 digest = _hashTypedDataV4(structHash);

        // Recover signer address from the signature
        address recoveredSigner = recoverSigner(digest, signature);

        require(payer == recoveredSigner, Errors.InvalidSignature(payer, recoveredSigner));
    }

    /**
     * @notice Recover the signer address from a signature
     * @param messageHash The signed message hash
     * @param signature The signature bytes (v, r, s)
     * @return The address that signed the message
     */
    function recoverSigner(bytes32 messageHash, bytes memory signature) internal pure returns (address) {
        require(signature.length == 65, Errors.InvalidSignatureLength(65, signature.length));

        bytes32 r;
        bytes32 s;
        uint8 v;

        // Extract r, s, v from the signature
        assembly {
            r := mload(add(signature, 32))
            s := mload(add(signature, 64))
            v := byte(0, mload(add(signature, 96)))
        }
        uint8 originalV = v;

        // If v is not 27 or 28, adjust it (for some wallets)
        if (v < 27) {
            v += 27;
        }

        require(v == 27 || v == 28, Errors.UnsupportedSignatureV(originalV));

        // Recover and return the address
        return ecrecover(messageHash, v, r, s);
    }

    /**
     * @notice Register as a service provider
     * @dev SPs call this to register their service URL and optionally peer ID before approval
     * @param serviceURL The HTTP server URL for provider services
     * @param peerId The IPFS/libp2p peer ID for the provider (optional - pass empty bytes if not available)
     * @dev Requires exact payment of SP_REGISTRATION_FEE which is burned to f099
     */
    function registerServiceProvider(string calldata serviceURL, bytes calldata peerId) external payable {
        require(!approvedProvidersMap[msg.sender], Errors.ProviderAlreadyApproved(msg.sender));
        require(bytes(serviceURL).length > 0, Errors.ServiceURLEmpty());
        require(bytes(serviceURL).length <= 256, Errors.ServiceURLTooLong(bytes(serviceURL).length, 256));
        require(peerId.length <= 64, Errors.PeerIdTooLong(peerId.length, 64));

        // Check if registration is already pending
        require(pendingProviders[msg.sender].registeredAt == 0, Errors.RegistrationAlreadyPending(msg.sender));

        // Burn one-time fee to register
        require(msg.value == SP_REGISTRATION_FEE, Errors.IncorrectRegistrationFee(SP_REGISTRATION_FEE, msg.value));
        (bool sent,) = BURN_ADDRESS.call{value: msg.value}("");
        require(sent, Errors.BurnFailed());

        // Store pending registration
        pendingProviders[msg.sender] = PendingProviderInfo({
            serviceURL: serviceURL,
            peerId: peerId, // Can be empty bytes
            registeredAt: block.number
        });

        emit ProviderRegistered(msg.sender, serviceURL, peerId);
    }

    /**
     * @notice Approve a pending service provider
     * @dev Only owner can approve providers
     * @param provider The address of the provider to approve
     */
    function approveServiceProvider(address provider) external onlyOwner {
        // Check if not already approved
        require(!approvedProvidersMap[provider], Errors.ProviderAlreadyApproved(provider));
        // Check if registration exists
        require(pendingProviders[provider].registeredAt > 0, Errors.NoPendingRegistrationFound(provider));

        // Get pending registration data
        PendingProviderInfo memory pending = pendingProviders[provider];

        // Assign ID and store provider info
        uint256 providerId = nextServiceProviderId++;
        approvedProviders[providerId] = ApprovedProviderInfo({
            storageProvider: provider,
            serviceURL: pending.serviceURL,
            peerId: pending.peerId,
            registeredAt: pending.registeredAt,
            approvedAt: block.number
        });

        approvedProvidersMap[provider] = true;
        providerToId[provider] = providerId;

        // Clear pending registration
        delete pendingProviders[provider];

        emit ProviderApproved(provider, providerId);
    }

    /**
     * @notice Reject a pending service provider
     * @dev Only owner can reject providers
     * @param provider The address of the provider to reject
     */
    function rejectServiceProvider(address provider) external onlyOwner {
        // Check if registration exists
        require(pendingProviders[provider].registeredAt > 0, Errors.NoPendingRegistrationFound(provider));
        require(!approvedProvidersMap[provider], Errors.ProviderAlreadyApproved(provider));

        // Update mappings
        approvedProvidersMap[provider] = false;
        providerToId[provider] = 0;

        // Clear pending registration
        delete pendingProviders[provider];

        emit ProviderRejected(provider);
    }

    /**
     * @notice Remove an already approved service provider by ID
     * @dev Only owner can remove providers. This revokes their approved status.
     * @param providerId The ID of the provider to remove
     */
    function removeServiceProvider(uint256 providerId) external onlyOwner {
        // Validate provider ID
        require(
            providerId > 0 && providerId < nextServiceProviderId,
            Errors.InvalidProviderId(nextServiceProviderId, providerId)
        );

        // Get provider info
        ApprovedProviderInfo memory providerInfo = approvedProviders[providerId];
        address providerAddress = providerInfo.storageProvider;
        require(providerAddress != address(0), Errors.ProviderNotFound(providerId));

        // Check if provider is currently approved
        require(approvedProvidersMap[providerAddress], Errors.ProviderNotApproved(providerAddress));

        // Remove from approved mapping
        approvedProvidersMap[providerAddress] = false;

        // Remove the provider ID mapping
        delete providerToId[providerAddress];

        // Delete the provider info
        delete approvedProviders[providerId];

        emit ProviderRemoved(providerAddress, providerId);
    }

    /**
     * @notice Get service provider information by ID
     * @dev Only returns info for approved providers
     * @param providerId The ID of the service provider
     * @return The service provider information
     */
    function getApprovedProvider(uint256 providerId) external view returns (ApprovedProviderInfo memory) {
        require(
            providerId > 0 && providerId < nextServiceProviderId,
            Errors.InvalidProviderId(nextServiceProviderId, providerId)
        );
        ApprovedProviderInfo memory provider = approvedProviders[providerId];
        require(provider.storageProvider != address(0), Errors.ProviderNotFound(providerId));
        return provider;
    }

    /**
     * @notice Check if a provider is approved
     * @param provider The address to check
     * @return True if approved, false otherwise
     */
    function isProviderApproved(address provider) external view returns (bool) {
        return approvedProvidersMap[provider];
    }

    /**
     * @notice Get pending registration information
     * @param provider The address of the provider
     * @return The pending registration info
     */
    function getPendingProvider(address provider) external view returns (PendingProviderInfo memory) {
        return pendingProviders[provider];
    }

    /**
     * @notice Get the provider ID for a given address
     * @param provider The address of the provider
     * @return The provider ID (0 if not approved)
     */
    function getProviderIdByAddress(address provider) external view returns (uint256) {
        return providerToId[provider];
    }

    function getClientDataSets(address client) public view returns (DataSetInfo[] memory) {
        uint256[] memory dataSetIds = clientDataSets[client];

        DataSetInfo[] memory dataSets = new DataSetInfo[](dataSetIds.length);
        for (uint256 i = 0; i < dataSetIds.length; i++) {
            uint256 dataSetId = dataSetIds[i];
            DataSetInfo storage storageInfo = dataSetInfo[dataSetId];
            // Create a memory copy of the struct (excluding any mappings)
            dataSets[i] = DataSetInfo({
                pdpRailId: storageInfo.pdpRailId,
                cacheMissRailId: storageInfo.cacheMissRailId,
                cdnRailId: storageInfo.cdnRailId,
                payer: storageInfo.payer,
                payee: storageInfo.payee,
                commissionBps: storageInfo.commissionBps,
                metadata: storageInfo.metadata,
                pieceMetadata: storageInfo.pieceMetadata,
                clientDataSetId: storageInfo.clientDataSetId,
                withCDN: storageInfo.withCDN,
                paymentEndEpoch: storageInfo.paymentEndEpoch
            });
        }
        return dataSets;
    }

    /**
     * @notice Arbitrates payment based on faults in the given epoch range
     * @dev Implements the IValidator interface function
     *
     * @param railId ID of the payment rail
     * @param proposedAmount The originally proposed payment amount
     * @param fromEpoch Starting epoch (exclusive)
     * @param toEpoch Ending epoch (inclusive)
     * @return result The validation result with modified amount and settlement information
     */
    function validatePayment(
        uint256 railId,
        uint256 proposedAmount,
        uint256 fromEpoch,
        uint256 toEpoch,
        uint256 /* rate */
    ) external override returns (ValidationResult memory result) {
        // Get the data set ID associated with this rail
        uint256 dataSetId = railToDataSet[railId];
        require(dataSetId != 0, Errors.RailNotAssociated(railId));

        // Calculate the total number of epochs in the requested range
        uint256 totalEpochsRequested = toEpoch - fromEpoch;
        require(totalEpochsRequested > 0, Errors.InvalidEpochRange(fromEpoch, toEpoch));

        // If proving wasn't ever activated for this data set, don't pay anything
        if (provingActivationEpoch[dataSetId] == 0) {
            return ValidationResult({
                modifiedAmount: 0,
                settleUpto: fromEpoch,
                note: "Proving never activated for this data set"
            });
        }

        // Count proven epochs and find the last proven epoch
        uint256 provenEpochCount = 0;
        uint256 lastProvenEpoch = fromEpoch;

        // Check each epoch in the range
        for (uint256 epoch = fromEpoch + 1; epoch <= toEpoch; epoch++) {
            bool isProven = isEpochProven(dataSetId, epoch);

            if (isProven) {
                provenEpochCount++;
                lastProvenEpoch = epoch;
            }
        }

        // If no epochs are proven, we can't settle anything
        if (provenEpochCount == 0) {
            return ValidationResult({
                modifiedAmount: 0,
                settleUpto: fromEpoch,
                note: "No proven epochs in the requested range"
            });
        }

        // Calculate the modified amount based on proven epochs
        uint256 modifiedAmount = (proposedAmount * provenEpochCount) / totalEpochsRequested;

        // Calculate how many epochs were not proven (faulted)
        uint256 faultedEpochs = totalEpochsRequested - provenEpochCount;

        // Emit event for logging
        emit PaymentArbitrated(railId, dataSetId, proposedAmount, modifiedAmount, faultedEpochs);

        return ValidationResult({
            modifiedAmount: modifiedAmount,
            settleUpto: lastProvenEpoch, // Settle up to the last proven epoch
            note: ""
        });
    }

    function railTerminated(uint256 railId, address terminator, uint256 endEpoch) external override {
        require(msg.sender == paymentsContractAddress, Errors.CallerNotPayments(paymentsContractAddress, msg.sender));

        if (terminator != address(this)) {
            revert Errors.ServiceContractMustTerminateRail();
        }

        uint256 dataSetId = railToDataSet[railId];
        require(dataSetId != 0, Errors.DataSetNotFoundForRail(railId));
        DataSetInfo storage info = dataSetInfo[dataSetId];
        if (info.paymentEndEpoch == 0) {
            info.paymentEndEpoch = endEpoch;
        }
    }
}<|MERGE_RESOLUTION|>--- conflicted
+++ resolved
@@ -80,17 +80,8 @@
     address public immutable usdfcTokenAddress;
     address public immutable filCDNAddress;
 
-<<<<<<< HEAD
-    // Commission rates for different service types
-    uint256 public basicServiceCommissionBps; // 0% for basic service (no CDN add-on)
-    uint256 public cdnServiceCommissionBps; // 0% for CDN service
-=======
-    // Commission rate in basis points (100 = 1%)
-    uint256 public immutable operatorCommissionBps;
-
     // Commission rates
     uint256 public serviceCommissionBps;
->>>>>>> 44fef89b
 
     // Mapping from client address to clientDataSetId
     mapping(address => uint256) public clientDataSetIDs;
