--- conflicted
+++ resolved
@@ -238,13 +238,8 @@
         require(_paymentsContractAddress != address(0), "Payments contract address cannot be zero");
         paymentsContractAddress = _paymentsContractAddress;
 
-<<<<<<< HEAD
-        // Set commission rates
-        serviceCommissionBps = 0; // 0%
-=======
         require(_initialOperatorCommissionBps <= COMMISSION_MAX_BPS, "Commission exceeds maximum");
         operatorCommissionBps = _initialOperatorCommissionBps;
->>>>>>> 69cb3a6f
 
         // Read token decimals from the USDFC token contract
         tokenDecimals = IERC20Metadata(_usdfcTokenAddress).decimals();
@@ -270,9 +265,8 @@
         maxProvingPeriod = _maxProvingPeriod;
         challengeWindowSize = _challengeWindowSize;
 
-        // Set commission rates: 0% for basic, 0% for service w/ CDN add-on
-        basicServiceCommissionBps = 0; // 0%
-        cdnServiceCommissionBps = 0; // 0%
+        // Set commission rate
+        serviceCommissionBps = 0; // 0%
 
         nextServiceProviderId = 1;
     }
@@ -310,25 +304,14 @@
      * @dev Only callable by the contract owner
      * @param newCommissionBps New commission rate for basic service (no CDN) in basis points
      */
-<<<<<<< HEAD
     function updateServiceCommission(uint256 newCommissionBps) external onlyOwner {
-        require(newCommissionBps <= COMMISSION_MAX_BPS, "Commission exceeds maximum");
+        require(
+            newCommissionBps <= COMMISSION_MAX_BPS,
+            Errors.CommissionExceedsMaximum(
+                Errors.CommissionType.BasicService, COMMISSION_MAX_BPS, newCommissionBps
+            )
+        );
         serviceCommissionBps = newCommissionBps;
-=======
-    function updateServiceCommission(uint256 newBasicCommissionBps, uint256 newCDNCommissionBps) external onlyOwner {
-        require(
-            newBasicCommissionBps <= COMMISSION_MAX_BPS,
-            Errors.CommissionExceedsMaximum(
-                Errors.CommissionType.BasicService, COMMISSION_MAX_BPS, newBasicCommissionBps
-            )
-        );
-        require(
-            newCDNCommissionBps <= COMMISSION_MAX_BPS,
-            Errors.CommissionExceedsMaximum(Errors.CommissionType.CDNService, COMMISSION_MAX_BPS, newCDNCommissionBps)
-        );
-        basicServiceCommissionBps = newBasicCommissionBps;
-        cdnServiceCommissionBps = newCDNCommissionBps;
->>>>>>> 69cb3a6f
     }
 
     // SLA specification functions setting values for PDP service providers
