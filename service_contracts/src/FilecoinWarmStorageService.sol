--- conflicted
+++ resolved
@@ -187,15 +187,15 @@
     uint64 private maxProvingPeriod;
     uint256 private challengeWindowSize;
 
-<<<<<<< HEAD
+
     // Approved provider list
     mapping(uint256 => bool) internal approvedProviders;
-=======
+
     // View contract for read-only operations
     // @dev For smart contract integrations, consider using FilecoinWarmStorageServiceStateLibrary
     // directly instead of going through the view contract for more efficient gas usage.
     address public viewContractAddress;
->>>>>>> f4f9fc8a
+
 
     // EIP-712 Type hashes
     // EIP-712 type definitions with metadata support
