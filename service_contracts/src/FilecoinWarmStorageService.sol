// SPDX-License-Identifier: Apache-2.0 OR MIT
pragma solidity ^0.8.20;

import {PDPVerifier, PDPListener} from "@pdp/PDPVerifier.sol";
import {IPDPTypes} from "@pdp/interfaces/IPDPTypes.sol";
import {Cids} from "@pdp/Cids.sol";
import "@openzeppelin/contracts-upgradeable/proxy/utils/Initializable.sol";
import "@openzeppelin/contracts-upgradeable/proxy/utils/UUPSUpgradeable.sol";
import "@openzeppelin/contracts-upgradeable/access/OwnableUpgradeable.sol";
import "@openzeppelin/contracts/token/ERC20/IERC20.sol";
import "@openzeppelin/contracts/token/ERC20/extensions/IERC20Metadata.sol";
import "@openzeppelin/contracts-upgradeable/utils/cryptography/EIP712Upgradeable.sol";
import "@openzeppelin/contracts/proxy/ERC1967/ERC1967Utils.sol";
import {Payments, IValidator} from "@fws-payments/Payments.sol";
import {Errors} from "./Errors.sol";

import {ServiceProviderRegistry} from "./ServiceProviderRegistry.sol";
import {ServiceProviderRegistryStorage} from "./ServiceProviderRegistryStorage.sol";

import {Extsload} from "./Extsload.sol";

uint256 constant NO_PROVING_DEADLINE = 0;
uint256 constant BYTES_PER_LEAF = 32; // Each leaf is 32 bytes
uint64 constant CHALLENGES_PER_PROOF = 5;
uint256 constant COMMISSION_MAX_BPS = 10000; // 100% in basis points

/// @title FilecoinWarmStorageService
/// @notice An implementation of PDP Listener with payment integration.
/// @dev This contract extends SimplePDPService by adding payment functionality
/// using the Payments contract. It creates payment rails for service providers
/// and adjusts payment rates based on storage size. Also implements validation
/// to reduce payments for faulted epochs.
contract FilecoinWarmStorageService is
    PDPListener,
    IValidator,
    Initializable,
    UUPSUpgradeable,
    OwnableUpgradeable,
    Extsload,
    EIP712Upgradeable
{
    // Version tracking
    string private constant VERSION = "0.1.0";

    // Events
    event ContractUpgraded(string version, address implementation);
    event DataSetServiceProviderChanged(
        uint256 indexed dataSetId, address indexed oldServiceProvider, address indexed newServiceProvider
    );
    event FaultRecord(uint256 indexed dataSetId, uint256 periodsFaulted, uint256 deadline);
    event DataSetCreated(
        uint256 indexed dataSetId,
        uint256 indexed providerId,
        uint256 pdpRailId,
        uint256 cacheMissRailId,
        uint256 cdnRailId,
        address payer,
        address payee,
        string[] metadataKeys,
        string[] metadataValues
    );
    event RailRateUpdated(uint256 indexed dataSetId, uint256 railId, uint256 newRate);
    event PieceAdded(uint256 indexed dataSetId, uint256 indexed pieceId, string[] keys, string[] values);

    event ServiceTerminated(
        address indexed caller, uint256 indexed dataSetId, uint256 pdpRailId, uint256 cacheMissRailId, uint256 cdnRailId
    );

    event PaymentTerminated(
        uint256 indexed dataSetId, uint256 endEpoch, uint256 pdpRailId, uint256 cacheMissRailId, uint256 cdnRailId
    );

    // Constants
    uint256 private constant NO_CHALLENGE_SCHEDULED = 0;
    uint256 private constant MIB_IN_BYTES = 1024 * 1024; // 1 MiB in bytes
    uint256 private constant DEFAULT_LOCKUP_PERIOD = 2880 * 10; // 10 days in epochs
    uint256 private constant GIB_IN_BYTES = MIB_IN_BYTES * 1024; // 1 GiB in bytes
    uint256 private constant TIB_IN_BYTES = GIB_IN_BYTES * 1024; // 1 TiB in bytes
    uint256 private constant EPOCHS_PER_MONTH = 2880 * 30;

    // Metadata size and count limits
    uint256 private constant MAX_KEY_LENGTH = 32;
    uint256 private constant MAX_VALUE_LENGTH = 128;
    uint256 private constant MAX_KEYS_PER_DATASET = 10;
    uint256 private constant MAX_KEYS_PER_PIECE = 5;

    // Metadata key constants
    string private constant METADATA_KEY_WITH_CDN = "withCDN";

    // Pricing constants
    uint256 private immutable STORAGE_PRICE_PER_TIB_PER_MONTH; // 2 USDFC per TiB per month without CDN with correct decimals
    uint256 private immutable CACHE_MISS_PRICE_PER_TIB_PER_MONTH; // .5 USDFC per TiB per month for CDN with correct decimals
    uint256 private immutable CDN_PRICE_PER_TIB_PER_MONTH; // .5 USDFC per TiB per month for CDN with correct decimals

    // Burn Address
    address payable private constant BURN_ADDRESS = payable(0xff00000000000000000000000000000000000063);

    // Dynamic fee values based on token decimals
    uint256 private immutable DATA_SET_CREATION_FEE; // 0.1 USDFC with correct decimals

    // Token decimals
    uint8 private immutable tokenDecimals;

    // External contract addresses
    address public immutable pdpVerifierAddress;
    address public immutable paymentsContractAddress;
    address public immutable usdfcTokenAddress;
    address public immutable filCDNAddress;
    address public immutable serviceProviderRegistryAddress;

    // Commission rates
    uint256 public serviceCommissionBps;

    // Events for provider management
    event ProviderApproved(uint256 indexed providerId);
    event ProviderUnapproved(uint256 indexed providerId);

    // Mapping from client address to clientDataSetId
    mapping(address => uint256) private clientDataSetIds;

    // Mapping from data set ID to key value pair metadata
    // dataSetId => (key => value)
    mapping(uint256 dataSetId => mapping(string key => string value)) internal dataSetMetadata;
    // dataSetId => array of keys
    mapping(uint256 dataSetId => string[] keys) internal dataSetMetadataKeys;

    // Mapping from data set ID and piece ID to key value pair metadata
    // dataSetId => PieceId => (key => value)
    mapping(uint256 dataSetId => mapping(uint256 pieceId => mapping(string key => string value))) internal
        dataSetPieceMetadata;
    // dataSetId => PieceId => array of keys
    mapping(uint256 dataSetId => mapping(uint256 pieceId => string[] keys)) internal dataSetPieceMetadataKeys;

    // Storage for data set payment information
    struct DataSetInfo {
        uint256 pdpRailId; // ID of the PDP payment rail
        uint256 cacheMissRailId; // For CDN add-on: ID of the cache miss payment rail, which rewards the SP for serving data to the CDN when it doesn't already have it cached
        uint256 cdnRailId; // For CDN add-on: ID of the CDN payment rail, which rewards the CDN for serving data to clients
        address payer; // Address paying for storage
        address payee; // SP's beneficiary address
        uint256 commissionBps; // Commission rate for this data set (dynamic based on whether the client purchases CDN add-on)
        uint256 clientDataSetId; // ClientDataSetID
        uint256 paymentEndEpoch; // 0 if payment is not terminated
    }

    // Decode structure for data set creation extra data
    struct DataSetCreateData {
        address payer;
        string[] metadataKeys;
        string[] metadataValues;
        bytes signature; // Authentication signature
    }

    // Structure for service pricing information
    struct ServicePricing {
        uint256 pricePerTiBPerMonthNoCDN; // Price without CDN add-on (2 USDFC per TiB per month)
        uint256 pricePerTiBPerMonthWithCDN; // Price with CDN add-on (3 USDFC per TiB per month)
        address tokenAddress; // Address of the USDFC token
        uint256 epochsPerMonth; // Number of epochs in a month
    }

    // Mappings
    mapping(uint256 => uint256) private provingDeadlines;
    mapping(uint256 => bool) private provenThisPeriod;
    mapping(uint256 => DataSetInfo) private dataSetInfo;
    mapping(address => uint256[]) private clientDataSets;

    // Mapping from rail ID to data set ID for validation
    mapping(uint256 => uint256) private railToDataSet;

    // Event for validation
    event PaymentArbitrated(
        uint256 railId, uint256 dataSetId, uint256 originalAmount, uint256 modifiedAmount, uint256 faultedEpochs
    );

    // Track which proving periods have valid proofs
    mapping(uint256 dataSetId => mapping(uint256 periodId => bool)) private provenPeriods;

    // Track when proving was first activated for each data set
    mapping(uint256 dataSetId => uint256) private provingActivationEpoch;

    // Proving period constants - set during initialization (added at end for upgrade compatibility)
    uint64 private maxProvingPeriod;
    uint256 private challengeWindowSize;

    // Approved provider list
    mapping(uint256 => bool) public approvedProviders;

    // EIP-712 Type hashes
    // EIP-712 type definitions with metadata support
    bytes32 private constant METADATA_ENTRY_TYPEHASH = keccak256("MetadataEntry(string key,string value)");

    bytes32 private constant CREATE_DATA_SET_TYPEHASH = keccak256(
        "CreateDataSet(uint256 clientDataSetId,address payee,MetadataEntry[] metadata)MetadataEntry(string key,string value)"
    );

    bytes32 private constant CID_TYPEHASH = keccak256("Cid(bytes data)");

    bytes32 private constant PIECE_METADATA_TYPEHASH =
        keccak256("PieceMetadata(uint256 pieceIndex,MetadataEntry[] metadata)MetadataEntry(string key,string value)");

    bytes32 private constant ADD_PIECES_TYPEHASH = keccak256(
        "AddPieces(uint256 clientDataSetId,uint256 firstAdded,Cid[] pieceData,PieceMetadata[] pieceMetadata)Cid(bytes data)PieceMetadata(uint256 pieceIndex,MetadataEntry[] metadata)MetadataEntry(string key,string value)"
    );

    bytes32 private constant SCHEDULE_PIECE_REMOVALS_TYPEHASH =
        keccak256("SchedulePieceRemovals(uint256 clientDataSetId,uint256[] pieceIds)");

    bytes32 private constant DELETE_DATA_SET_TYPEHASH = keccak256("DeleteDataSet(uint256 clientDataSetId)");

    // Modifier to ensure only the PDP verifier contract can call certain functions

    modifier onlyPDPVerifier() {
        require(msg.sender == pdpVerifierAddress, Errors.OnlyPDPVerifierAllowed(pdpVerifierAddress, msg.sender));
        _;
    }

    /// @custom:oz-upgrades-unsafe-allow constructor
    constructor(
        address _pdpVerifierAddress,
        address _paymentsContractAddress,
        address _usdfcTokenAddress,
        address _filCDNAddress,
        address _serviceProviderRegistryAddress
    ) {
        _disableInitializers();

        require(_usdfcTokenAddress != address(0), "USDFC token address cannot be zero");
        usdfcTokenAddress = _usdfcTokenAddress;

        require(_filCDNAddress != address(0), "Filecoin CDN address cannot be zero");
        filCDNAddress = _filCDNAddress;

        require(_pdpVerifierAddress != address(0), Errors.ZeroAddress(Errors.AddressField.PDPVerifier));
        require(_paymentsContractAddress != address(0), Errors.ZeroAddress(Errors.AddressField.Payments));
        require(_usdfcTokenAddress != address(0), Errors.ZeroAddress(Errors.AddressField.USDFC));
        require(_filCDNAddress != address(0), Errors.ZeroAddress(Errors.AddressField.FilecoinCDN));
        require(
            _serviceProviderRegistryAddress != address(0),
            Errors.ZeroAddress(Errors.AddressField.ServiceProviderRegistry)
        );

        pdpVerifierAddress = _pdpVerifierAddress;

        require(_paymentsContractAddress != address(0), "Payments contract address cannot be zero");
        paymentsContractAddress = _paymentsContractAddress;
        serviceProviderRegistryAddress = _serviceProviderRegistryAddress;

        // Read token decimals from the USDFC token contract
        tokenDecimals = IERC20Metadata(_usdfcTokenAddress).decimals();

        // Initialize the fee constants based on the actual token decimals
        STORAGE_PRICE_PER_TIB_PER_MONTH = (2 * 10 ** tokenDecimals); // 2 USDFC
        DATA_SET_CREATION_FEE = (1 * 10 ** tokenDecimals) / 10; // 0.1 USDFC
        CACHE_MISS_PRICE_PER_TIB_PER_MONTH = (1 * 10 ** tokenDecimals) / 2; // 0.5 USDFC
        CDN_PRICE_PER_TIB_PER_MONTH = (1 * 10 ** tokenDecimals) / 2; // 0.5 USDFC
    }

    function initialize(uint64 _maxProvingPeriod, uint256 _challengeWindowSize) public initializer {
        __Ownable_init(msg.sender);
        __UUPSUpgradeable_init();
        __EIP712_init("FilecoinWarmStorageService", "1");

        require(_maxProvingPeriod > 0, Errors.MaxProvingPeriodZero());
        require(
            _challengeWindowSize > 0 && _challengeWindowSize < _maxProvingPeriod,
            Errors.InvalidChallengeWindowSize(_challengeWindowSize, _maxProvingPeriod)
        );

        maxProvingPeriod = _maxProvingPeriod;
        challengeWindowSize = _challengeWindowSize;

        // Set commission rate
        serviceCommissionBps = 0; // 0%
    }

    function _authorizeUpgrade(address newImplementation) internal override onlyOwner {}

    /**
     * @notice Sets new proving period parameters
     * @param _maxProvingPeriod Maximum number of epochs between two consecutive proofs
     * @param _challengeWindowSize Number of epochs for the challenge window
     */
    function configureProvingPeriod(uint64 _maxProvingPeriod, uint256 _challengeWindowSize) external onlyOwner {
        require(_maxProvingPeriod > 0, Errors.MaxProvingPeriodZero());
        require(
            _challengeWindowSize > 0 && _challengeWindowSize < _maxProvingPeriod,
            Errors.InvalidChallengeWindowSize(_maxProvingPeriod, _challengeWindowSize)
        );

        maxProvingPeriod = _maxProvingPeriod;
        challengeWindowSize = _challengeWindowSize;
    }

    /**
     * @notice Migration function for contract upgrades
     * @dev This function should be called during upgrades to emit version tracking events
     * Only callable during proxy upgrade process
     */
    function migrate() public onlyProxy reinitializer(3) {
        require(msg.sender == address(this), Errors.OnlySelf(address(this), msg.sender));
        emit ContractUpgraded(VERSION, ERC1967Utils.getImplementation());
    }

    /**
     * @notice Updates the service commission rates
     * @dev Only callable by the contract owner
     * @param newCommissionBps New commission rate in basis points
     */
    function updateServiceCommission(uint256 newCommissionBps) external onlyOwner {
        require(
            newCommissionBps <= COMMISSION_MAX_BPS,
            Errors.CommissionExceedsMaximum(Errors.CommissionType.Service, COMMISSION_MAX_BPS, newCommissionBps)
        );
        serviceCommissionBps = newCommissionBps;
    }

    /**
     * @notice Adds a provider ID to the approved list
     * @dev Only callable by the contract owner. Reverts if already approved.
     * @param providerId The provider ID to approve
     */
    function addApprovedProvider(uint256 providerId) external onlyOwner {
        if (approvedProviders[providerId]) {
            revert Errors.ProviderAlreadyApproved(providerId);
        }
        approvedProviders[providerId] = true;
        emit ProviderApproved(providerId);
    }

    /**
     * @notice Removes a provider ID from the approved list
     * @dev Only callable by the contract owner. Reverts if not in list.
     * @param providerId The provider ID to remove
     */
    function removeApprovedProvider(uint256 providerId) external onlyOwner {
        if (!approvedProviders[providerId]) {
            revert Errors.ProviderNotInApprovedList(providerId);
        }
        approvedProviders[providerId] = false;
        emit ProviderUnapproved(providerId);
    }

    // Listener interface methods
    /**
     * @notice Handles data set creation by creating a payment rail
     * @dev Called by the PDPVerifier contract when a new data set is created
     * @param dataSetId The ID of the newly created data set
     * @param creator The address that created the data set and will receive payments
     * @param extraData Encoded data containing metadata, payer information, and signature
     */
    function dataSetCreated(uint256 dataSetId, address creator, bytes calldata extraData) external onlyPDPVerifier {
        // Decode the extra data to get the metadata, payer address, and signature
        require(extraData.length > 0, Errors.ExtraDataRequired());
        DataSetCreateData memory createData = decodeDataSetCreateData(extraData);

        // Validate the addresses
        require(createData.payer != address(0), Errors.ZeroAddress(Errors.AddressField.Payer));
        require(creator != address(0), Errors.ZeroAddress(Errors.AddressField.Creator));

        // Validate provider is registered and approved
        ServiceProviderRegistry registry = ServiceProviderRegistry(serviceProviderRegistryAddress);
        uint256 providerId = registry.getProviderIdByAddress(creator);

        // Check if provider is registered
        require(providerId != 0, Errors.ProviderNotRegistered(creator));

        // Check if provider is approved
        require(approvedProviders[providerId], Errors.ProviderNotApproved(creator, providerId));

        // Update client state
        uint256 clientDataSetId = clientDataSetIds[createData.payer]++;
        clientDataSets[createData.payer].push(dataSetId);

        // Verify the client's signature
        verifyCreateDataSetSignature(
            createData.payer,
            clientDataSetId,
            creator,
            createData.metadataKeys,
            createData.metadataValues,
            createData.signature
        );

        // Initialize the DataSetInfo struct
        DataSetInfo storage info = dataSetInfo[dataSetId];
        info.payer = createData.payer;
        info.payee = creator; // Using creator as the payee
        info.commissionBps = serviceCommissionBps;
        info.clientDataSetId = clientDataSetId;

        // Store each metadata key-value entry for this data set
        require(
            createData.metadataKeys.length == createData.metadataValues.length,
            Errors.MetadataKeyAndValueLengthMismatch(createData.metadataKeys.length, createData.metadataValues.length)
        );
        require(
            createData.metadataKeys.length <= MAX_KEYS_PER_DATASET,
            Errors.TooManyMetadataKeys(MAX_KEYS_PER_DATASET, createData.metadataKeys.length)
        );

        for (uint256 i = 0; i < createData.metadataKeys.length; i++) {
            string memory key = createData.metadataKeys[i];
            string memory value = createData.metadataValues[i];

            require(bytes(dataSetMetadata[dataSetId][key]).length == 0, Errors.DuplicateMetadataKey(dataSetId, key));
            require(
                bytes(key).length <= MAX_KEY_LENGTH,
                Errors.MetadataKeyExceedsMaxLength(i, MAX_KEY_LENGTH, bytes(key).length)
            );
            require(
                bytes(value).length <= MAX_VALUE_LENGTH,
                Errors.MetadataValueExceedsMaxLength(i, MAX_VALUE_LENGTH, bytes(value).length)
            );

            // Store the metadata key in the array for this data set
            dataSetMetadataKeys[dataSetId].push(key);

            // Store the metadata value directly
            dataSetMetadata[dataSetId][key] = value;
        }

        // Note: The payer must have pre-approved this contract to spend USDFC tokens before creating the data set

        // Create the payment rails using the Payments contract
        Payments payments = Payments(paymentsContractAddress);
        uint256 pdpRailId = payments.createRail(
            usdfcTokenAddress, // token address
            createData.payer, // from (payer)
            creator, // data set creator, SPs in  most cases
            address(this), // this contract acts as the validator
            info.commissionBps, // commission rate based on CDN usage
            address(this)
        );

        // Store the rail ID
        info.pdpRailId = pdpRailId;

        // Store reverse mapping from rail ID to data set ID for validation
        railToDataSet[pdpRailId] = dataSetId;

        // First, set a lockupFixed value that's at least equal to the one-time payment
        // This is necessary because modifyRailPayment requires that lockupFixed >= oneTimePayment
        payments.modifyRailLockup(
            pdpRailId,
            DEFAULT_LOCKUP_PERIOD,
            DATA_SET_CREATION_FEE // lockupFixed equal to the one-time payment amount
        );

        // Charge the one-time data set creation fee
        // This is a payment from payer to data set creator of a fixed amount
        payments.modifyRailPayment(
            pdpRailId,
            0, // Initial rate is 0, will be updated when roots are added
            DATA_SET_CREATION_FEE // One-time payment amount
        );

        uint256 cacheMissRailId = 0;
        uint256 cdnRailId = 0;

        if (hasMetadataKey(createData.metadataKeys, METADATA_KEY_WITH_CDN)) {
            cacheMissRailId = payments.createRail(
                usdfcTokenAddress, // token address
                createData.payer, // from (payer)
                creator, // data set creator, SPs in most cases
                address(this), // this contract acts as the arbiter
                0, // no service commission
                address(this)
            );
            info.cacheMissRailId = cacheMissRailId;
            railToDataSet[cacheMissRailId] = dataSetId;
            payments.modifyRailLockup(cacheMissRailId, DEFAULT_LOCKUP_PERIOD, 0);

            cdnRailId = payments.createRail(
                usdfcTokenAddress, // token address
                createData.payer, // from (payer)
                filCDNAddress,
                address(this), // this contract acts as the arbiter
                0, // no service commission
                address(this)
            );
            info.cdnRailId = cdnRailId;
            railToDataSet[cdnRailId] = dataSetId;
            payments.modifyRailLockup(cdnRailId, DEFAULT_LOCKUP_PERIOD, 0);
        }

        // Emit event for tracking
<<<<<<< HEAD
        emit DataSetRailsCreated(
            dataSetId, providerId, pdpRailId, cacheMissRailId, cdnRailId, createData.payer, creator, createData.withCDN
=======
        emit DataSetCreated(
            dataSetId,
            pdpRailId,
            cacheMissRailId,
            cdnRailId,
            createData.payer,
            creator,
            createData.metadataKeys,
            createData.metadataValues
>>>>>>> f9a8ec78
        );
    }

    /**
     * @notice Handles data set deletion and terminates the payment rail
     * @dev Called by the PDPVerifier contract when a data set is deleted
     * @param dataSetId The ID of the data set being deleted
     * @param extraData Signature for authentication
     */
    function dataSetDeleted(
        uint256 dataSetId,
        uint256, // deletedLeafCount, - not used
        bytes calldata extraData
    ) external onlyPDPVerifier {
        // Verify the data set exists in our mapping
        DataSetInfo storage info = dataSetInfo[dataSetId];
        require(info.pdpRailId != 0, Errors.DataSetNotRegistered(dataSetId));
        (bytes memory signature) = abi.decode(extraData, (bytes));

        // Get the payer address for this data set
        address payer = dataSetInfo[dataSetId].payer;

        // Verify the client's signature
        verifyDeleteDataSetSignature(payer, info.clientDataSetId, signature);

        // TODO Data set deletion logic
    }

    /**
     * @notice Handles pieces being added to a data set and stores associated metadata
     * @dev Called by the PDPVerifier contract when pieces are added to a data set
     * @param dataSetId The ID of the data set
     * @param firstAdded The ID of the first piece added
     * @param pieceData Array of piece data objects
     * @param extraData Encoded metadata, and signature
     */
    function piecesAdded(uint256 dataSetId, uint256 firstAdded, Cids.Cid[] memory pieceData, bytes calldata extraData)
        external
        onlyPDPVerifier
    {
        requirePaymentNotTerminated(dataSetId);
        // Verify the data set exists in our mapping
        DataSetInfo storage info = dataSetInfo[dataSetId];
        require(info.pdpRailId != 0, Errors.DataSetNotRegistered(dataSetId));

        // Get the payer address for this data set
        address payer = info.payer;
        require(extraData.length > 0, Errors.ExtraDataRequired());
        // Decode the extra data
        (bytes memory signature, string[][] memory metadataKeys, string[][] memory metadataValues) =
            abi.decode(extraData, (bytes, string[][], string[][]));

        // Check that we have metadata arrays for each piece
        require(
            metadataKeys.length == pieceData.length,
            Errors.MetadataArrayCountMismatch(metadataKeys.length, pieceData.length)
        );
        require(
            metadataValues.length == pieceData.length,
            Errors.MetadataArrayCountMismatch(metadataValues.length, pieceData.length)
        );

        // Verify the signature
        verifyAddPiecesSignature(
            payer, info.clientDataSetId, pieceData, firstAdded, metadataKeys, metadataValues, signature
        );

        // Store metadata for each new piece
        for (uint256 i = 0; i < pieceData.length; i++) {
            uint256 pieceId = firstAdded + i;
            string[] memory pieceKeys = metadataKeys[i];
            string[] memory pieceValues = metadataValues[i];

            // Check that number of metadata keys and values are equal for this piece
            require(
                pieceKeys.length == pieceValues.length,
                Errors.MetadataKeyAndValueLengthMismatch(pieceKeys.length, pieceValues.length)
            );

            require(
                pieceKeys.length <= MAX_KEYS_PER_PIECE, Errors.TooManyMetadataKeys(MAX_KEYS_PER_PIECE, pieceKeys.length)
            );

            for (uint256 k = 0; k < pieceKeys.length; k++) {
                string memory key = pieceKeys[k];
                string memory value = pieceValues[k];

                require(
                    bytes(dataSetPieceMetadata[dataSetId][pieceId][key]).length == 0,
                    Errors.DuplicateMetadataKey(dataSetId, key)
                );
                require(
                    bytes(key).length <= MAX_KEY_LENGTH,
                    Errors.MetadataKeyExceedsMaxLength(k, MAX_KEY_LENGTH, bytes(key).length)
                );
                require(
                    bytes(value).length <= MAX_VALUE_LENGTH,
                    Errors.MetadataValueExceedsMaxLength(k, MAX_VALUE_LENGTH, bytes(value).length)
                );
                dataSetPieceMetadata[dataSetId][pieceId][key] = string(value);
                dataSetPieceMetadataKeys[dataSetId][pieceId].push(key);
            }
            emit PieceAdded(dataSetId, pieceId, pieceKeys, pieceValues);
        }
    }

    function piecesScheduledRemove(uint256 dataSetId, uint256[] memory pieceIds, bytes calldata extraData)
        external
        onlyPDPVerifier
    {
        requirePaymentNotBeyondEndEpoch(dataSetId);
        // Verify the data set exists in our mapping
        DataSetInfo storage info = dataSetInfo[dataSetId];
        require(info.pdpRailId != 0, Errors.DataSetNotRegistered(dataSetId));

        // Get the payer address for this data set
        address payer = info.payer;

        // Decode the signature from extraData
        require(extraData.length > 0, Errors.ExtraDataRequired());
        bytes memory signature = abi.decode(extraData, (bytes));

        // Verify the signature
        verifySchedulePieceRemovalsSignature(payer, info.clientDataSetId, pieceIds, signature);

        // Additional logic for scheduling removals can be added here
    }

    // possession proven checks for correct challenge count and reverts if too low
    // it also checks that proofs are not late and emits a fault record if so
    function possessionProven(
        uint256 dataSetId,
        uint256, /*challengedLeafCount*/
        uint256, /*seed*/
        uint256 challengeCount
    ) external onlyPDPVerifier {
        requirePaymentNotBeyondEndEpoch(dataSetId);

        if (provenThisPeriod[dataSetId]) {
            revert Errors.ProofAlreadySubmitted(dataSetId);
        }

        uint256 expectedChallengeCount = CHALLENGES_PER_PROOF;
        if (challengeCount < expectedChallengeCount) {
            revert Errors.InvalidChallengeCount(dataSetId, expectedChallengeCount, challengeCount);
        }

        if (provingDeadlines[dataSetId] == NO_PROVING_DEADLINE) {
            revert Errors.ProvingNotStarted(dataSetId);
        }

        // check for proof outside of challenge window
        if (provingDeadlines[dataSetId] < block.number) {
            revert Errors.ProvingPeriodPassed(dataSetId, provingDeadlines[dataSetId], block.number);
        }

        uint256 windowStart = provingDeadlines[dataSetId] - challengeWindowSize;
        if (windowStart > block.number) {
            revert Errors.ChallengeWindowTooEarly(dataSetId, windowStart, block.number);
        }
        provenThisPeriod[dataSetId] = true;
        uint256 currentPeriod = getProvingPeriodForEpoch(dataSetId, block.number);
        provenPeriods[dataSetId][currentPeriod] = true;
    }

    // nextProvingPeriod checks for unsubmitted proof in which case it emits a fault event
    // Additionally it enforces constraints on the update of its state:
    // 1. One update per proving period.
    // 2. Next challenge epoch must fall within the challenge window in the last challengeWindow()
    //    epochs of the proving period.
    //
    // In the payment version, it also updates the payment rate based on the current storage size.
    function nextProvingPeriod(uint256 dataSetId, uint256 challengeEpoch, uint256 leafCount, bytes calldata)
        external
        onlyPDPVerifier
    {
        requirePaymentNotBeyondEndEpoch(dataSetId);
        // initialize state for new data set
        if (provingDeadlines[dataSetId] == NO_PROVING_DEADLINE) {
            uint256 firstDeadline = block.number + maxProvingPeriod;
            uint256 minWindow = firstDeadline - challengeWindowSize;
            uint256 maxWindow = firstDeadline;
            if (challengeEpoch < minWindow || challengeEpoch > maxWindow) {
                revert Errors.InvalidChallengeEpoch(dataSetId, minWindow, maxWindow, challengeEpoch);
            }
            provingDeadlines[dataSetId] = firstDeadline;
            provenThisPeriod[dataSetId] = false;

            // Initialize the activation epoch when proving first starts
            // This marks when the data set became active for proving
            provingActivationEpoch[dataSetId] = block.number;

            // Update the payment rates
            updatePaymentRates(dataSetId, leafCount);

            return;
        }

        // Revert when proving period not yet open
        // Can only get here if calling nextProvingPeriod multiple times within the same proving period
        uint256 prevDeadline = provingDeadlines[dataSetId] - maxProvingPeriod;
        if (block.number <= prevDeadline) {
            revert Errors.NextProvingPeriodAlreadyCalled(dataSetId, prevDeadline, block.number);
        }

        uint256 periodsSkipped;
        // Proving period is open 0 skipped periods
        if (block.number <= provingDeadlines[dataSetId]) {
            periodsSkipped = 0;
        } else {
            // Proving period has closed possibly some skipped periods
            periodsSkipped = (block.number - (provingDeadlines[dataSetId] + 1)) / maxProvingPeriod;
        }

        uint256 nextDeadline;
        // the data set has become empty and provingDeadline is set inactive
        if (challengeEpoch == NO_CHALLENGE_SCHEDULED) {
            nextDeadline = NO_PROVING_DEADLINE;
        } else {
            nextDeadline = provingDeadlines[dataSetId] + maxProvingPeriod * (periodsSkipped + 1);
            uint256 windowStart = nextDeadline - challengeWindowSize;
            uint256 windowEnd = nextDeadline;

            if (challengeEpoch < windowStart || challengeEpoch > windowEnd) {
                revert Errors.InvalidChallengeEpoch(dataSetId, windowStart, windowEnd, challengeEpoch);
            }
        }
        uint256 faultPeriods = periodsSkipped;
        if (!provenThisPeriod[dataSetId]) {
            // include previous unproven period
            faultPeriods += 1;
        }
        if (faultPeriods > 0) {
            emit FaultRecord(dataSetId, faultPeriods, provingDeadlines[dataSetId]);
        }

        // Record the status of the current/previous proving period that's ending
        if (provingDeadlines[dataSetId] != NO_PROVING_DEADLINE) {
            // Determine the period ID that just completed
            uint256 completedPeriodId = getProvingPeriodForEpoch(dataSetId, provingDeadlines[dataSetId] - 1);

            // Record whether this period was proven
            provenPeriods[dataSetId][completedPeriodId] = provenThisPeriod[dataSetId];
        }

        provingDeadlines[dataSetId] = nextDeadline;
        provenThisPeriod[dataSetId] = false;

        // Update the payment rates based on current data set size
        updatePaymentRates(dataSetId, leafCount);
    }

    /**
     * @notice Handles data set service provider changes by updating internal state only
     * @dev Called by the PDPVerifier contract when data set service provider is transferred.
     * NOTE: The PDPVerifier contract emits events and exposes methods in terms of "storage providers",
     * because its scope is specifically the Proof-of-Data-Possession for storage services.
     * In FilecoinWarmStorageService (and the broader service registry architecture), we use the term
     * "service provider" to support a future where multiple types of services may exist (not just storage).
     * As a result, some parameters and events reflect this terminology shift and this method represents
     * a transition point in the language, from PDPVerifier to FilecoinWarmStorageService.
     * @param dataSetId The ID of the data set whose service provider is changing
     * @param oldServiceProvider The previous service provider address
     * @param newServiceProvider The new service provider address (must be an approved provider)
     * @param extraData Additional data (not used)
     */
    function storageProviderChanged(
        uint256 dataSetId,
        address oldServiceProvider,
        address newServiceProvider,
        bytes calldata extraData
    ) external override onlyPDPVerifier {
        // Verify the data set exists and validate the old service provider
        DataSetInfo storage info = dataSetInfo[dataSetId];
        require(
            info.payee == oldServiceProvider,
            Errors.OldServiceProviderMismatch(dataSetId, info.payee, oldServiceProvider)
        );
        require(newServiceProvider != address(0), Errors.ZeroAddress(Errors.AddressField.ServiceProvider));

        // Update the data set payee (service provider)
        info.payee = newServiceProvider;

        // Emit event for off-chain tracking
        emit DataSetServiceProviderChanged(dataSetId, oldServiceProvider, newServiceProvider);
    }

    function terminateService(uint256 dataSetId) external {
        DataSetInfo storage info = dataSetInfo[dataSetId];
        require(info.pdpRailId != 0, Errors.InvalidDataSetId(dataSetId));

        // Check if already terminated
        require(info.paymentEndEpoch == 0, Errors.DataSetPaymentAlreadyTerminated(dataSetId));

        // Check authorization
        require(
            msg.sender == info.payer || msg.sender == info.payee,
            Errors.CallerNotPayerOrPayee(dataSetId, info.payer, info.payee, msg.sender)
        );

        Payments payments = Payments(paymentsContractAddress);

        payments.terminateRail(info.pdpRailId);

        if (hasMetadataKey(dataSetMetadataKeys[dataSetId], METADATA_KEY_WITH_CDN)) {
            payments.terminateRail(info.cacheMissRailId);
            payments.terminateRail(info.cdnRailId);
        }

        emit ServiceTerminated(msg.sender, dataSetId, info.pdpRailId, info.cacheMissRailId, info.cdnRailId);
    }

    function requirePaymentNotTerminated(uint256 dataSetId) internal view {
        DataSetInfo storage info = dataSetInfo[dataSetId];
        require(info.pdpRailId != 0, Errors.InvalidDataSetId(dataSetId));
        require(info.paymentEndEpoch == 0, Errors.DataSetPaymentAlreadyTerminated(dataSetId));
    }

    function requirePaymentNotBeyondEndEpoch(uint256 dataSetId) internal view {
        DataSetInfo storage info = dataSetInfo[dataSetId];
        if (info.paymentEndEpoch != 0) {
            require(
                block.number <= info.paymentEndEpoch,
                Errors.DataSetPaymentBeyondEndEpoch(dataSetId, info.paymentEndEpoch, block.number)
            );
        }
    }

    function updatePaymentRates(uint256 dataSetId, uint256 leafCount) internal {
        // Revert if no payment rail is configured for this data set
        require(dataSetInfo[dataSetId].pdpRailId != 0, Errors.NoPDPPaymentRail(dataSetId));

        uint256 totalBytes = leafCount * BYTES_PER_LEAF;
        Payments payments = Payments(paymentsContractAddress);

        // Update the PDP rail payment rate with the new rate and no one-time
        // payment
        uint256 pdpRailId = dataSetInfo[dataSetId].pdpRailId;
        uint256 newStorageRatePerEpoch = _calculateStorageRate(totalBytes);
        payments.modifyRailPayment(
            pdpRailId,
            newStorageRatePerEpoch,
            0 // No one-time payment during rate update
        );
        emit RailRateUpdated(dataSetId, pdpRailId, newStorageRatePerEpoch);

        // Update the CDN rail payment rates, if applicable
        if (hasMetadataKey(dataSetMetadataKeys[dataSetId], METADATA_KEY_WITH_CDN)) {
            (uint256 newCacheMissRatePerEpoch, uint256 newCDNRatePerEpoch) = _calculateCDNRates(totalBytes);

            uint256 cacheMissRailId = dataSetInfo[dataSetId].cacheMissRailId;
            payments.modifyRailPayment(cacheMissRailId, newCacheMissRatePerEpoch, 0);
            emit RailRateUpdated(dataSetId, cacheMissRailId, newCacheMissRatePerEpoch);

            uint256 cdnRailId = dataSetInfo[dataSetId].cdnRailId;
            payments.modifyRailPayment(cdnRailId, newCDNRatePerEpoch, 0);
            emit RailRateUpdated(dataSetId, cdnRailId, newCDNRatePerEpoch);
        }
    }

    /**
     * @notice Determines which proving period an epoch belongs to
     * @dev For a given epoch, calculates the period ID based on activation time
     * @param dataSetId The ID of the data set
     * @param epoch The epoch to check
     * @return The period ID this epoch belongs to, or type(uint256).max if before activation
     */
    function getProvingPeriodForEpoch(uint256 dataSetId, uint256 epoch) public view returns (uint256) {
        uint256 activationEpoch = provingActivationEpoch[dataSetId];

        // If proving wasn't activated or epoch is before activation
        if (activationEpoch == 0 || epoch < activationEpoch) {
            return type(uint256).max; // Invalid period
        }

        // Calculate periods since activation
        // For example, if activation is at epoch 1000 and proving period is 2880:
        // - Epoch 1000-3879 is period 0
        // - Epoch 3880-6759 is period 1
        // and so on
        return (epoch - activationEpoch) / maxProvingPeriod;
    }

    /**
     * @notice Checks if a specific epoch has been proven
     * @dev Returns true only if the epoch belongs to a proven proving period
     * @param dataSetId The ID of the data set to check
     * @param epoch The epoch to check
     * @return True if the epoch has been proven, false otherwise
     */
    function isEpochProven(uint256 dataSetId, uint256 epoch) public view returns (bool) {
        // Check if data set is active
        if (provingActivationEpoch[dataSetId] == 0) {
            return false;
        }

        // Check if this epoch is before activation
        if (epoch < provingActivationEpoch[dataSetId]) {
            return false;
        }

        // Check if this epoch is in the future (beyond current block)
        if (epoch > block.number) {
            return false;
        }

        // Get the period this epoch belongs to
        uint256 periodId = getProvingPeriodForEpoch(dataSetId, epoch);

        // Special case: current ongoing proving period
        uint256 currentPeriod = getProvingPeriodForEpoch(dataSetId, block.number);
        if (periodId == currentPeriod) {
            // For the current period, check if it has been proven already
            return provenThisPeriod[dataSetId];
        }

        // For past periods, check the provenPeriods mapping
        return provenPeriods[dataSetId][periodId];
    }

    function max(uint256 a, uint256 b) internal pure returns (uint256) {
        return a > b ? a : b;
    }

    function min(uint256 a, uint256 b) internal pure returns (uint256) {
        return a < b ? a : b;
    }

    /**
     * @notice Calculate a per-epoch rate based on total storage size
     * @param totalBytes Total size of the stored data in bytes
     * @param ratePerTiBPerMonth The rate per TiB per month in the token's smallest unit
     * @return ratePerEpoch The calculated rate per epoch in the token's smallest unit
     */
    function calculateStorageSizeBasedRatePerEpoch(uint256 totalBytes, uint256 ratePerTiBPerMonth)
        internal
        view
        returns (uint256)
    {
        uint256 numerator = totalBytes * ratePerTiBPerMonth;
        uint256 denominator = TIB_IN_BYTES * EPOCHS_PER_MONTH;

        // Ensure denominator is not zero (shouldn't happen with constants)
        require(denominator > 0, Errors.DivisionByZero());

        uint256 ratePerEpoch = numerator / denominator;

        // Ensure minimum rate is 0.00001 USDFC if calculation results in 0 due to rounding.
        // This prevents charging 0 for very small sizes due to integer division.
        if (ratePerEpoch == 0 && totalBytes > 0) {
            uint256 minRate = (1 * 10 ** uint256(tokenDecimals)) / 100000;
            return minRate;
        }

        return ratePerEpoch;
    }

    /**
     * @notice Calculate all per-epoch rates based on total storage size
     * @dev Returns storage, cache miss, and CDN rates per TiB per month
     * @param totalBytes Total size of the stored data in bytes
     * @return storageRate The PDP storage rate per epoch
     * @return cacheMissRate The cache miss rate per epoch
     * @return cdnRate The CDN rate per epoch
     */
    function calculateRatesPerEpoch(uint256 totalBytes)
        external
        view
        returns (uint256 storageRate, uint256 cacheMissRate, uint256 cdnRate)
    {
        storageRate = calculateStorageSizeBasedRatePerEpoch(totalBytes, STORAGE_PRICE_PER_TIB_PER_MONTH);
        cacheMissRate = calculateStorageSizeBasedRatePerEpoch(totalBytes, CACHE_MISS_PRICE_PER_TIB_PER_MONTH);
        cdnRate = calculateStorageSizeBasedRatePerEpoch(totalBytes, CDN_PRICE_PER_TIB_PER_MONTH);
    }

    /**
     * @notice Calculate the storage rate per epoch (internal use)
     * @param totalBytes Total size of the stored data in bytes
     * @return The storage rate per epoch
     */
    function _calculateStorageRate(uint256 totalBytes) internal view returns (uint256) {
        return calculateStorageSizeBasedRatePerEpoch(totalBytes, STORAGE_PRICE_PER_TIB_PER_MONTH);
    }

    /**
     * @notice Calculate the CDN rates per epoch (internal use)
     * @param totalBytes Total size of the stored data in bytes
     * @return cacheMissRate The cache miss rate per epoch
     * @return cdnRate The CDN rate per epoch
     */
    function _calculateCDNRates(uint256 totalBytes) internal view returns (uint256 cacheMissRate, uint256 cdnRate) {
        cacheMissRate = calculateStorageSizeBasedRatePerEpoch(totalBytes, CACHE_MISS_PRICE_PER_TIB_PER_MONTH);
        cdnRate = calculateStorageSizeBasedRatePerEpoch(totalBytes, CDN_PRICE_PER_TIB_PER_MONTH);
    }

    /**
     * @notice Decode extra data for data set creation
     * @param extraData The encoded extra data from PDPVerifier
     * @return decoded The decoded DataSetCreateData struct
     */
    function decodeDataSetCreateData(bytes calldata extraData) internal pure returns (DataSetCreateData memory) {
        (address payer, string[] memory keys, string[] memory values, bytes memory signature) =
            abi.decode(extraData, (address, string[], string[], bytes));

        return DataSetCreateData({payer: payer, metadataKeys: keys, metadataValues: values, signature: signature});
    }

    /**
     * @notice Returns true if `key` exists in `metadataKeys`.
     * @param metadataKeys The array of metadata keys
     * @param key The metadata key to look up
     * @return True if key exists; false otherwise.
     */
    function hasMetadataKey(string[] memory metadataKeys, string memory key) internal pure returns (bool) {
        bytes memory keyBytes = bytes(key);
        uint256 keyLength = keyBytes.length;
        bytes32 keyHash = keccak256(keyBytes);

        for (uint256 i = 0; i < metadataKeys.length; i++) {
            bytes memory currentKeyBytes = bytes(metadataKeys[i]);
            if (currentKeyBytes.length == keyLength && keccak256(currentKeyBytes) == keyHash) {
                return true;
            }
        }

        // Key absence means disabled
        return false;
    }

    /**
     * @notice Get the service pricing information
     * @return pricing A struct containing pricing details for both CDN and non-CDN storage
     */
    function getServicePrice() external view returns (ServicePricing memory pricing) {
        pricing = ServicePricing({
            pricePerTiBPerMonthNoCDN: STORAGE_PRICE_PER_TIB_PER_MONTH,
            pricePerTiBPerMonthWithCDN: STORAGE_PRICE_PER_TIB_PER_MONTH + CDN_PRICE_PER_TIB_PER_MONTH,
            tokenAddress: usdfcTokenAddress,
            epochsPerMonth: EPOCHS_PER_MONTH
        });
    }

    /**
     * @notice Get the effective rates after commission for both service types
     * @return serviceFee Service fee (per TiB per month)
     * @return spPayment SP payment (per TiB per month)
     */
    function getEffectiveRates() external view returns (uint256 serviceFee, uint256 spPayment) {
        uint256 total = STORAGE_PRICE_PER_TIB_PER_MONTH;

        serviceFee = (total * serviceCommissionBps) / COMMISSION_MAX_BPS;
        spPayment = total - serviceFee;

        return (serviceFee, spPayment);
    }

    // ============ Metadata Hashing Functions ============

    /**
     * @notice Hashes a single metadata entry for EIP-712 signing
     * @param key The metadata key
     * @param value The metadata value
     * @return Hash of the metadata entry struct
     */
    function hashMetadataEntry(string memory key, string memory value) internal pure returns (bytes32) {
        return keccak256(abi.encode(METADATA_ENTRY_TYPEHASH, keccak256(bytes(key)), keccak256(bytes(value))));
    }

    /**
     * @notice Hashes an array of metadata entries
     * @param keys Array of metadata keys
     * @param values Array of metadata values
     * @return Hash of all metadata entries
     */
    function hashMetadataEntries(string[] memory keys, string[] memory values) internal pure returns (bytes32) {
        require(keys.length == values.length, Errors.MetadataKeyAndValueLengthMismatch(keys.length, values.length));

        bytes32[] memory entryHashes = new bytes32[](keys.length);
        for (uint256 i = 0; i < keys.length; i++) {
            entryHashes[i] = hashMetadataEntry(keys[i], values[i]);
        }
        return keccak256(abi.encodePacked(entryHashes));
    }

    /**
     * @notice Hashes piece metadata for a specific piece index
     * @param pieceIndex The index of the piece
     * @param keys Array of metadata keys for this piece
     * @param values Array of metadata values for this piece
     * @return Hash of the piece metadata struct
     */
    function hashPieceMetadata(uint256 pieceIndex, string[] memory keys, string[] memory values)
        internal
        pure
        returns (bytes32)
    {
        bytes32 metadataHash = hashMetadataEntries(keys, values);
        return keccak256(abi.encode(PIECE_METADATA_TYPEHASH, pieceIndex, metadataHash));
    }

    /**
     * @notice Hashes all piece metadata for multiple pieces
     * @param allKeys 2D array where allKeys[i] contains keys for piece i
     * @param allValues 2D array where allValues[i] contains values for piece i
     * @return Hash of all piece metadata
     */
    function hashAllPieceMetadata(string[][] memory allKeys, string[][] memory allValues)
        internal
        pure
        returns (bytes32)
    {
        require(allKeys.length == allValues.length, "Keys/values array length mismatch");

        bytes32[] memory pieceHashes = new bytes32[](allKeys.length);
        for (uint256 i = 0; i < allKeys.length; i++) {
            pieceHashes[i] = hashPieceMetadata(i, allKeys[i], allValues[i]);
        }
        return keccak256(abi.encodePacked(pieceHashes));
    }

    // ============ Signature Verification Functions ============

    /**
     * @notice Verifies a signature for the CreateDataSet operation
     * @param payer The address of the payer who should have signed the message
     * @param clientDataSetId The unique ID for the client's data set
     * @param payee The service provider address
     * @param metadataKeys Array of metadata keys
     * @param metadataValues Array of metadata values
     * @param signature The signature bytes (v, r, s)
     */
    function verifyCreateDataSetSignature(
        address payer,
        uint256 clientDataSetId,
        address payee,
        string[] memory metadataKeys,
        string[] memory metadataValues,
        bytes memory signature
    ) internal view {
        // Hash the metadata entries
        bytes32 metadataHash = hashMetadataEntries(metadataKeys, metadataValues);

        // Prepare the message hash that was signed
        bytes32 structHash = keccak256(abi.encode(CREATE_DATA_SET_TYPEHASH, clientDataSetId, payee, metadataHash));
        bytes32 digest = _hashTypedDataV4(structHash);

        // Recover signer address from the signature
        address recoveredSigner = recoverSigner(digest, signature);

        require(payer == recoveredSigner, Errors.InvalidSignature(payer, recoveredSigner));
    }

    /**
     * @notice Verifies a signature for the AddPieces operation
     * @param payer The address of the payer who should have signed the message
     * @param clientDataSetId The ID of the data set
     * @param pieceDataArray Array of piece CID structures
     * @param firstAdded The first piece ID being added
     * @param allKeys 2D array where allKeys[i] contains metadata keys for piece i
     * @param allValues 2D array where allValues[i] contains metadata values for piece i
     * @param signature The signature bytes (v, r, s)
     */
    function verifyAddPiecesSignature(
        address payer,
        uint256 clientDataSetId,
        Cids.Cid[] memory pieceDataArray,
        uint256 firstAdded,
        string[][] memory allKeys,
        string[][] memory allValues,
        bytes memory signature
    ) internal view {
        // Hash each PieceData struct
        bytes32[] memory cidHashes = new bytes32[](pieceDataArray.length);
        for (uint256 i = 0; i < pieceDataArray.length; i++) {
            // Hash the PieceCid struct
            cidHashes[i] = keccak256(abi.encode(CID_TYPEHASH, keccak256(pieceDataArray[i].data)));
        }

        // Hash all piece metadata
        bytes32 pieceMetadataHash = hashAllPieceMetadata(allKeys, allValues);

        bytes32 structHash = keccak256(
            abi.encode(
                ADD_PIECES_TYPEHASH,
                clientDataSetId,
                firstAdded,
                keccak256(abi.encodePacked(cidHashes)),
                pieceMetadataHash
            )
        );

        // Create the message hash
        bytes32 digest = _hashTypedDataV4(structHash);

        // Recover signer address from the signature
        address recoveredSigner = recoverSigner(digest, signature);

        require(payer == recoveredSigner, Errors.InvalidSignature(payer, recoveredSigner));
    }

    /**
     * @notice Verifies a signature for the SchedulePieceRemovals operation
     * @param payer The address of the payer who should have signed the message
     * @param clientDataSetId The ID of the data set
     * @param pieceIds Array of piece IDs to be removed
     * @param signature The signature bytes (v, r, s)
     */
    function verifySchedulePieceRemovalsSignature(
        address payer,
        uint256 clientDataSetId,
        uint256[] memory pieceIds,
        bytes memory signature
    ) internal view {
        // Prepare the message hash that was signed
        bytes32 structHash = keccak256(
            abi.encode(SCHEDULE_PIECE_REMOVALS_TYPEHASH, clientDataSetId, keccak256(abi.encodePacked(pieceIds)))
        );

        bytes32 digest = _hashTypedDataV4(structHash);

        // Recover signer address from the signature
        address recoveredSigner = recoverSigner(digest, signature);

        require(payer == recoveredSigner, Errors.InvalidSignature(payer, recoveredSigner));
    }

    /**
     * @notice Verifies a signature for the DeleteDataSet operation
     * @param payer The address of the payer who should have signed the message
     * @param clientDataSetId The ID of the data set
     * @param signature The signature bytes (v, r, s)
     */
    function verifyDeleteDataSetSignature(address payer, uint256 clientDataSetId, bytes memory signature)
        internal
        view
    {
        // Prepare the message hash that was signed
        bytes32 structHash = keccak256(abi.encode(DELETE_DATA_SET_TYPEHASH, clientDataSetId));
        bytes32 digest = _hashTypedDataV4(structHash);

        // Recover signer address from the signature
        address recoveredSigner = recoverSigner(digest, signature);

        require(payer == recoveredSigner, Errors.InvalidSignature(payer, recoveredSigner));
    }

    /**
     * @notice Recover the signer address from a signature
     * @param messageHash The signed message hash
     * @param signature The signature bytes (v, r, s)
     * @return The address that signed the message
     */
    function recoverSigner(bytes32 messageHash, bytes memory signature) internal pure returns (address) {
        require(signature.length == 65, Errors.InvalidSignatureLength(65, signature.length));

        bytes32 r;
        bytes32 s;
        uint8 v;

        // Extract r, s, v from the signature
        assembly {
            r := mload(add(signature, 32))
            s := mload(add(signature, 64))
            v := byte(0, mload(add(signature, 96)))
        }
        uint8 originalV = v;

        // If v is not 27 or 28, adjust it (for some wallets)
        if (v < 27) {
            v += 27;
        }

        require(v == 27 || v == 28, Errors.UnsupportedSignatureV(originalV));

        // Recover and return the address
        return ecrecover(messageHash, v, r, s);
    }

    /**
     * @notice Arbitrates payment based on faults in the given epoch range
     * @dev Implements the IValidator interface function
     *
     * @param railId ID of the payment rail
     * @param proposedAmount The originally proposed payment amount
     * @param fromEpoch Starting epoch (exclusive)
     * @param toEpoch Ending epoch (inclusive)
     * @return result The validation result with modified amount and settlement information
     */
    function validatePayment(
        uint256 railId,
        uint256 proposedAmount,
        uint256 fromEpoch,
        uint256 toEpoch,
        uint256 /* rate */
    ) external override returns (ValidationResult memory result) {
        // Get the data set ID associated with this rail
        uint256 dataSetId = railToDataSet[railId];
        require(dataSetId != 0, Errors.RailNotAssociated(railId));

        // Calculate the total number of epochs in the requested range
        uint256 totalEpochsRequested = toEpoch - fromEpoch;
        require(totalEpochsRequested > 0, Errors.InvalidEpochRange(fromEpoch, toEpoch));

        // If proving wasn't ever activated for this data set, don't pay anything
        if (provingActivationEpoch[dataSetId] == 0) {
            return ValidationResult({
                modifiedAmount: 0,
                settleUpto: fromEpoch,
                note: "Proving never activated for this data set"
            });
        }

        // Count proven epochs and find the last proven epoch
        uint256 provenEpochCount = 0;
        uint256 lastProvenEpoch = fromEpoch;

        // Check each epoch in the range
        for (uint256 epoch = fromEpoch + 1; epoch <= toEpoch; epoch++) {
            bool isProven = isEpochProven(dataSetId, epoch);

            if (isProven) {
                provenEpochCount++;
                lastProvenEpoch = epoch;
            }
        }

        // If no epochs are proven, we can't settle anything
        if (provenEpochCount == 0) {
            return ValidationResult({
                modifiedAmount: 0,
                settleUpto: fromEpoch,
                note: "No proven epochs in the requested range"
            });
        }

        // Calculate the modified amount based on proven epochs
        uint256 modifiedAmount = (proposedAmount * provenEpochCount) / totalEpochsRequested;

        // Calculate how many epochs were not proven (faulted)
        uint256 faultedEpochs = totalEpochsRequested - provenEpochCount;

        // Emit event for logging
        emit PaymentArbitrated(railId, dataSetId, proposedAmount, modifiedAmount, faultedEpochs);

        return ValidationResult({
            modifiedAmount: modifiedAmount,
            settleUpto: lastProvenEpoch, // Settle up to the last proven epoch
            note: ""
        });
    }

    function railTerminated(uint256 railId, address terminator, uint256 endEpoch) external override {
        require(msg.sender == paymentsContractAddress, Errors.CallerNotPayments(paymentsContractAddress, msg.sender));

        if (terminator != address(this)) {
            revert Errors.ServiceContractMustTerminateRail();
        }

        uint256 dataSetId = railToDataSet[railId];
        require(dataSetId != 0, Errors.DataSetNotFoundForRail(railId));
        DataSetInfo storage info = dataSetInfo[dataSetId];
        if (info.paymentEndEpoch == 0) {
            info.paymentEndEpoch = endEpoch;
            emit PaymentTerminated(dataSetId, endEpoch, info.pdpRailId, info.cacheMissRailId, info.cdnRailId);
        }
    }
}<|MERGE_RESOLUTION|>--- conflicted
+++ resolved
@@ -485,12 +485,9 @@
         }
 
         // Emit event for tracking
-<<<<<<< HEAD
-        emit DataSetRailsCreated(
-            dataSetId, providerId, pdpRailId, cacheMissRailId, cdnRailId, createData.payer, creator, createData.withCDN
-=======
         emit DataSetCreated(
             dataSetId,
+            providerId,
             pdpRailId,
             cacheMissRailId,
             cdnRailId,
@@ -498,7 +495,6 @@
             creator,
             createData.metadataKeys,
             createData.metadataValues
->>>>>>> f9a8ec78
         );
     }
 
