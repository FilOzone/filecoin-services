// SPDX-License-Identifier: Apache-2.0 OR MIT
pragma solidity ^0.8.20;

import {PDPVerifier, PDPListener} from "@pdp/PDPVerifier.sol";
import {IPDPTypes} from "@pdp/interfaces/IPDPTypes.sol";
import {Cids} from "@pdp/Cids.sol";
import "@openzeppelin/contracts-upgradeable/proxy/utils/Initializable.sol";
import "@openzeppelin/contracts-upgradeable/proxy/utils/UUPSUpgradeable.sol";
import "@openzeppelin/contracts-upgradeable/access/OwnableUpgradeable.sol";
import "@openzeppelin/contracts/token/ERC20/IERC20.sol";
import "@openzeppelin/contracts/token/ERC20/extensions/IERC20Metadata.sol";
import "@openzeppelin/contracts-upgradeable/utils/cryptography/EIP712Upgradeable.sol";
import "@openzeppelin/contracts/proxy/ERC1967/ERC1967Utils.sol";
import {Payments, IValidator} from "@fws-payments/Payments.sol";
import {Errors} from "./Errors.sol";
<<<<<<< HEAD
import {ServiceProviderRegistry} from "./ServiceProviderRegistry.sol";
import {ServiceProviderRegistryStorage} from "./ServiceProviderRegistryStorage.sol";
=======
import {Extsload} from "./Extsload.sol";

uint256 constant NO_PROVING_DEADLINE = 0;
uint256 constant BYTES_PER_LEAF = 32; // Each leaf is 32 bytes
uint64 constant CHALLENGES_PER_PROOF = 5;
uint256 constant COMMISSION_MAX_BPS = 10000; // 100% in basis points
>>>>>>> 757c7d02

/// @title FilecoinWarmStorageService
/// @notice An implementation of PDP Listener with payment integration.
/// @dev This contract extends SimplePDPService by adding payment functionality
/// using the Payments contract. It creates payment rails for service providers
/// and adjusts payment rates based on storage size. Also implements validation
/// to reduce payments for faulted epochs.
contract FilecoinWarmStorageService is
    PDPListener,
    IValidator,
    Initializable,
    UUPSUpgradeable,
    OwnableUpgradeable,
    Extsload,
    EIP712Upgradeable
{
    // Version tracking
    string private constant VERSION = "0.1.0";

    // Events
    event ContractUpgraded(string version, address implementation);
    event DataSetServiceProviderChanged(
        uint256 indexed dataSetId, address indexed oldServiceProvider, address indexed newServiceProvider
    );
    event FaultRecord(uint256 indexed dataSetId, uint256 periodsFaulted, uint256 deadline);
    event DataSetRailsCreated(
        uint256 indexed dataSetId,
        uint256 indexed providerId,
        uint256 pdpRailId,
        uint256 cacheMissRailId,
        uint256 cdnRailId,
        address payer,
        address payee,
        bool withCDN
    );
    event RailRateUpdated(uint256 indexed dataSetId, uint256 railId, uint256 newRate);
    event PieceMetadataAdded(uint256 indexed dataSetId, uint256 pieceId, string metadata);

    event ServiceTerminated(
        address indexed caller, uint256 indexed dataSetId, uint256 pdpRailId, uint256 cacheMissRailId, uint256 cdnRailId
    );

    event PaymentTerminated(
        uint256 indexed dataSetId, uint256 endEpoch, uint256 pdpRailId, uint256 cacheMissRailId, uint256 cdnRailId
    );

    // Constants
    uint256 private constant NO_CHALLENGE_SCHEDULED = 0;
    uint256 private constant MIB_IN_BYTES = 1024 * 1024; // 1 MiB in bytes
    uint256 private constant DEFAULT_LOCKUP_PERIOD = 2880 * 10; // 10 days in epochs
    uint256 private constant GIB_IN_BYTES = MIB_IN_BYTES * 1024; // 1 GiB in bytes
    uint256 private constant TIB_IN_BYTES = GIB_IN_BYTES * 1024; // 1 TiB in bytes
    uint256 private constant EPOCHS_PER_MONTH = 2880 * 30;

    // Pricing constants
    uint256 private immutable STORAGE_PRICE_PER_TIB_PER_MONTH; // 2 USDFC per TiB per month without CDN with correct decimals
    uint256 private immutable CACHE_MISS_PRICE_PER_TIB_PER_MONTH; // .5 USDFC per TiB per month for CDN with correct decimals
    uint256 private immutable CDN_PRICE_PER_TIB_PER_MONTH; // .5 USDFC per TiB per month for CDN with correct decimals

    // Burn Address
    address payable private constant BURN_ADDRESS = payable(0xff00000000000000000000000000000000000063);

    // Dynamic fee values based on token decimals
    uint256 private immutable DATA_SET_CREATION_FEE; // 0.1 USDFC with correct decimals

    // Token decimals
    uint8 private immutable tokenDecimals;

    // External contract addresses
    address public immutable pdpVerifierAddress;
    address public immutable paymentsContractAddress;
    address public immutable usdfcTokenAddress;
    address public immutable filCDNAddress;
    address public immutable serviceProviderRegistryAddress;

    // Commission rates
    uint256 public serviceCommissionBps;

    // Approved provider list
    mapping(uint256 => bool) public approvedProviders;

    // Events for provider management
    event ProviderApproved(uint256 indexed providerId);
    event ProviderRemoved(uint256 indexed providerId);

    // Mapping from client address to clientDataSetId
    mapping(address => uint256) private clientDataSetIds;
    // Mapping from data set ID to piece ID to metadata
    mapping(uint256 => mapping(uint256 => string)) private dataSetPieceMetadata;

    // Storage for data set payment information
    struct DataSetInfo {
        uint256 pdpRailId; // ID of the PDP payment rail
        uint256 cacheMissRailId; // For CDN add-on: ID of the cache miss payment rail, which rewards the SP for serving data to the CDN when it doesn't already have it cached
        uint256 cdnRailId; // For CDN add-on: ID of the CDN payment rail, which rewards the CDN for serving data to clients
        address payer; // Address paying for storage
        address payee; // SP's beneficiary address
        uint256 commissionBps; // Commission rate for this data set (dynamic based on whether the client purchases CDN add-on)
        string metadata; // General metadata for the data set
        string[] pieceMetadata; // Array of metadata for each piece
        uint256 clientDataSetId; // ClientDataSetID
        bool withCDN; // Whether the data set is registered for CDN add-on
        uint256 paymentEndEpoch; // 0 if payment is not terminated
    }

    // Decode structure for data set creation extra data
    struct DataSetCreateData {
        string metadata;
        address payer;
        bool withCDN;
        bytes signature; // Authentication signature
    }

    // Structure for service pricing information
    struct ServicePricing {
        uint256 pricePerTiBPerMonthNoCDN; // Price without CDN add-on (2 USDFC per TiB per month)
        uint256 pricePerTiBPerMonthWithCDN; // Price with CDN add-on (3 USDFC per TiB per month)
        address tokenAddress; // Address of the USDFC token
        uint256 epochsPerMonth; // Number of epochs in a month
    }

    // Mappings
    mapping(uint256 => uint256) private provingDeadlines;
    mapping(uint256 => bool) private provenThisPeriod;
    mapping(uint256 => DataSetInfo) private dataSetInfo;
    mapping(address => uint256[]) private clientDataSets;

    // Mapping from rail ID to data set ID for validation
    mapping(uint256 => uint256) private railToDataSet;

    // Event for validation
    event PaymentArbitrated(
        uint256 railId, uint256 dataSetId, uint256 originalAmount, uint256 modifiedAmount, uint256 faultedEpochs
    );

    // Track which proving periods have valid proofs
    mapping(uint256 dataSetId => mapping(uint256 periodId => bool)) private provenPeriods;

    // Track when proving was first activated for each data set
    mapping(uint256 dataSetId => uint256) private provingActivationEpoch;

    // Proving period constants - set during initialization (added at end for upgrade compatibility)
    uint64 private maxProvingPeriod;
    uint256 private challengeWindowSize;

    // EIP-712 Type hashes
    bytes32 private constant CREATE_DATA_SET_TYPEHASH =
        keccak256("CreateDataSet(uint256 clientDataSetId,bool withCDN,address payee)");

    bytes32 private constant CID_TYPEHASH = keccak256("Cid(bytes data)");

    bytes32 private constant ADD_PIECES_TYPEHASH =
        keccak256("AddPieces(uint256 clientDataSetId,uint256 firstAdded,Cid[] pieceData)Cid(bytes data)");

    bytes32 private constant SCHEDULE_PIECE_REMOVALS_TYPEHASH =
        keccak256("SchedulePieceRemovals(uint256 clientDataSetId,uint256[] pieceIds)");

    bytes32 private constant DELETE_DATA_SET_TYPEHASH = keccak256("DeleteDataSet(uint256 clientDataSetId)");

    // Modifier to ensure only the PDP verifier contract can call certain functions

    modifier onlyPDPVerifier() {
        require(msg.sender == pdpVerifierAddress, Errors.OnlyPDPVerifierAllowed(pdpVerifierAddress, msg.sender));
        _;
    }

    /// @custom:oz-upgrades-unsafe-allow constructor
    constructor(
        address _pdpVerifierAddress,
        address _paymentsContractAddress,
        address _usdfcTokenAddress,
        address _filCDNAddress,
        address _serviceProviderRegistryAddress
    ) {
        _disableInitializers();

        require(_usdfcTokenAddress != address(0), "USDFC token address cannot be zero");
        usdfcTokenAddress = _usdfcTokenAddress;

        require(_filCDNAddress != address(0), "Filecoin CDN address cannot be zero");
        filCDNAddress = _filCDNAddress;

        require(_pdpVerifierAddress != address(0), Errors.ZeroAddress(Errors.AddressField.PDPVerifier));
        require(_paymentsContractAddress != address(0), Errors.ZeroAddress(Errors.AddressField.Payments));
        require(_usdfcTokenAddress != address(0), Errors.ZeroAddress(Errors.AddressField.USDFC));
        require(_filCDNAddress != address(0), Errors.ZeroAddress(Errors.AddressField.FilecoinCDN));
        require(
            _serviceProviderRegistryAddress != address(0),
            Errors.ZeroAddress(Errors.AddressField.ServiceProviderRegistry)
        );

        pdpVerifierAddress = _pdpVerifierAddress;

        require(_paymentsContractAddress != address(0), "Payments contract address cannot be zero");
        paymentsContractAddress = _paymentsContractAddress;
        serviceProviderRegistryAddress = _serviceProviderRegistryAddress;

        // Read token decimals from the USDFC token contract
        tokenDecimals = IERC20Metadata(_usdfcTokenAddress).decimals();

        // Initialize the fee constants based on the actual token decimals
        STORAGE_PRICE_PER_TIB_PER_MONTH = (2 * 10 ** tokenDecimals); // 2 USDFC
        DATA_SET_CREATION_FEE = (1 * 10 ** tokenDecimals) / 10; // 0.1 USDFC
        CACHE_MISS_PRICE_PER_TIB_PER_MONTH = (1 * 10 ** tokenDecimals) / 2; // 0.5 USDFC
        CDN_PRICE_PER_TIB_PER_MONTH = (1 * 10 ** tokenDecimals) / 2; // 0.5 USDFC
    }

    function initialize(uint64 _maxProvingPeriod, uint256 _challengeWindowSize) public initializer {
        __Ownable_init(msg.sender);
        __UUPSUpgradeable_init();
        __EIP712_init("FilecoinWarmStorageService", "1");

        require(_maxProvingPeriod > 0, Errors.MaxProvingPeriodZero());
        require(
            _challengeWindowSize > 0 && _challengeWindowSize < _maxProvingPeriod,
            Errors.InvalidChallengeWindowSize(_challengeWindowSize, _maxProvingPeriod)
        );

        maxProvingPeriod = _maxProvingPeriod;
        challengeWindowSize = _challengeWindowSize;

        // Set commission rate
        serviceCommissionBps = 0; // 0%
    }

    function _authorizeUpgrade(address newImplementation) internal override onlyOwner {}

    /**
     * @notice Sets new proving period parameters
     * @param _maxProvingPeriod Maximum number of epochs between two consecutive proofs
     * @param _challengeWindowSize Number of epochs for the challenge window
     */
    function configureProvingPeriod(uint64 _maxProvingPeriod, uint256 _challengeWindowSize) external onlyOwner {
        require(_maxProvingPeriod > 0, Errors.MaxProvingPeriodZero());
        require(
            _challengeWindowSize > 0 && _challengeWindowSize < _maxProvingPeriod,
            Errors.InvalidChallengeWindowSize(_maxProvingPeriod, _challengeWindowSize)
        );

        maxProvingPeriod = _maxProvingPeriod;
        challengeWindowSize = _challengeWindowSize;
    }

    /**
     * @notice Migration function for contract upgrades
     * @dev This function should be called during upgrades to emit version tracking events
     * Only callable during proxy upgrade process
     */
    function migrate() public onlyProxy reinitializer(3) {
        require(msg.sender == address(this), Errors.OnlySelf(address(this), msg.sender));
        emit ContractUpgraded(VERSION, ERC1967Utils.getImplementation());
    }

    /**
     * @notice Updates the service commission rates
     * @dev Only callable by the contract owner
     * @param newCommissionBps New commission rate in basis points
     */
    function updateServiceCommission(uint256 newCommissionBps) external onlyOwner {
        require(
            newCommissionBps <= COMMISSION_MAX_BPS,
            Errors.CommissionExceedsMaximum(Errors.CommissionType.Service, COMMISSION_MAX_BPS, newCommissionBps)
        );
        serviceCommissionBps = newCommissionBps;
    }

<<<<<<< HEAD
    /**
     * @notice Adds a provider ID to the approved list
     * @dev Only callable by the contract owner. Does not revert if already approved.
     * @param providerId The provider ID to approve
     */
    function addApprovedProvider(uint256 providerId) external onlyOwner {
        if (!approvedProviders[providerId]) {
            approvedProviders[providerId] = true;
            emit ProviderApproved(providerId);
        }
    }

    /**
     * @notice Removes a provider ID from the approved list
     * @dev Only callable by the contract owner. Does not revert if not in list.
     * @param providerId The provider ID to remove
     */
    function removeApprovedProvider(uint256 providerId) external onlyOwner {
        if (approvedProviders[providerId]) {
            approvedProviders[providerId] = false;
            emit ProviderRemoved(providerId);
        }
    }

    // SLA specification functions setting values for PDP service providers
    // Max number of epochs between two consecutive proofs
    function getMaxProvingPeriod() public view returns (uint64) {
        return maxProvingPeriod;
    }

    // Number of epochs at the end of a proving period during which a
    // proof of possession can be submitted
    function challengeWindow() public view returns (uint256) {
        return challengeWindowSize;
    }

    // Initial value for challenge window start
    // Can be used for first call to nextProvingPeriod
    function initChallengeWindowStart() public view returns (uint256) {
        return block.number + getMaxProvingPeriod() - challengeWindow();
    }

    // The start of the challenge window for the current proving period
    function thisChallengeWindowStart(uint256 setId) public view returns (uint256) {
        if (provingDeadlines[setId] == NO_PROVING_DEADLINE) {
            revert Errors.ProvingPeriodNotInitialized(setId);
        }

        uint256 periodsSkipped;
        // Proving period is open 0 skipped periods
        if (block.number <= provingDeadlines[setId]) {
            periodsSkipped = 0;
        } else {
            // Proving period has closed possibly some skipped periods
            periodsSkipped = 1 + (block.number - (provingDeadlines[setId] + 1)) / getMaxProvingPeriod();
        }
        return provingDeadlines[setId] + periodsSkipped * getMaxProvingPeriod() - challengeWindow();
    }

    // The start of the NEXT OPEN proving period's challenge window
    // Useful for querying before nextProvingPeriod to determine challengeEpoch to submit for nextProvingPeriod
    function nextChallengeWindowStart(uint256 setId) external view returns (uint256) {
        if (provingDeadlines[setId] == NO_PROVING_DEADLINE) {
            revert Errors.ProvingPeriodNotInitialized(setId);
        }
        // If the current period is open this is the next period's challenge window
        if (block.number <= provingDeadlines[setId]) {
            return thisChallengeWindowStart(setId) + getMaxProvingPeriod();
        }
        // If the current period is not yet open this is the current period's challenge window
        return thisChallengeWindowStart(setId);
    }

=======
>>>>>>> 757c7d02
    // Listener interface methods
    /**
     * @notice Handles data set creation by creating a payment rail
     * @dev Called by the PDPVerifier contract when a new data set is created
     * @param dataSetId The ID of the newly created data set
     * @param creator The address that created the data set and will receive payments
     * @param extraData Encoded data containing metadata, payer information, and signature
     */
    function dataSetCreated(uint256 dataSetId, address creator, bytes calldata extraData) external onlyPDPVerifier {
        // Decode the extra data to get the metadata, payer address, and signature
        require(extraData.length > 0, Errors.ExtraDataRequired());
        DataSetCreateData memory createData = decodeDataSetCreateData(extraData);

        // Validate the addresses
        require(createData.payer != address(0), Errors.ZeroAddress(Errors.AddressField.Payer));
        require(creator != address(0), Errors.ZeroAddress(Errors.AddressField.Creator));

        // Validate provider is registered and approved
        ServiceProviderRegistry registry = ServiceProviderRegistry(serviceProviderRegistryAddress);
        uint256 providerId = registry.getProviderIdByAddress(creator);

        // Check if provider is registered
        require(providerId != 0, Errors.ProviderNotRegistered(creator));

        // Check if provider is approved
        require(approvedProviders[providerId], Errors.ProviderNotApproved(creator, providerId));

        // Update client state
        uint256 clientDataSetId = clientDataSetIds[createData.payer]++;
        clientDataSets[createData.payer].push(dataSetId);

        // Verify the client's signature
        verifyCreateDataSetSignature(
            createData.payer, clientDataSetId, creator, createData.withCDN, createData.signature
        );

        // Initialize the DataSetInfo struct
        DataSetInfo storage info = dataSetInfo[dataSetId];
        info.payer = createData.payer;
        info.payee = creator; // Using creator as the payee
        info.metadata = createData.metadata;
        info.commissionBps = serviceCommissionBps;
        info.clientDataSetId = clientDataSetId;
        info.withCDN = createData.withCDN;

        // Note: The payer must have pre-approved this contract to spend USDFC tokens before creating the data set

        // Create the payment rails using the Payments contract
        Payments payments = Payments(paymentsContractAddress);
        uint256 pdpRailId = payments.createRail(
            usdfcTokenAddress, // token address
            createData.payer, // from (payer)
            creator, // data set creator, SPs in  most cases
            address(this), // this contract acts as the validator
            info.commissionBps, // commission rate based on CDN usage
            address(this)
        );

        // Store the rail ID
        info.pdpRailId = pdpRailId;

        // Store reverse mapping from rail ID to data set ID for validation
        railToDataSet[pdpRailId] = dataSetId;

        // First, set a lockupFixed value that's at least equal to the one-time payment
        // This is necessary because modifyRailPayment requires that lockupFixed >= oneTimePayment
        payments.modifyRailLockup(
            pdpRailId,
            DEFAULT_LOCKUP_PERIOD,
            DATA_SET_CREATION_FEE // lockupFixed equal to the one-time payment amount
        );

        // Charge the one-time data set creation fee
        // This is a payment from payer to data set creator of a fixed amount
        payments.modifyRailPayment(
            pdpRailId,
            0, // Initial rate is 0, will be updated when roots are added
            DATA_SET_CREATION_FEE // One-time payment amount
        );

        uint256 cacheMissRailId = 0;
        uint256 cdnRailId = 0;

        if (createData.withCDN == true) {
            cacheMissRailId = payments.createRail(
                usdfcTokenAddress, // token address
                createData.payer, // from (payer)
                creator, // data set creator, SPs in most cases
                address(this), // this contract acts as the arbiter
                0, // no service commission
                address(this)
            );
            info.cacheMissRailId = cacheMissRailId;
            railToDataSet[cacheMissRailId] = dataSetId;
            payments.modifyRailLockup(cacheMissRailId, DEFAULT_LOCKUP_PERIOD, 0);

            cdnRailId = payments.createRail(
                usdfcTokenAddress, // token address
                createData.payer, // from (payer)
                filCDNAddress,
                address(this), // this contract acts as the arbiter
                0, // no service commission
                address(this)
            );
            info.cdnRailId = cdnRailId;
            railToDataSet[cdnRailId] = dataSetId;
            payments.modifyRailLockup(cdnRailId, DEFAULT_LOCKUP_PERIOD, 0);
        }

        // Emit event for tracking
        emit DataSetRailsCreated(
            dataSetId, providerId, pdpRailId, cacheMissRailId, cdnRailId, createData.payer, creator, createData.withCDN
        );
    }

    /**
     * @notice Handles data set deletion and terminates the payment rail
     * @dev Called by the PDPVerifier contract when a data set is deleted
     * @param dataSetId The ID of the data set being deleted
     * @param extraData Signature for authentication
     */
    function dataSetDeleted(
        uint256 dataSetId,
        uint256, // deletedLeafCount, - not used
        bytes calldata extraData
    ) external onlyPDPVerifier {
        // Verify the data set exists in our mapping
        DataSetInfo storage info = dataSetInfo[dataSetId];
        require(info.pdpRailId != 0, Errors.DataSetNotRegistered(dataSetId));
        (bytes memory signature) = abi.decode(extraData, (bytes));

        // Get the payer address for this data set
        address payer = dataSetInfo[dataSetId].payer;

        // Verify the client's signature
        verifyDeleteDataSetSignature(payer, info.clientDataSetId, signature);

        // TODO Data set deletion logic
    }

    /**
     * @notice Handles pieces being added to a data set and stores associated metadata
     * @dev Called by the PDPVerifier contract when pieces are added to a data set
     * @param dataSetId The ID of the data set
     * @param firstAdded The ID of the first piece added
     * @param pieceData Array of piece data objects
     * @param extraData Encoded metadata, and signature
     */
    function piecesAdded(uint256 dataSetId, uint256 firstAdded, Cids.Cid[] memory pieceData, bytes calldata extraData)
        external
        onlyPDPVerifier
    {
        requirePaymentNotTerminated(dataSetId);
        // Verify the data set exists in our mapping
        DataSetInfo storage info = dataSetInfo[dataSetId];
        require(info.pdpRailId != 0, Errors.DataSetNotRegistered(dataSetId));

        // Get the payer address for this data set
        address payer = info.payer;
        require(extraData.length > 0, Errors.ExtraDataRequired());
        // Decode the extra data
        (bytes memory signature, string memory metadata) = abi.decode(extraData, (bytes, string));

        // Verify the signature
        verifyAddPiecesSignature(payer, info.clientDataSetId, pieceData, firstAdded, signature);

        // Store metadata for each new piece
        for (uint256 i = 0; i < pieceData.length; i++) {
            uint256 pieceId = firstAdded + i;
            dataSetPieceMetadata[dataSetId][pieceId] = metadata;
            emit PieceMetadataAdded(dataSetId, pieceId, metadata);
        }
    }

    function piecesScheduledRemove(uint256 dataSetId, uint256[] memory pieceIds, bytes calldata extraData)
        external
        onlyPDPVerifier
    {
        requirePaymentNotBeyondEndEpoch(dataSetId);
        // Verify the data set exists in our mapping
        DataSetInfo storage info = dataSetInfo[dataSetId];
        require(info.pdpRailId != 0, Errors.DataSetNotRegistered(dataSetId));

        // Get the payer address for this data set
        address payer = info.payer;

        // Decode the signature from extraData
        require(extraData.length > 0, Errors.ExtraDataRequired());
        bytes memory signature = abi.decode(extraData, (bytes));

        // Verify the signature
        verifySchedulePieceRemovalsSignature(payer, info.clientDataSetId, pieceIds, signature);

        // Additional logic for scheduling removals can be added here
    }

    // possession proven checks for correct challenge count and reverts if too low
    // it also checks that proofs are not late and emits a fault record if so
    function possessionProven(
        uint256 dataSetId,
        uint256, /*challengedLeafCount*/
        uint256, /*seed*/
        uint256 challengeCount
    ) external onlyPDPVerifier {
        requirePaymentNotBeyondEndEpoch(dataSetId);

        if (provenThisPeriod[dataSetId]) {
            revert Errors.ProofAlreadySubmitted(dataSetId);
        }

        uint256 expectedChallengeCount = CHALLENGES_PER_PROOF;
        if (challengeCount < expectedChallengeCount) {
            revert Errors.InvalidChallengeCount(dataSetId, expectedChallengeCount, challengeCount);
        }

        if (provingDeadlines[dataSetId] == NO_PROVING_DEADLINE) {
            revert Errors.ProvingNotStarted(dataSetId);
        }

        // check for proof outside of challenge window
        if (provingDeadlines[dataSetId] < block.number) {
            revert Errors.ProvingPeriodPassed(dataSetId, provingDeadlines[dataSetId], block.number);
        }

        uint256 windowStart = provingDeadlines[dataSetId] - challengeWindowSize;
        if (windowStart > block.number) {
            revert Errors.ChallengeWindowTooEarly(dataSetId, windowStart, block.number);
        }
        provenThisPeriod[dataSetId] = true;
        uint256 currentPeriod = getProvingPeriodForEpoch(dataSetId, block.number);
        provenPeriods[dataSetId][currentPeriod] = true;
    }

    // nextProvingPeriod checks for unsubmitted proof in which case it emits a fault event
    // Additionally it enforces constraints on the update of its state:
    // 1. One update per proving period.
    // 2. Next challenge epoch must fall within the challenge window in the last challengeWindow()
    //    epochs of the proving period.
    //
    // In the payment version, it also updates the payment rate based on the current storage size.
    function nextProvingPeriod(uint256 dataSetId, uint256 challengeEpoch, uint256 leafCount, bytes calldata)
        external
        onlyPDPVerifier
    {
        requirePaymentNotBeyondEndEpoch(dataSetId);
        // initialize state for new data set
        if (provingDeadlines[dataSetId] == NO_PROVING_DEADLINE) {
            uint256 firstDeadline = block.number + maxProvingPeriod;
            uint256 minWindow = firstDeadline - challengeWindowSize;
            uint256 maxWindow = firstDeadline;
            if (challengeEpoch < minWindow || challengeEpoch > maxWindow) {
                revert Errors.InvalidChallengeEpoch(dataSetId, minWindow, maxWindow, challengeEpoch);
            }
            provingDeadlines[dataSetId] = firstDeadline;
            provenThisPeriod[dataSetId] = false;

            // Initialize the activation epoch when proving first starts
            // This marks when the data set became active for proving
            provingActivationEpoch[dataSetId] = block.number;

            // Update the payment rates
            updatePaymentRates(dataSetId, leafCount);

            return;
        }

        // Revert when proving period not yet open
        // Can only get here if calling nextProvingPeriod multiple times within the same proving period
        uint256 prevDeadline = provingDeadlines[dataSetId] - maxProvingPeriod;
        if (block.number <= prevDeadline) {
            revert Errors.NextProvingPeriodAlreadyCalled(dataSetId, prevDeadline, block.number);
        }

        uint256 periodsSkipped;
        // Proving period is open 0 skipped periods
        if (block.number <= provingDeadlines[dataSetId]) {
            periodsSkipped = 0;
        } else {
            // Proving period has closed possibly some skipped periods
            periodsSkipped = (block.number - (provingDeadlines[dataSetId] + 1)) / maxProvingPeriod;
        }

        uint256 nextDeadline;
        // the data set has become empty and provingDeadline is set inactive
        if (challengeEpoch == NO_CHALLENGE_SCHEDULED) {
            nextDeadline = NO_PROVING_DEADLINE;
        } else {
            nextDeadline = provingDeadlines[dataSetId] + maxProvingPeriod * (periodsSkipped + 1);
            uint256 windowStart = nextDeadline - challengeWindowSize;
            uint256 windowEnd = nextDeadline;

            if (challengeEpoch < windowStart || challengeEpoch > windowEnd) {
                revert Errors.InvalidChallengeEpoch(dataSetId, windowStart, windowEnd, challengeEpoch);
            }
        }
        uint256 faultPeriods = periodsSkipped;
        if (!provenThisPeriod[dataSetId]) {
            // include previous unproven period
            faultPeriods += 1;
        }
        if (faultPeriods > 0) {
            emit FaultRecord(dataSetId, faultPeriods, provingDeadlines[dataSetId]);
        }

        // Record the status of the current/previous proving period that's ending
        if (provingDeadlines[dataSetId] != NO_PROVING_DEADLINE) {
            // Determine the period ID that just completed
            uint256 completedPeriodId = getProvingPeriodForEpoch(dataSetId, provingDeadlines[dataSetId] - 1);

            // Record whether this period was proven
            provenPeriods[dataSetId][completedPeriodId] = provenThisPeriod[dataSetId];
        }

        provingDeadlines[dataSetId] = nextDeadline;
        provenThisPeriod[dataSetId] = false;

        // Update the payment rates based on current data set size
        updatePaymentRates(dataSetId, leafCount);
    }

    /**
     * @notice Handles data set service provider changes by updating internal state only
     * @dev Called by the PDPVerifier contract when data set service provider is transferred.
     * NOTE: The PDPVerifier contract emits events and exposes methods in terms of "storage providers",
     * because its scope is specifically the Proof-of-Data-Possession for storage services.
     * In FilecoinWarmStorageService (and the broader service registry architecture), we use the term
     * "service provider" to support a future where multiple types of services may exist (not just storage).
     * As a result, some parameters and events reflect this terminology shift and this method represents
     * a transition point in the language, from PDPVerifier to FilecoinWarmStorageService.
     * @param dataSetId The ID of the data set whose service provider is changing
     * @param oldServiceProvider The previous service provider address
     * @param newServiceProvider The new service provider address (must be an approved provider)
     * @param extraData Additional data (not used)
     */
    function storageProviderChanged(
        uint256 dataSetId,
        address oldServiceProvider,
        address newServiceProvider,
        bytes calldata extraData
    ) external override onlyPDPVerifier {
        // Verify the data set exists and validate the old service provider
        DataSetInfo storage info = dataSetInfo[dataSetId];
        require(
            info.payee == oldServiceProvider,
            Errors.OldServiceProviderMismatch(dataSetId, info.payee, oldServiceProvider)
        );
        require(newServiceProvider != address(0), Errors.ZeroAddress(Errors.AddressField.ServiceProvider));

        // Update the data set payee (service provider)
        info.payee = newServiceProvider;

        // Emit event for off-chain tracking
        emit DataSetServiceProviderChanged(dataSetId, oldServiceProvider, newServiceProvider);
    }

    function terminateService(uint256 dataSetId) external {
        DataSetInfo storage info = dataSetInfo[dataSetId];
        require(info.pdpRailId != 0, Errors.InvalidDataSetId(dataSetId));

        // Check if already terminated
        require(info.paymentEndEpoch == 0, Errors.DataSetPaymentAlreadyTerminated(dataSetId));

        // Check authorization
        require(
            msg.sender == info.payer || msg.sender == info.payee,
            Errors.CallerNotPayerOrPayee(dataSetId, info.payer, info.payee, msg.sender)
        );

        Payments payments = Payments(paymentsContractAddress);

        payments.terminateRail(info.pdpRailId);

        if (info.withCDN) {
            payments.terminateRail(info.cacheMissRailId);
            payments.terminateRail(info.cdnRailId);
        }

        emit ServiceTerminated(msg.sender, dataSetId, info.pdpRailId, info.cacheMissRailId, info.cdnRailId);
    }

    function requirePaymentNotTerminated(uint256 dataSetId) internal view {
        DataSetInfo storage info = dataSetInfo[dataSetId];
        require(info.pdpRailId != 0, Errors.InvalidDataSetId(dataSetId));
        require(info.paymentEndEpoch == 0, Errors.DataSetPaymentAlreadyTerminated(dataSetId));
    }

    function requirePaymentNotBeyondEndEpoch(uint256 dataSetId) internal view {
        DataSetInfo storage info = dataSetInfo[dataSetId];
        if (info.paymentEndEpoch != 0) {
            require(
                block.number <= info.paymentEndEpoch,
                Errors.DataSetPaymentBeyondEndEpoch(dataSetId, info.paymentEndEpoch, block.number)
            );
        }
    }

    function updatePaymentRates(uint256 dataSetId, uint256 leafCount) internal {
        // Revert if no payment rail is configured for this data set
        require(dataSetInfo[dataSetId].pdpRailId != 0, Errors.NoPDPPaymentRail(dataSetId));

        uint256 totalBytes = leafCount * BYTES_PER_LEAF;
        Payments payments = Payments(paymentsContractAddress);

        // Update the PDP rail payment rate with the new rate and no one-time
        // payment
        uint256 pdpRailId = dataSetInfo[dataSetId].pdpRailId;
        uint256 newStorageRatePerEpoch = _calculateStorageRate(totalBytes);
        payments.modifyRailPayment(
            pdpRailId,
            newStorageRatePerEpoch,
            0 // No one-time payment during rate update
        );
        emit RailRateUpdated(dataSetId, pdpRailId, newStorageRatePerEpoch);

        // Update the CDN rail payment rates, if applicable
        if (dataSetInfo[dataSetId].withCDN) {
            (uint256 newCacheMissRatePerEpoch, uint256 newCDNRatePerEpoch) = _calculateCDNRates(totalBytes);

            uint256 cacheMissRailId = dataSetInfo[dataSetId].cacheMissRailId;
            payments.modifyRailPayment(cacheMissRailId, newCacheMissRatePerEpoch, 0);
            emit RailRateUpdated(dataSetId, cacheMissRailId, newCacheMissRatePerEpoch);

            uint256 cdnRailId = dataSetInfo[dataSetId].cdnRailId;
            payments.modifyRailPayment(cdnRailId, newCDNRatePerEpoch, 0);
            emit RailRateUpdated(dataSetId, cdnRailId, newCDNRatePerEpoch);
        }
    }

    /**
     * @notice Determines which proving period an epoch belongs to
     * @dev For a given epoch, calculates the period ID based on activation time
     * @param dataSetId The ID of the data set
     * @param epoch The epoch to check
     * @return The period ID this epoch belongs to, or type(uint256).max if before activation
     */
    function getProvingPeriodForEpoch(uint256 dataSetId, uint256 epoch) public view returns (uint256) {
        uint256 activationEpoch = provingActivationEpoch[dataSetId];

        // If proving wasn't activated or epoch is before activation
        if (activationEpoch == 0 || epoch < activationEpoch) {
            return type(uint256).max; // Invalid period
        }

        // Calculate periods since activation
        // For example, if activation is at epoch 1000 and proving period is 2880:
        // - Epoch 1000-3879 is period 0
        // - Epoch 3880-6759 is period 1
        // and so on
        return (epoch - activationEpoch) / maxProvingPeriod;
    }

    /**
     * @notice Checks if a specific epoch has been proven
     * @dev Returns true only if the epoch belongs to a proven proving period
     * @param dataSetId The ID of the data set to check
     * @param epoch The epoch to check
     * @return True if the epoch has been proven, false otherwise
     */
    function isEpochProven(uint256 dataSetId, uint256 epoch) public view returns (bool) {
        // Check if data set is active
        if (provingActivationEpoch[dataSetId] == 0) {
            return false;
        }

        // Check if this epoch is before activation
        if (epoch < provingActivationEpoch[dataSetId]) {
            return false;
        }

        // Check if this epoch is in the future (beyond current block)
        if (epoch > block.number) {
            return false;
        }

        // Get the period this epoch belongs to
        uint256 periodId = getProvingPeriodForEpoch(dataSetId, epoch);

        // Special case: current ongoing proving period
        uint256 currentPeriod = getProvingPeriodForEpoch(dataSetId, block.number);
        if (periodId == currentPeriod) {
            // For the current period, check if it has been proven already
            return provenThisPeriod[dataSetId];
        }

        // For past periods, check the provenPeriods mapping
        return provenPeriods[dataSetId][periodId];
    }

    function max(uint256 a, uint256 b) internal pure returns (uint256) {
        return a > b ? a : b;
    }

    function min(uint256 a, uint256 b) internal pure returns (uint256) {
        return a < b ? a : b;
    }

    /**
     * @notice Calculate a per-epoch rate based on total storage size
     * @param totalBytes Total size of the stored data in bytes
     * @param ratePerTiBPerMonth The rate per TiB per month in the token's smallest unit
     * @return ratePerEpoch The calculated rate per epoch in the token's smallest unit
     */
    function calculateStorageSizeBasedRatePerEpoch(uint256 totalBytes, uint256 ratePerTiBPerMonth)
        internal
        view
        returns (uint256)
    {
        uint256 numerator = totalBytes * ratePerTiBPerMonth;
        uint256 denominator = TIB_IN_BYTES * EPOCHS_PER_MONTH;

        // Ensure denominator is not zero (shouldn't happen with constants)
        require(denominator > 0, Errors.DivisionByZero());

        uint256 ratePerEpoch = numerator / denominator;

        // Ensure minimum rate is 0.00001 USDFC if calculation results in 0 due to rounding.
        // This prevents charging 0 for very small sizes due to integer division.
        if (ratePerEpoch == 0 && totalBytes > 0) {
            uint256 minRate = (1 * 10 ** uint256(tokenDecimals)) / 100000;
            return minRate;
        }

        return ratePerEpoch;
    }

    /**
     * @notice Calculate all per-epoch rates based on total storage size
     * @dev Returns storage, cache miss, and CDN rates per TiB per month
     * @param totalBytes Total size of the stored data in bytes
     * @return storageRate The PDP storage rate per epoch
     * @return cacheMissRate The cache miss rate per epoch
     * @return cdnRate The CDN rate per epoch
     */
    function calculateRatesPerEpoch(uint256 totalBytes)
        external
        view
        returns (uint256 storageRate, uint256 cacheMissRate, uint256 cdnRate)
    {
        storageRate = calculateStorageSizeBasedRatePerEpoch(totalBytes, STORAGE_PRICE_PER_TIB_PER_MONTH);
        cacheMissRate = calculateStorageSizeBasedRatePerEpoch(totalBytes, CACHE_MISS_PRICE_PER_TIB_PER_MONTH);
        cdnRate = calculateStorageSizeBasedRatePerEpoch(totalBytes, CDN_PRICE_PER_TIB_PER_MONTH);
    }

    /**
     * @notice Calculate the storage rate per epoch (internal use)
     * @param totalBytes Total size of the stored data in bytes
     * @return The storage rate per epoch
     */
    function _calculateStorageRate(uint256 totalBytes) internal view returns (uint256) {
        return calculateStorageSizeBasedRatePerEpoch(totalBytes, STORAGE_PRICE_PER_TIB_PER_MONTH);
    }

    /**
     * @notice Calculate the CDN rates per epoch (internal use)
     * @param totalBytes Total size of the stored data in bytes
     * @return cacheMissRate The cache miss rate per epoch
     * @return cdnRate The CDN rate per epoch
     */
    function _calculateCDNRates(uint256 totalBytes) internal view returns (uint256 cacheMissRate, uint256 cdnRate) {
        cacheMissRate = calculateStorageSizeBasedRatePerEpoch(totalBytes, CACHE_MISS_PRICE_PER_TIB_PER_MONTH);
        cdnRate = calculateStorageSizeBasedRatePerEpoch(totalBytes, CDN_PRICE_PER_TIB_PER_MONTH);
    }

    /**
     * @notice Decode extra data for data set creation
     * @param extraData The encoded extra data from PDPVerifier
     * @return decoded The decoded DataSetCreateData struct
     */
    function decodeDataSetCreateData(bytes calldata extraData) internal pure returns (DataSetCreateData memory) {
        (string memory metadata, address payer, bool withCDN, bytes memory signature) =
            abi.decode(extraData, (string, address, bool, bytes));

        return DataSetCreateData({metadata: metadata, payer: payer, withCDN: withCDN, signature: signature});
    }

    /**
     * @notice Get the service pricing information
     * @return pricing A struct containing pricing details for both CDN and non-CDN storage
     */
    function getServicePrice() external view returns (ServicePricing memory pricing) {
        pricing = ServicePricing({
            pricePerTiBPerMonthNoCDN: STORAGE_PRICE_PER_TIB_PER_MONTH,
            pricePerTiBPerMonthWithCDN: STORAGE_PRICE_PER_TIB_PER_MONTH + CDN_PRICE_PER_TIB_PER_MONTH,
            tokenAddress: usdfcTokenAddress,
            epochsPerMonth: EPOCHS_PER_MONTH
        });
    }

    /**
     * @notice Get the effective rates after commission for both service types
     * @return serviceFee Service fee (per TiB per month)
     * @return spPayment SP payment (per TiB per month)
     */
    function getEffectiveRates() external view returns (uint256 serviceFee, uint256 spPayment) {
        uint256 total = STORAGE_PRICE_PER_TIB_PER_MONTH;

        serviceFee = (total * serviceCommissionBps) / COMMISSION_MAX_BPS;
        spPayment = total - serviceFee;

        return (serviceFee, spPayment);
    }

    /**
     * @notice Verifies a signature for the CreateDataSet operation
     * @param payer The address of the payer who should have signed the message
     * @param clientDataSetId The unique ID for the client's data set
     * @param signature The signature bytes (v, r, s)
     */
    function verifyCreateDataSetSignature(
        address payer,
        uint256 clientDataSetId,
        address payee,
        bool withCDN,
        bytes memory signature
    ) internal view {
        // Prepare the message hash that was signed
        bytes32 structHash = keccak256(abi.encode(CREATE_DATA_SET_TYPEHASH, clientDataSetId, withCDN, payee));
        bytes32 digest = _hashTypedDataV4(structHash);

        // Recover signer address from the signature
        address recoveredSigner = recoverSigner(digest, signature);

        require(payer == recoveredSigner, Errors.InvalidSignature(payer, recoveredSigner));
    }

    /**
     * @notice Verifies a signature for the AddPieces operation
     * @param payer The address of the payer who should have signed the message
     * @param clientDataSetId The ID of the data set
     * @param pieceDataArray Array of PieceSignatureData structures
     * @param signature The signature bytes (v, r, s)
     */
    function verifyAddPiecesSignature(
        address payer,
        uint256 clientDataSetId,
        Cids.Cid[] memory pieceDataArray,
        uint256 firstAdded,
        bytes memory signature
    ) internal view {
        // Hash each PieceData struct
        bytes32[] memory cidHashes = new bytes32[](pieceDataArray.length);
        for (uint256 i = 0; i < pieceDataArray.length; i++) {
            // Hash the PieceCid struct
            cidHashes[i] = keccak256(abi.encode(CID_TYPEHASH, keccak256(pieceDataArray[i].data)));
        }

        bytes32 structHash = keccak256(
            abi.encode(ADD_PIECES_TYPEHASH, clientDataSetId, firstAdded, keccak256(abi.encodePacked(cidHashes)))
        );

        // Create the message hash
        bytes32 digest = _hashTypedDataV4(structHash);

        // Recover signer address from the signature
        address recoveredSigner = recoverSigner(digest, signature);

        require(payer == recoveredSigner, Errors.InvalidSignature(payer, recoveredSigner));
    }

    /**
     * @notice Verifies a signature for the SchedulePieceRemovals operation
     * @param payer The address of the payer who should have signed the message
     * @param clientDataSetId The ID of the data set
     * @param pieceIds Array of piece IDs to be removed
     * @param signature The signature bytes (v, r, s)
     */
    function verifySchedulePieceRemovalsSignature(
        address payer,
        uint256 clientDataSetId,
        uint256[] memory pieceIds,
        bytes memory signature
    ) internal view {
        // Prepare the message hash that was signed
        bytes32 structHash = keccak256(
            abi.encode(SCHEDULE_PIECE_REMOVALS_TYPEHASH, clientDataSetId, keccak256(abi.encodePacked(pieceIds)))
        );

        bytes32 digest = _hashTypedDataV4(structHash);

        // Recover signer address from the signature
        address recoveredSigner = recoverSigner(digest, signature);

        require(payer == recoveredSigner, Errors.InvalidSignature(payer, recoveredSigner));
    }

    /**
     * @notice Verifies a signature for the DeleteDataSet operation
     * @param payer The address of the payer who should have signed the message
     * @param clientDataSetId The ID of the data set
     * @param signature The signature bytes (v, r, s)
     */
    function verifyDeleteDataSetSignature(address payer, uint256 clientDataSetId, bytes memory signature)
        internal
        view
    {
        // Prepare the message hash that was signed
        bytes32 structHash = keccak256(abi.encode(DELETE_DATA_SET_TYPEHASH, clientDataSetId));
        bytes32 digest = _hashTypedDataV4(structHash);

        // Recover signer address from the signature
        address recoveredSigner = recoverSigner(digest, signature);

        require(payer == recoveredSigner, Errors.InvalidSignature(payer, recoveredSigner));
    }

    /**
     * @notice Recover the signer address from a signature
     * @param messageHash The signed message hash
     * @param signature The signature bytes (v, r, s)
     * @return The address that signed the message
     */
    function recoverSigner(bytes32 messageHash, bytes memory signature) internal pure returns (address) {
        require(signature.length == 65, Errors.InvalidSignatureLength(65, signature.length));

        bytes32 r;
        bytes32 s;
        uint8 v;

        // Extract r, s, v from the signature
        assembly {
            r := mload(add(signature, 32))
            s := mload(add(signature, 64))
            v := byte(0, mload(add(signature, 96)))
        }
        uint8 originalV = v;

        // If v is not 27 or 28, adjust it (for some wallets)
        if (v < 27) {
            v += 27;
        }

        require(v == 27 || v == 28, Errors.UnsupportedSignatureV(originalV));

        // Recover and return the address
        return ecrecover(messageHash, v, r, s);
    }

    /**
     * @notice Arbitrates payment based on faults in the given epoch range
     * @dev Implements the IValidator interface function
     *
     * @param railId ID of the payment rail
     * @param proposedAmount The originally proposed payment amount
     * @param fromEpoch Starting epoch (exclusive)
     * @param toEpoch Ending epoch (inclusive)
     * @return result The validation result with modified amount and settlement information
     */
    function validatePayment(
        uint256 railId,
        uint256 proposedAmount,
        uint256 fromEpoch,
        uint256 toEpoch,
        uint256 /* rate */
    ) external override returns (ValidationResult memory result) {
        // Get the data set ID associated with this rail
        uint256 dataSetId = railToDataSet[railId];
        require(dataSetId != 0, Errors.RailNotAssociated(railId));

        // Calculate the total number of epochs in the requested range
        uint256 totalEpochsRequested = toEpoch - fromEpoch;
        require(totalEpochsRequested > 0, Errors.InvalidEpochRange(fromEpoch, toEpoch));

        // If proving wasn't ever activated for this data set, don't pay anything
        if (provingActivationEpoch[dataSetId] == 0) {
            return ValidationResult({
                modifiedAmount: 0,
                settleUpto: fromEpoch,
                note: "Proving never activated for this data set"
            });
        }

        // Count proven epochs and find the last proven epoch
        uint256 provenEpochCount = 0;
        uint256 lastProvenEpoch = fromEpoch;

        // Check each epoch in the range
        for (uint256 epoch = fromEpoch + 1; epoch <= toEpoch; epoch++) {
            bool isProven = isEpochProven(dataSetId, epoch);

            if (isProven) {
                provenEpochCount++;
                lastProvenEpoch = epoch;
            }
        }

        // If no epochs are proven, we can't settle anything
        if (provenEpochCount == 0) {
            return ValidationResult({
                modifiedAmount: 0,
                settleUpto: fromEpoch,
                note: "No proven epochs in the requested range"
            });
        }

        // Calculate the modified amount based on proven epochs
        uint256 modifiedAmount = (proposedAmount * provenEpochCount) / totalEpochsRequested;

        // Calculate how many epochs were not proven (faulted)
        uint256 faultedEpochs = totalEpochsRequested - provenEpochCount;

        // Emit event for logging
        emit PaymentArbitrated(railId, dataSetId, proposedAmount, modifiedAmount, faultedEpochs);

        return ValidationResult({
            modifiedAmount: modifiedAmount,
            settleUpto: lastProvenEpoch, // Settle up to the last proven epoch
            note: ""
        });
    }

    function railTerminated(uint256 railId, address terminator, uint256 endEpoch) external override {
        require(msg.sender == paymentsContractAddress, Errors.CallerNotPayments(paymentsContractAddress, msg.sender));

        if (terminator != address(this)) {
            revert Errors.ServiceContractMustTerminateRail();
        }

        uint256 dataSetId = railToDataSet[railId];
        require(dataSetId != 0, Errors.DataSetNotFoundForRail(railId));
        DataSetInfo storage info = dataSetInfo[dataSetId];
        if (info.paymentEndEpoch == 0) {
            info.paymentEndEpoch = endEpoch;
            emit PaymentTerminated(dataSetId, endEpoch, info.pdpRailId, info.cacheMissRailId, info.cdnRailId);
        }
    }
}<|MERGE_RESOLUTION|>--- conflicted
+++ resolved
@@ -13,17 +13,17 @@
 import "@openzeppelin/contracts/proxy/ERC1967/ERC1967Utils.sol";
 import {Payments, IValidator} from "@fws-payments/Payments.sol";
 import {Errors} from "./Errors.sol";
-<<<<<<< HEAD
+
 import {ServiceProviderRegistry} from "./ServiceProviderRegistry.sol";
 import {ServiceProviderRegistryStorage} from "./ServiceProviderRegistryStorage.sol";
-=======
+
 import {Extsload} from "./Extsload.sol";
 
 uint256 constant NO_PROVING_DEADLINE = 0;
 uint256 constant BYTES_PER_LEAF = 32; // Each leaf is 32 bytes
 uint64 constant CHALLENGES_PER_PROOF = 5;
 uint256 constant COMMISSION_MAX_BPS = 10000; // 100% in basis points
->>>>>>> 757c7d02
+
 
 /// @title FilecoinWarmStorageService
 /// @notice An implementation of PDP Listener with payment integration.
@@ -290,7 +290,6 @@
         serviceCommissionBps = newCommissionBps;
     }
 
-<<<<<<< HEAD
     /**
      * @notice Adds a provider ID to the approved list
      * @dev Only callable by the contract owner. Does not revert if already approved.
@@ -315,57 +314,7 @@
         }
     }
 
-    // SLA specification functions setting values for PDP service providers
-    // Max number of epochs between two consecutive proofs
-    function getMaxProvingPeriod() public view returns (uint64) {
-        return maxProvingPeriod;
-    }
-
-    // Number of epochs at the end of a proving period during which a
-    // proof of possession can be submitted
-    function challengeWindow() public view returns (uint256) {
-        return challengeWindowSize;
-    }
-
-    // Initial value for challenge window start
-    // Can be used for first call to nextProvingPeriod
-    function initChallengeWindowStart() public view returns (uint256) {
-        return block.number + getMaxProvingPeriod() - challengeWindow();
-    }
-
-    // The start of the challenge window for the current proving period
-    function thisChallengeWindowStart(uint256 setId) public view returns (uint256) {
-        if (provingDeadlines[setId] == NO_PROVING_DEADLINE) {
-            revert Errors.ProvingPeriodNotInitialized(setId);
-        }
-
-        uint256 periodsSkipped;
-        // Proving period is open 0 skipped periods
-        if (block.number <= provingDeadlines[setId]) {
-            periodsSkipped = 0;
-        } else {
-            // Proving period has closed possibly some skipped periods
-            periodsSkipped = 1 + (block.number - (provingDeadlines[setId] + 1)) / getMaxProvingPeriod();
-        }
-        return provingDeadlines[setId] + periodsSkipped * getMaxProvingPeriod() - challengeWindow();
-    }
-
-    // The start of the NEXT OPEN proving period's challenge window
-    // Useful for querying before nextProvingPeriod to determine challengeEpoch to submit for nextProvingPeriod
-    function nextChallengeWindowStart(uint256 setId) external view returns (uint256) {
-        if (provingDeadlines[setId] == NO_PROVING_DEADLINE) {
-            revert Errors.ProvingPeriodNotInitialized(setId);
-        }
-        // If the current period is open this is the next period's challenge window
-        if (block.number <= provingDeadlines[setId]) {
-            return thisChallengeWindowStart(setId) + getMaxProvingPeriod();
-        }
-        // If the current period is not yet open this is the current period's challenge window
-        return thisChallengeWindowStart(setId);
-    }
-
-=======
->>>>>>> 757c7d02
+   
     // Listener interface methods
     /**
      * @notice Handles data set creation by creating a payment rail
