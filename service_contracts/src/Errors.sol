--- conflicted
+++ resolved
@@ -287,12 +287,10 @@
     /// @param pdpEndEpoch The end epoch when the PDP payment rail will finalize
     error PaymentRailsNotFinalized(uint256 dataSetId, uint256 pdpEndEpoch);
 
-<<<<<<< HEAD
     /// @notice Extra data size exceeds the maximum allowed limit
     /// @param actualSize The size of the provided extra data
     /// @param maxAllowedSize The maximum allowed size for extra data
     error ExtraDataTooLarge(uint256 actualSize, uint256 maxAllowedSize);
-=======
     /// @notice Payer has insufficient available funds to cover the minimum storage rate
     /// @param payer The payer address
     /// @param minimumRequired The minimum lockup required to cover the minimum storage rate
@@ -332,5 +330,4 @@
     error InsufficientMaxLockupPeriod(
         address payer, address operator, uint256 maxLockupPeriod, uint256 requiredLockupPeriod
     );
->>>>>>> 6cb08ceb
 }