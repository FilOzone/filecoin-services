--- conflicted
+++ resolved
@@ -26,17 +26,8 @@
     /// @notice Enumerates the types of commission rates used in the protocol
     /// @dev Used as a parameter to {CommissionExceedsMaximum} to specify which commission type exceeded the limit
     enum CommissionType {
-<<<<<<< HEAD
-        /// The basic service commission rate (applies to non-CDN storage service)
-        BasicService,
-        /// The CDN service commission rate (applies to FilecoinCDN storage service)
-        CDNService
-=======
-        /// The operator commission rate
-        Operator,
         /// The service commission rate
         Service
->>>>>>> 44fef89b
     }
 
     /// @notice An expected contract or participant address was the zero address
