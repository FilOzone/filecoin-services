--- conflicted
+++ resolved
@@ -179,7 +179,6 @@
     /// @param railId The rail ID
     error DataSetNotFoundForRail(uint256 railId);
 
-<<<<<<< HEAD
     /// @notice Provider is not registered in the ServiceProviderRegistry
     /// @param provider The provider address
     error ProviderNotRegistered(address provider);
@@ -196,7 +195,7 @@
     /// @notice Provider is not in the approved list
     /// @param providerId The provider ID that is not approved
     error ProviderNotInApprovedList(uint256 providerId);
-=======
+
     /// @notice Metadata key and value length mismatch
     /// @dev Thrown when metadataKeys and metadataValues arrays do not have the same length
     /// @param keysLength The length of the provided metadata keys
@@ -235,5 +234,4 @@
     /// @param metadataArrayCount The number of metadata arrays provided
     /// @param pieceCount The number of pieces being added
     error MetadataArrayCountMismatch(uint256 metadataArrayCount, uint256 pieceCount);
->>>>>>> f9a8ec78
 }