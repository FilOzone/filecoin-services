// SPDX-License-Identifier: Apache-2.0 OR MIT
pragma solidity ^0.8.27;

import {ServiceProviderRegistryStorage} from "./ServiceProviderRegistryStorage.sol";

/// @title Errors
/// @notice Centralized library for custom error definitions across the protocol
library Errors {
    /// @notice Identifies which contract address field was zero when a non-zero address was required
    /// @dev Used as a parameter to the {ZeroAddress} error for descriptive revert reasons
    enum AddressField {
        /// PDPVerifier contract address
        PDPVerifier,
        /// FilecoinPayV1 contract address
        FilecoinPayV1,
        /// USDFC contract address
        USDFC,
        /// FilBeam controller address
        FilBeamController,
        /// Session Key Registry contract address
        SessionKeyRegistry,
        /// Service provider address
        ServiceProvider,
        /// Payer address
        Payer,
        /// ServiceProviderRegistry contract address
        ServiceProviderRegistry,
        /// FilBeam beneficiary address
        FilBeamBeneficiary,
        /// View contract address
        View
    }

    /// @notice Enumerates the types of commission rates used in the protocol
    /// @dev Used as a parameter to {CommissionExceedsMaximum} to specify which commission type exceeded the limit
    enum CommissionType {
        /// The service commission rate
        Service
    }

    /// @notice An expected contract or participant address was the zero address
    /// @dev Used for parameter validation when a non-zero address is required
    /// @param field The specific address field that was zero (see enum {AddressField})
    error ZeroAddress(AddressField field);

    /// @notice Tried to set an address that can only be set once
    /// @dev Used for parameter validation when a non-zero address is required
    /// @param field The specific address field already set (see enum {AddressField})
    error AddressAlreadySet(AddressField field);

    /// @notice Only the PDPVerifier contract can call this function
    /// @param expected The expected PDPVerifier address
    /// @param actual The caller address
    error OnlyPDPVerifierAllowed(address expected, address actual);

    /// @notice Commission basis points exceed the allowed maximum
    /// @param commissionType The type of commission that exceeded the maximum (see {CommissionType})
    /// @param max The allowed maximum commission (basis points)
    /// @param actual The actual commission provided
    error CommissionExceedsMaximum(CommissionType commissionType, uint256 max, uint256 actual);

    /// @notice The maximum proving period must be greater than zero
    error MaxProvingPeriodZero();

    /// @notice The challenge window size must be > 0 and less than the max proving period
    /// @param maxProvingPeriod The maximum allowed proving period
    /// @param challengeWindowSize The provided challenge window size
    error InvalidChallengeWindowSize(uint256 maxProvingPeriod, uint256 challengeWindowSize);

    /// @notice The service name length must be >0 and <= 256
    /// @param length the attempted length
    error InvalidServiceNameLength(uint256 length);

    /// @notice The service description length must be >0 and <= 256
    /// @param length the attempted length
    error InvalidServiceDescriptionLength(uint256 length);

    /// @notice This function can only be called by the contract itself during upgrade
    /// @param expected The expected caller (the contract address)
    /// @param actual The actual caller address
    error OnlySelf(address expected, address actual);

    /// @notice Proving period is not initialized for the specified data set
    /// @param dataSetId The ID of the data set whose proving period was not initialized
    error ProvingPeriodNotInitialized(uint256 dataSetId);

    /// @notice The signature is invalid (recovered signer did not match expected)
    /// @param expected The expected signer address
    /// @param actual The recovered address from the signature
    error InvalidSignature(address expected, address actual);

    /// @notice Extra data is required but was not provided
    error ExtraDataRequired();

    /// @notice Data set is not registered with the payment system
    /// @param dataSetId The ID of the data set
    error DataSetNotRegistered(uint256 dataSetId);

    /// @notice This client dataset ID has already been registered to a dataset
    /// @param clientDataSetId The attempted but existing ID
    error ClientDataSetAlreadyRegistered(uint256 clientDataSetId);

    /// @notice Only one proof of possession allowed per proving period
    /// @param dataSetId The data set ID
    error ProofAlreadySubmitted(uint256 dataSetId);

    /// @notice Challenge count for proof of possession is invalid
    /// @param dataSetId The dataset for which the challenge count was checked
    /// @param minExpected The minimum expected challenge count
    /// @param actual The actual challenge count provided
    error InvalidChallengeCount(uint256 dataSetId, uint256 minExpected, uint256 actual);

    /// @notice Proving has not yet started for the data set
    /// @param dataSetId The data set ID
    error ProvingNotStarted(uint256 dataSetId);

    /// @notice The current proving period has already passed
    /// @param dataSetId The data set ID
    /// @param deadline The deadline block number
    /// @param nowBlock The current block number
    error ProvingPeriodPassed(uint256 dataSetId, uint256 deadline, uint256 nowBlock);

    // @notice The challenge window is not open yet; too early to submit proof
    /// @param dataSetId The data set ID
    /// @param windowStart The start block of the challenge window
    /// @param nowBlock The current block number
    error ChallengeWindowTooEarly(uint256 dataSetId, uint256 windowStart, uint256 nowBlock);

    /// @notice The next challenge epoch is invalid (not within the allowed challenge window)
    /// @param dataSetId The data set ID
    /// @param minAllowed The earliest allowed challenge epoch (window start)
    /// @param maxAllowed The latest allowed challenge epoch (window end)
    /// @param actual The provided challenge epoch
    error InvalidChallengeEpoch(uint256 dataSetId, uint256 minAllowed, uint256 maxAllowed, uint256 actual);

    /// @notice Only one call to nextProvingPeriod is allowed per proving period
    /// @param dataSetId The data set ID
    /// @param periodDeadline The deadline of the previous proving period
    /// @param nowBlock The current block number
    error NextProvingPeriodAlreadyCalled(uint256 dataSetId, uint256 periodDeadline, uint256 nowBlock);

    /// @notice Old service provider address does not match data set payee
    /// @param dataSetId The data set ID
    /// @param expected The expected (current) payee address
    /// @param actual The provided old service provider address
    error OldServiceProviderMismatch(uint256 dataSetId, address expected, address actual);

    /// @notice Data set payment is already terminated
    /// @param dataSetId The data set ID
    error DataSetPaymentAlreadyTerminated(uint256 dataSetId);

    /// @notice CDN payment is already terminated
    /// @param dataSetId The data set ID
    error CDNPaymentAlreadyTerminated(uint256 dataSetId);

    /// @notice Cache-miss payment is already terminated
    /// @param dataSetId The data set ID
    error CacheMissPaymentAlreadyTerminated(uint256 dataSetId);

    /// @notice Invalid top-up amount - both CDN and cache miss amounts are zero
    /// @param dataSetId The data set ID
    error InvalidTopUpAmount(uint256 dataSetId);

    /// @notice The specified data set does not exist or is not valid
    /// @param dataSetId The data set ID that was invalid or unregistered
    error InvalidDataSetId(uint256 dataSetId);

    /// @notice Only payer or payee can terminate data set payment
    /// @param dataSetId The data set ID
    /// @param expectedPayer The payer address
    /// @param expectedPayee The payee address
    /// @param caller The actual caller
    error CallerNotPayerOrPayee(uint256 dataSetId, address expectedPayer, address expectedPayee, address caller);

    /// @notice Only payer can top-up CDN payment rail balance
    /// @param dataSetId The data set ID
    /// @param expectedPayer The payer address
    /// @param caller The actual caller
    error CallerNotPayer(uint256 dataSetId, address expectedPayer, address caller);

    /// @notice Data set is beyond its payment end epoch
    /// @param dataSetId The data set ID
    /// @param pdpEndEpoch The payment end epoch for the data set
    /// @param currentBlock The current block number
    error DataSetPaymentBeyondEndEpoch(uint256 dataSetId, uint256 pdpEndEpoch, uint256 currentBlock);

    /// @notice No PDP payment rail is configured for the given data set
    /// @param dataSetId The data set ID
    error NoPDPPaymentRail(uint256 dataSetId);

    /// @notice Division by zero: denominator was zero
    error DivisionByZero();

    /// @notice Signature has an invalid length
    /// @param actualLength The length of the provided signature (should be 65)
    error InvalidSignatureLength(uint256 expectedLength, uint256 actualLength);

    /// @notice Signature uses an unsupported v value (should be 27 or 28)
    /// @param v The actual v value provided
    error UnsupportedSignatureV(uint8 v);

    /// @notice Payment rail is not associated with any data set
    /// @param railId The rail ID
    error RailNotAssociated(uint256 railId);

    /// @notice The epoch range is invalid
    /// @notice Will be emitted if any of the following conditions is NOT met:
    /// @notice 1. fromEpoch must be less than toEpoch
    /// @notice 2. toEpoch must be less than block number
    /// @notice 3. toEpoch must be greater than the activation epoch
    /// @param fromEpoch The starting epoch (exclusive)
    /// @param toEpoch The ending epoch (inclusive)
    error InvalidEpochRange(uint256 fromEpoch, uint256 toEpoch);

    /// @notice Only the FilecoinPayV1 contract can call this function
    /// @param expected The expected payments contract address
    /// @param actual The caller's address
    error CallerNotPayments(address expected, address actual);

    /// @notice Only the service contract can terminate the rail
    error ServiceContractMustTerminateRail();

    /// @notice Data set does not exist for the given rail
    /// @param railId The rail ID
    error DataSetNotFoundForRail(uint256 railId);

    /// @notice Provider is not registered in the ServiceProviderRegistry
    /// @param provider The provider address
    error ProviderNotRegistered(address provider);

    /// @notice Provider is already approved
    /// @param providerId The provider ID that is already approved
    error ProviderAlreadyApproved(uint256 providerId);

    /// @notice Provider is not in the approved list
    /// @param providerId The provider ID that is not approved
    error ProviderNotInApprovedList(uint256 providerId);

    /// @notice Metadata key and value length mismatch
    /// @dev Thrown when metadataKeys and metadataValues arrays do not have the same length
    /// @param keysLength The length of the provided metadata keys
    /// @param valuesLength The length of the provided metadata values
    error MetadataKeyAndValueLengthMismatch(uint256 keysLength, uint256 valuesLength);

    /// @notice Metadata keys provided exceed the maximum allowed length
    /// @dev Thrown when the number of metadata keys exceeds the allowed maximum
    /// @param maxAllowed The maximum allowed length
    /// @param keysLength The length of the provided metadata keys
    error TooManyMetadataKeys(uint256 maxAllowed, uint256 keysLength);

    /// @notice Metadata key is already registered for the data set
    /// @dev Thrown when a duplicate metadata key is provided for the same data set
    /// @dev This error is used to prevent overwriting existing metadata keys
    /// @param dataSetId The ID of the data set where the duplicate key was found
    /// @param key The duplicate metadata key
    error DuplicateMetadataKey(uint256 dataSetId, string key);

    /// @notice Metadata key exceeds the maximum allowed length
    /// @dev Thrown when a metadata key is longer than the allowed maximum length
    /// @param index The index of the metadata key in the array
    /// @param maxAllowed The maximum allowed length for metadata keys
    /// @param length The length of the provided metadata key
    error MetadataKeyExceedsMaxLength(uint256 index, uint256 maxAllowed, uint256 length);

    /// @notice Metadata value exceeds the maximum allowed length
    /// @dev Thrown when a metadata value is longer than the allowed maximum length
    /// @param index The index of the metadata value in the array
    /// @param maxAllowed The maximum allowed length for metadata values
    /// @param length The length of the provided metadata value
    error MetadataValueExceedsMaxLength(uint256 index, uint256 maxAllowed, uint256 length);

    /// @notice Metadata arrays do not match the number of pieces
    /// @dev Thrown when the number of metadata arrays does not equal the number of pieces being added
    /// @param metadataArrayCount The number of metadata arrays provided
    /// @param pieceCount The number of pieces being added
    error MetadataArrayCountMismatch(uint256 metadataArrayCount, uint256 pieceCount);

    /// @notice FilBeam service is not configured for the given data set
    /// @param dataSetId The data set ID
    error FilBeamServiceNotConfigured(uint256 dataSetId);

    /// @notice Only the FilBeam controller address can call this function
    /// @param expected The expected FilBeam controller address
    /// @param actual The caller address
    error OnlyFilBeamControllerAllowed(address expected, address actual);

    /// @notice Payment rails have not finalized yet, so the data set can't be deleted
    /// @param dataSetId The data set ID
    /// @param pdpEndEpoch The end epoch when the PDP payment rail will finalize
    error PaymentRailsNotFinalized(uint256 dataSetId, uint256 pdpEndEpoch);

<<<<<<< HEAD
    /// @notice Extra data size exceeds the maximum allowed limit
    /// @param actualSize The size of the provided extra data
    /// @param maxAllowedSize The maximum allowed size for extra data
    error ExtraDataTooLarge(uint256 actualSize, uint256 maxAllowedSize);
=======
    /// @notice The supplied capability keys did not contain all of the required keys for the product type
    /// @param productType The kind of service product attempted to be registered
    error InsufficientCapabilitiesForProduct(ServiceProviderRegistryStorage.ProductType productType);

>>>>>>> 1c54968c
    /// @notice Payer has insufficient available funds to cover the minimum storage rate
    /// @param payer The payer address
    /// @param minimumRequired The minimum lockup required to cover the minimum storage rate
    /// @param available The available funds in the payer's account
    error InsufficientFundsForMinimumRate(address payer, uint256 minimumRequired, uint256 available);

    /// @notice Operator is not approved for the payer
    /// @param payer The payer address
    /// @param operator The operator address (warm storage service)
    error OperatorNotApproved(address payer, address operator);

    /// @notice Operator has insufficient rate allowance for the minimum storage rate
    /// @param payer The payer address
    /// @param operator The operator address (warm storage service)
    /// @param rateAllowance The total rate allowance approved
    /// @param rateUsage The current rate usage
    /// @param minimumRateRequired The minimum rate required per epoch
    error InsufficientRateAllowance(
        address payer, address operator, uint256 rateAllowance, uint256 rateUsage, uint256 minimumRateRequired
    );

    /// @notice Operator has insufficient lockup allowance for the minimum lockup
    /// @param payer The payer address
    /// @param operator The operator address (warm storage service)
    /// @param lockupAllowance The total lockup allowance approved
    /// @param lockupUsage The current lockup usage
    /// @param minimumLockupRequired The minimum lockup required
    error InsufficientLockupAllowance(
        address payer, address operator, uint256 lockupAllowance, uint256 lockupUsage, uint256 minimumLockupRequired
    );

    /// @notice Operator's max lockup period is insufficient for the default lockup period
    /// @param payer The payer address
    /// @param operator The operator address (warm storage service)
    /// @param maxLockupPeriod The maximum lockup period approved
    /// @param requiredLockupPeriod The required lockup period
    error InsufficientMaxLockupPeriod(
        address payer, address operator, uint256 maxLockupPeriod, uint256 requiredLockupPeriod
    );
}<|MERGE_RESOLUTION|>--- conflicted
+++ resolved
@@ -289,17 +289,14 @@
     /// @param pdpEndEpoch The end epoch when the PDP payment rail will finalize
     error PaymentRailsNotFinalized(uint256 dataSetId, uint256 pdpEndEpoch);
 
-<<<<<<< HEAD
     /// @notice Extra data size exceeds the maximum allowed limit
     /// @param actualSize The size of the provided extra data
     /// @param maxAllowedSize The maximum allowed size for extra data
     error ExtraDataTooLarge(uint256 actualSize, uint256 maxAllowedSize);
-=======
     /// @notice The supplied capability keys did not contain all of the required keys for the product type
     /// @param productType The kind of service product attempted to be registered
     error InsufficientCapabilitiesForProduct(ServiceProviderRegistryStorage.ProductType productType);
 
->>>>>>> 1c54968c
     /// @notice Payer has insufficient available funds to cover the minimum storage rate
     /// @param payer The payer address
     /// @param minimumRequired The minimum lockup required to cover the minimum storage rate
