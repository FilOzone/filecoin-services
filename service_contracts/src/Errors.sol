// SPDX-License-Identifier: Apache-2.0 OR MIT
pragma solidity ^0.8.27;

import {ServiceProviderRegistryStorage} from "./ServiceProviderRegistryStorage.sol";

/// @title Errors
/// @notice Centralized library for custom error definitions across the protocol
library Errors {
    /// @notice Identifies which contract address field was zero when a non-zero address was required
    /// @dev Used as a parameter to the {ZeroAddress} error for descriptive revert reasons
    enum AddressField {
        /// PDPVerifier contract address
        PDPVerifier,
        /// FilecoinPayV1 contract address
        FilecoinPayV1,
        /// USDFC contract address
        USDFC,
        /// FilBeam controller address
        FilBeamController,
        /// Session Key Registry contract address
        SessionKeyRegistry,
        /// Service provider address
        ServiceProvider,
        /// Payer address
        Payer,
        /// ServiceProviderRegistry contract address
        ServiceProviderRegistry,
        /// FilBeam beneficiary address
        FilBeamBeneficiary,
        /// View contract address
        View
    }

    /// @notice Enumerates the types of commission rates used in the protocol
    /// @dev Used as a parameter to {CommissionExceedsMaximum} to specify which commission type exceeded the limit
    enum CommissionType {
        /// The service commission rate
        Service
    }

    /// @notice An expected contract or participant address was the zero address
    /// @dev Used for parameter validation when a non-zero address is required
    /// @param field The specific address field that was zero (see enum {AddressField})
    error ZeroAddress(AddressField field);

    /// @notice Tried to set an address that can only be set once
    /// @dev Used for parameter validation when a non-zero address is required
    /// @param field The specific address field already set (see enum {AddressField})
    error AddressAlreadySet(AddressField field);

    /// @notice Only the PDPVerifier contract can call this function
    /// @param expected The expected PDPVerifier address
    /// @param actual The caller address
    error OnlyPDPVerifierAllowed(address expected, address actual);

    /// @notice Commission basis points exceed the allowed maximum
    /// @param commissionType The type of commission that exceeded the maximum (see {CommissionType})
    /// @param max The allowed maximum commission (basis points)
    /// @param actual The actual commission provided
    error CommissionExceedsMaximum(CommissionType commissionType, uint256 max, uint256 actual);

    /// @notice The maximum proving period must be greater than zero
    error MaxProvingPeriodZero();

    /// @notice The challenge window size must be > 0 and less than the max proving period
    /// @param maxProvingPeriod The maximum allowed proving period
    /// @param challengeWindowSize The provided challenge window size
    error InvalidChallengeWindowSize(uint256 maxProvingPeriod, uint256 challengeWindowSize);

    /// @notice The service name length must be >0 and <= 256
    /// @param length the attempted length
    error InvalidServiceNameLength(uint256 length);

    /// @notice The service description length must be >0 and <= 256
    /// @param length the attempted length
    error InvalidServiceDescriptionLength(uint256 length);

    /// @notice This function can only be called by the contract itself during upgrade
    /// @param expected The expected caller (the contract address)
    /// @param actual The actual caller address
    error OnlySelf(address expected, address actual);

    /// @notice Proving period is not initialized for the specified data set
    /// @param dataSetId The ID of the data set whose proving period was not initialized
    error ProvingPeriodNotInitialized(uint256 dataSetId);

    /// @notice The signature is invalid (recovered signer did not match expected)
    /// @param expected The expected signer address
    /// @param actual The recovered address from the signature
    error InvalidSignature(address expected, address actual);

    /// @notice Extra data is required but was not provided
    error ExtraDataRequired();

    /// @notice Data set is not registered with the payment system
    /// @param dataSetId The ID of the data set
    error DataSetNotRegistered(uint256 dataSetId);

    /// @notice This client dataset ID has already been registered to a dataset
    /// @param clientDataSetId The attempted but existing ID
    error ClientDataSetAlreadyRegistered(uint256 clientDataSetId);

    /// @notice Only one proof of possession allowed per proving period
    /// @param dataSetId The data set ID
    error ProofAlreadySubmitted(uint256 dataSetId);

    /// @notice Challenge count for proof of possession is invalid
    /// @param dataSetId The dataset for which the challenge count was checked
    /// @param minExpected The minimum expected challenge count
    /// @param actual The actual challenge count provided
    error InvalidChallengeCount(uint256 dataSetId, uint256 minExpected, uint256 actual);

    /// @notice Proving has not yet started for the data set
    /// @param dataSetId The data set ID
    error ProvingNotStarted(uint256 dataSetId);

    /// @notice The current proving period has already passed
    /// @param dataSetId The data set ID
    /// @param deadline The deadline block number
    /// @param nowBlock The current block number
    error ProvingPeriodPassed(uint256 dataSetId, uint256 deadline, uint256 nowBlock);

    // @notice The challenge window is not open yet; too early to submit proof
    /// @param dataSetId The data set ID
    /// @param windowStart The start block of the challenge window
    /// @param nowBlock The current block number
    error ChallengeWindowTooEarly(uint256 dataSetId, uint256 windowStart, uint256 nowBlock);

    /// @notice The next challenge epoch is invalid (not within the allowed challenge window)
    /// @param dataSetId The data set ID
    /// @param minAllowed The earliest allowed challenge epoch (window start)
    /// @param maxAllowed The latest allowed challenge epoch (window end)
    /// @param actual The provided challenge epoch
    error InvalidChallengeEpoch(uint256 dataSetId, uint256 minAllowed, uint256 maxAllowed, uint256 actual);

    /// @notice Only one call to nextProvingPeriod is allowed per proving period
    /// @param dataSetId The data set ID
    /// @param periodDeadline The deadline of the previous proving period
    /// @param nowBlock The current block number
    error NextProvingPeriodAlreadyCalled(uint256 dataSetId, uint256 periodDeadline, uint256 nowBlock);

    /// @notice Old service provider address does not match data set payee
    /// @param dataSetId The data set ID
    /// @param expected The expected (current) payee address
    /// @param actual The provided old service provider address
    error OldServiceProviderMismatch(uint256 dataSetId, address expected, address actual);

    /// @notice Data set payment is already terminated
    /// @param dataSetId The data set ID
    error DataSetPaymentAlreadyTerminated(uint256 dataSetId);

    /// @notice CDN payment is already terminated
    /// @param dataSetId The data set ID
    error CDNPaymentAlreadyTerminated(uint256 dataSetId);

    /// @notice Cache-miss payment is already terminated
    /// @param dataSetId The data set ID
    error CacheMissPaymentAlreadyTerminated(uint256 dataSetId);

    /// @notice Invalid top-up amount - both CDN and cache miss amounts are zero
    /// @param dataSetId The data set ID
    error InvalidTopUpAmount(uint256 dataSetId);

    /// @notice The specified data set does not exist or is not valid
    /// @param dataSetId The data set ID that was invalid or unregistered
    error InvalidDataSetId(uint256 dataSetId);

    /// @notice Only payer or payee can terminate data set payment
    /// @param dataSetId The data set ID
    /// @param expectedPayer The payer address
    /// @param expectedPayee The payee address
    /// @param caller The actual caller
    error CallerNotPayerOrPayee(uint256 dataSetId, address expectedPayer, address expectedPayee, address caller);

    /// @notice Only payer can top-up CDN payment rail balance
    /// @param dataSetId The data set ID
    /// @param expectedPayer The payer address
    /// @param caller The actual caller
    error CallerNotPayer(uint256 dataSetId, address expectedPayer, address caller);

    /// @notice Data set is beyond its payment end epoch
    /// @param dataSetId The data set ID
    /// @param pdpEndEpoch The payment end epoch for the data set
    /// @param currentBlock The current block number
    error DataSetPaymentBeyondEndEpoch(uint256 dataSetId, uint256 pdpEndEpoch, uint256 currentBlock);

    /// @notice No PDP payment rail is configured for the given data set
    /// @param dataSetId The data set ID
    error NoPDPPaymentRail(uint256 dataSetId);

    /// @notice Division by zero: denominator was zero
    error DivisionByZero();

    /// @notice Signature has an invalid length
    /// @param actualLength The length of the provided signature (should be 65)
    error InvalidSignatureLength(uint256 expectedLength, uint256 actualLength);

    /// @notice Signature uses an unsupported v value (should be 27 or 28)
    /// @param v The actual v value provided
    error UnsupportedSignatureV(uint8 v);

    /// @notice Payment rail is not associated with any data set
    /// @param railId The rail ID
    error RailNotAssociated(uint256 railId);

    /// @notice The epoch range is invalid
    /// @notice Will be emitted if any of the following conditions is NOT met:
    /// @notice 1. fromEpoch must be less than toEpoch
    /// @notice 2. toEpoch must be less than block number
    /// @notice 3. toEpoch must be greater than the activation epoch
    /// @param fromEpoch The starting epoch (exclusive)
    /// @param toEpoch The ending epoch (inclusive)
    error InvalidEpochRange(uint256 fromEpoch, uint256 toEpoch);

    /// @notice Only the FilecoinPayV1 contract can call this function
    /// @param expected The expected payments contract address
    /// @param actual The caller's address
    error CallerNotPayments(address expected, address actual);

    /// @notice Only the service contract can terminate the rail
    error ServiceContractMustTerminateRail();

    /// @notice Data set does not exist for the given rail
    /// @param railId The rail ID
    error DataSetNotFoundForRail(uint256 railId);

    /// @notice Provider is not registered in the ServiceProviderRegistry
    /// @param provider The provider address
    error ProviderNotRegistered(address provider);

    /// @notice Provider is already approved
    /// @param providerId The provider ID that is already approved
    error ProviderAlreadyApproved(uint256 providerId);

    /// @notice Provider is not in the approved list
    /// @param providerId The provider ID that is not approved
    error ProviderNotInApprovedList(uint256 providerId);

    /// @notice Metadata key and value length mismatch
    /// @dev Thrown when metadataKeys and metadataValues arrays do not have the same length
    /// @param keysLength The length of the provided metadata keys
    /// @param valuesLength The length of the provided metadata values
    error MetadataKeyAndValueLengthMismatch(uint256 keysLength, uint256 valuesLength);

    /// @notice Metadata keys provided exceed the maximum allowed length
    /// @dev Thrown when the number of metadata keys exceeds the allowed maximum
    /// @param maxAllowed The maximum allowed length
    /// @param keysLength The length of the provided metadata keys
    error TooManyMetadataKeys(uint256 maxAllowed, uint256 keysLength);

    /// @notice Metadata key is already registered for the data set
    /// @dev Thrown when a duplicate metadata key is provided for the same data set
    /// @dev This error is used to prevent overwriting existing metadata keys
    /// @param dataSetId The ID of the data set where the duplicate key was found
    /// @param key The duplicate metadata key
    error DuplicateMetadataKey(uint256 dataSetId, string key);

    /// @notice Metadata key exceeds the maximum allowed length
    /// @dev Thrown when a metadata key is longer than the allowed maximum length
    /// @param index The index of the metadata key in the array
    /// @param maxAllowed The maximum allowed length for metadata keys
    /// @param length The length of the provided metadata key
    error MetadataKeyExceedsMaxLength(uint256 index, uint256 maxAllowed, uint256 length);

    /// @notice Metadata value exceeds the maximum allowed length
    /// @dev Thrown when a metadata value is longer than the allowed maximum length
    /// @param index The index of the metadata value in the array
    /// @param maxAllowed The maximum allowed length for metadata values
    /// @param length The length of the provided metadata value
    error MetadataValueExceedsMaxLength(uint256 index, uint256 maxAllowed, uint256 length);

    /// @notice Metadata arrays do not match the number of pieces
    /// @dev Thrown when the number of metadata arrays does not equal the number of pieces being added
    /// @param metadataArrayCount The number of metadata arrays provided
    /// @param pieceCount The number of pieces being added
    error MetadataArrayCountMismatch(uint256 metadataArrayCount, uint256 pieceCount);

    /// @notice FilBeam service is not configured for the given data set
    /// @param dataSetId The data set ID
    error FilBeamServiceNotConfigured(uint256 dataSetId);

    /// @notice Only the FilBeam controller address can call this function
    /// @param expected The expected FilBeam controller address
    /// @param actual The caller address
    error OnlyFilBeamControllerAllowed(address expected, address actual);

    /// @notice Payment rails have not finalized yet, so the data set can't be deleted
    /// @param dataSetId The data set ID
    /// @param pdpEndEpoch The end epoch when the PDP payment rail will finalize
    error PaymentRailsNotFinalized(uint256 dataSetId, uint256 pdpEndEpoch);

<<<<<<< HEAD
    /// @notice The supplied capability keys did not contain all of the required keys for the product type
    /// @param productType The kind of service product attempted to be registered
    error InsufficientCapabilitiesForProduct(ServiceProviderRegistryStorage.ProductType productType);
=======
    /// @notice Payer has insufficient available funds to cover the minimum storage rate
    /// @param payer The payer address
    /// @param minimumRequired The minimum lockup required to cover the minimum storage rate
    /// @param available The available funds in the payer's account
    error InsufficientFundsForMinimumRate(address payer, uint256 minimumRequired, uint256 available);

    /// @notice Operator is not approved for the payer
    /// @param payer The payer address
    /// @param operator The operator address (warm storage service)
    error OperatorNotApproved(address payer, address operator);

    /// @notice Operator has insufficient rate allowance for the minimum storage rate
    /// @param payer The payer address
    /// @param operator The operator address (warm storage service)
    /// @param rateAllowance The total rate allowance approved
    /// @param rateUsage The current rate usage
    /// @param minimumRateRequired The minimum rate required per epoch
    error InsufficientRateAllowance(
        address payer, address operator, uint256 rateAllowance, uint256 rateUsage, uint256 minimumRateRequired
    );

    /// @notice Operator has insufficient lockup allowance for the minimum lockup
    /// @param payer The payer address
    /// @param operator The operator address (warm storage service)
    /// @param lockupAllowance The total lockup allowance approved
    /// @param lockupUsage The current lockup usage
    /// @param minimumLockupRequired The minimum lockup required
    error InsufficientLockupAllowance(
        address payer, address operator, uint256 lockupAllowance, uint256 lockupUsage, uint256 minimumLockupRequired
    );

    /// @notice Operator's max lockup period is insufficient for the default lockup period
    /// @param payer The payer address
    /// @param operator The operator address (warm storage service)
    /// @param maxLockupPeriod The maximum lockup period approved
    /// @param requiredLockupPeriod The required lockup period
    error InsufficientMaxLockupPeriod(
        address payer, address operator, uint256 maxLockupPeriod, uint256 requiredLockupPeriod
    );
>>>>>>> e7c609e5
}<|MERGE_RESOLUTION|>--- conflicted
+++ resolved
@@ -289,11 +289,10 @@
     /// @param pdpEndEpoch The end epoch when the PDP payment rail will finalize
     error PaymentRailsNotFinalized(uint256 dataSetId, uint256 pdpEndEpoch);
 
-<<<<<<< HEAD
     /// @notice The supplied capability keys did not contain all of the required keys for the product type
     /// @param productType The kind of service product attempted to be registered
     error InsufficientCapabilitiesForProduct(ServiceProviderRegistryStorage.ProductType productType);
-=======
+
     /// @notice Payer has insufficient available funds to cover the minimum storage rate
     /// @param payer The payer address
     /// @param minimumRequired The minimum lockup required to cover the minimum storage rate
@@ -333,5 +332,4 @@
     error InsufficientMaxLockupPeriod(
         address payer, address operator, uint256 maxLockupPeriod, uint256 requiredLockupPeriod
     );
->>>>>>> e7c609e5
 }