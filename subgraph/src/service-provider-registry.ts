import { log } from "@graphprotocol/graph-ts";
import {
  ProviderRegistered as ProviderRegisteredEvent,
  ProviderInfoUpdated as ProviderInfoUpdatedEvent,
  ProviderRemoved as ProviderRemovedEvent,
  ProductAdded as ProductAddedEvent,
  ProductUpdated as ProductUpdatedEvent,
  ProductRemoved as ProductRemovedEvent,
} from "../generated/ServiceProviderRegistry/ServiceProviderRegistry";
import { Provider, ProviderProduct } from "../generated/schema";
import { BIGINT_ONE } from "./utils/constants";
import { decodePDPOfferingData, getProviderProductData, getServiceProviderInfo } from "./utils/contract-calls";
import { createProviderProduct, initiateProvider } from "./utils/entity";
import { getProviderProductEntityId } from "./utils/keys";

/**
 * Handles the ProviderRegistered event.
 * @param event The ProviderRegistered event.
 */
export function handleProviderRegistered(event: ProviderRegisteredEvent): void {
  const providerId = event.params.providerId;
  const serviceProvider = event.params.serviceProvider;
  const payee = event.params.payee;

  const serviceProviderRegistryAddress = event.address;
  const providerInfo = getServiceProviderInfo(serviceProviderRegistryAddress, providerId);

  const provider = initiateProvider(providerId, serviceProvider, payee, event.block.timestamp, event.block.number);
  provider.registeredAt = event.block.number;
  provider.name = providerInfo.name;
  provider.description = providerInfo.description;
  provider.save();
}

/**
 * Handles the ProviderInfoUpdated event.
 * @param event The ProviderInfoUpdated event.
 */
export function handleProviderInfoUpdated(event: ProviderInfoUpdatedEvent): void {
  const providerId = event.params.providerId;
  const serviceProviderRegistryAddress = event.address;

  const providerInfo = getServiceProviderInfo(serviceProviderRegistryAddress, providerId);
  let provider = Provider.load(providerInfo.serviceProvider);

  if (provider === null) {
    log.warning("ProviderInfoUpdated: existing provider not found for address: {}", [
      providerInfo.serviceProvider.toHexString(),
    ]);
    return;
  }

  provider.name = providerInfo.name;
  provider.description = providerInfo.description;

  provider.updatedAt = event.block.timestamp;
  provider.blockNumber = event.block.number;
  provider.save();
}

/**
 * Handles the ProviderRemoved event.
 * @param event The ProviderRemoved event.
 */
export function handleProviderRemoved(event: ProviderRemovedEvent): void {
  const providerId = event.params.providerId;
  const providerInfo = getServiceProviderInfo(event.address, providerId);
  const provider = Provider.load(providerInfo.serviceProvider);

  if (!provider) return;

  provider.isActive = false;
  provider.save();

  const products = provider.products.load();
  products.forEach((product) => {
    product.isActive = false;
    product.save();
  });
}

/**
 * Handles the ProductAdded event.
 * @param event The ProductAdded event.
 */
export function handleProductAdded(event: ProductAddedEvent): void {
  createProviderProduct(event);

  const provider = Provider.load(event.params.serviceProvider);

  if (!provider) return;
  provider.totalProducts = provider.totalProducts.plus(BIGINT_ONE);
  provider.save();
}

/**
 * Handles the ProductUpdated event.
 * @param event The ProductUpdated event.
 */
export function handleProductUpdated(event: ProductUpdatedEvent): void {
  const providerId = event.params.providerId;
  const productType = event.params.productType;
  const serviceProvider = event.params.serviceProvider;
  const capabilityKeys = event.params.capabilityKeys;
  const capabilityValues = event.params.capabilityValues;

  const productId = getProviderProductEntityId(serviceProvider, productType);

  const providerProduct = ProviderProduct.load(productId);

  if (!providerProduct) {
    log.warning("Provider product not found for id: {}", [productId]);
    return;
  }

  const productData = getProviderProductData(event.address, providerId, productType);
  const decodedProductData = decodePDPOfferingData(event.address, productData);

  providerProduct.capabilityKeys = capabilityKeys;
  providerProduct.capabilityValues = capabilityValues;
<<<<<<< HEAD
=======
  providerProduct.productData = productData;
  providerProduct.decodedProductData = decodedProductData.toJSON();
>>>>>>> b21aa92e
  providerProduct.isActive = true;
  providerProduct.save();
}

/**
 * Handles the ProductRemoved event.
 * @param event The ProductRemoved event.
 */
export function handleProductRemoved(event: ProductRemovedEvent): void {
  const providerId = event.params.providerId;
  const productType = event.params.productType;

  const providerInfo = getServiceProviderInfo(event.address, providerId);
  const productId = getProviderProductEntityId(providerInfo.serviceProvider, productType);
  const providerProduct = ProviderProduct.load(productId);

  if (!providerProduct) {
    log.warning("Provider product not found for id: {}", [productId]);
    return;
  }

  providerProduct.isActive = false;
  providerProduct.save();
}<|MERGE_RESOLUTION|>--- conflicted
+++ resolved
@@ -118,11 +118,8 @@
 
   providerProduct.capabilityKeys = capabilityKeys;
   providerProduct.capabilityValues = capabilityValues;
-<<<<<<< HEAD
-=======
   providerProduct.productData = productData;
   providerProduct.decodedProductData = decodedProductData.toJSON();
->>>>>>> b21aa92e
   providerProduct.isActive = true;
   providerProduct.save();
 }
